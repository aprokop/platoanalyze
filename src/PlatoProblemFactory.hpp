--- conflicted
+++ resolved
@@ -63,29 +63,21 @@
         {
             if(tPDE == "Elliptic")
             {
-<<<<<<< HEAD
-                auto tOutput = std::make_shared < EllipticProblem<::Plato::Mechanics<SpatialDim>> > (aMesh, aMeshSets, tInputData);
+                auto tOutput = std::make_shared < EllipticProblem<::Plato::Mechanics<SpatialDim>> > (aMesh, aMeshSets, tInputData, aMachine);
                 tOutput->readEssentialBoundaryConditions(aMesh, aMeshSets, tInputData);
                 return tOutput;
-=======
-                return std::make_shared < EllipticProblem<::Plato::Mechanics<SpatialDim>> > (aMesh, aMeshSets, tProblemSpecs, aMachine);
->>>>>>> 5468410c
             }
             else 
             if(tPDE == "Hyperbolic")
             {
-<<<<<<< HEAD
-                return std::make_shared < HyperbolicProblem<::Plato::Hyperbolic::Mechanics<SpatialDim>> > (aMesh, aMeshSets, tInputData);
+                return std::make_shared < HyperbolicProblem<::Plato::Hyperbolic::Mechanics<SpatialDim>> > (aMesh, aMeshSets, tInputData, aMachine);
             }
             else
             if(tPDE == "Infinite Strain Plasticity")
             {
-                auto tOutput = std::make_shared < PlasticityProblem<::Plato::InfinitesimalStrainPlasticity<SpatialDim>> > (aMesh, aMeshSets, tInputData);
+                auto tOutput = std::make_shared < PlasticityProblem<::Plato::InfinitesimalStrainPlasticity<SpatialDim>> > (aMesh, aMeshSets, tInputData, aMachine);
                 tOutput->readEssentialBoundaryConditions(aMesh, aMeshSets, tInputData);
                 return tOutput;
-=======
-                return std::make_shared < HyperbolicProblem<::Plato::Hyperbolic::Mechanics<SpatialDim>> > (aMesh, aMeshSets, tProblemSpecs, aMachine);
->>>>>>> 5468410c
             }
             else
             {
@@ -98,13 +90,9 @@
         {
             if(tPDE == "Elliptic")
             {
-<<<<<<< HEAD
-                auto tOutput = std::make_shared < EllipticVMSProblem<::Plato::StabilizedMechanics<SpatialDim>> > (aMesh, aMeshSets, tInputData);
+                auto tOutput = std::make_shared < EllipticVMSProblem<::Plato::StabilizedMechanics<SpatialDim>> > (aMesh, aMeshSets, tInputData, aMachine);
                 tOutput->readEssentialBoundaryConditions(aMesh, aMeshSets, tInputData);
                 return tOutput;
-=======
-                return std::make_shared < EllipticVMSProblem<::Plato::StabilizedMechanics<SpatialDim>> > (aMesh, aMeshSets, tProblemSpecs, aMachine);
->>>>>>> 5468410c
             }
             else
             {
@@ -117,21 +105,13 @@
         {
             if(tPDE == "Heat Equation")
             {
-<<<<<<< HEAD
-                return std::make_shared < ParabolicProblem<::Plato::Thermal<SpatialDim>> > (aMesh, aMeshSets, tInputData);
-=======
-                return std::make_shared < ParabolicProblem<::Plato::Thermal<SpatialDim>> > (aMesh, aMeshSets, tProblemSpecs, aMachine);
->>>>>>> 5468410c
+                return std::make_shared < ParabolicProblem<::Plato::Thermal<SpatialDim>> > (aMesh, aMeshSets, tInputData, aMachine);
             }
             else if(tPDE == "Thermostatics")
             {
-<<<<<<< HEAD
-                auto tOutput = std::make_shared < EllipticProblem<::Plato::Thermal<SpatialDim>> > (aMesh, aMeshSets, tInputData);
+                auto tOutput = std::make_shared < EllipticProblem<::Plato::Thermal<SpatialDim>> > (aMesh, aMeshSets, tInputData, aMachine);
                 tOutput->readEssentialBoundaryConditions(aMesh, aMeshSets, tInputData);
                 return tOutput;
-=======
-                return std::make_shared < EllipticProblem<::Plato::Thermal<SpatialDim>> > (aMesh, aMeshSets, tProblemSpecs, aMachine);
->>>>>>> 5468410c
             }
             else
             {
@@ -142,29 +122,21 @@
         }
         else if(tPhysics == "StructuralDynamics")
         {
-//            return std::make_shared<Plato::StructuralDynamicsProblem<Plato::StructuralDynamics<SpatialDim>>>(aMesh, aMeshSets, tProblemSpecs);
+//            return std::make_shared<Plato::StructuralDynamicsProblem<Plato::StructuralDynamics<SpatialDim>>>(aMesh, aMeshSets, tInputData);
         }
         else if(tPhysics == "Electromechanical")
         {
-<<<<<<< HEAD
-            auto tOutput = std::make_shared < EllipticProblem<::Plato::Electromechanics<SpatialDim>> > (aMesh, aMeshSets, tInputData);
+            auto tOutput = std::make_shared < EllipticProblem<::Plato::Electromechanics<SpatialDim>> > (aMesh, aMeshSets, tInputData, aMachine);
             tOutput->readEssentialBoundaryConditions(aMesh, aMeshSets, tInputData);
             return tOutput;
-=======
-            return std::make_shared < EllipticProblem<::Plato::Electromechanics<SpatialDim>> > (aMesh, aMeshSets, tProblemSpecs, aMachine);
->>>>>>> 5468410c
         }
         else if(tPhysics == "Stabilized Thermomechanical")
         {
             if(tPDE == "Elliptic")
             {
-<<<<<<< HEAD
-                auto tOutput = std::make_shared < EllipticVMSProblem<::Plato::StabilizedThermomechanics<SpatialDim>> > (aMesh, aMeshSets, tInputData);
+                auto tOutput = std::make_shared < EllipticVMSProblem<::Plato::StabilizedThermomechanics<SpatialDim>> > (aMesh, aMeshSets, tInputData, aMachine);
                 tOutput->readEssentialBoundaryConditions(aMesh, aMeshSets, tInputData);
                 return tOutput;
-=======
-                return std::make_shared < EllipticVMSProblem<::Plato::StabilizedThermomechanics<SpatialDim>> > (aMesh, aMeshSets, tProblemSpecs, aMachine);
->>>>>>> 5468410c
             }
             else
             {
@@ -177,21 +149,13 @@
         {
             if(tPDE == "Parabolic")
             {
-<<<<<<< HEAD
-                return std::make_shared < ParabolicProblem<::Plato::Thermomechanics<SpatialDim>> > (aMesh, aMeshSets, tInputData);
-=======
-                return std::make_shared < ParabolicProblem<::Plato::Thermomechanics<SpatialDim>> > (aMesh, aMeshSets, tProblemSpecs, aMachine);
->>>>>>> 5468410c
+                return std::make_shared < ParabolicProblem<::Plato::Thermomechanics<SpatialDim>> > (aMesh, aMeshSets, tInputData, aMachine);
             }
             else if(tPDE == "Elliptic")
             {
-<<<<<<< HEAD
-                auto tOutput = std::make_shared < EllipticProblem<::Plato::Thermomechanics<SpatialDim>> > (aMesh, aMeshSets, tInputData);
+                auto tOutput = std::make_shared < EllipticProblem<::Plato::Thermomechanics<SpatialDim>> > (aMesh, aMeshSets, tInputData, aMachine);
                 tOutput->readEssentialBoundaryConditions(aMesh, aMeshSets, tInputData);
                 return tOutput;
-=======
-                return std::make_shared < EllipticProblem<::Plato::Thermomechanics<SpatialDim>> > (aMesh, aMeshSets, tProblemSpecs, aMachine);
->>>>>>> 5468410c
             }
             else
             {
