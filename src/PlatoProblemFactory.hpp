--- conflicted
+++ resolved
@@ -13,18 +13,6 @@
 #include <Omega_h_assoc.hpp>
 #include <Teuchos_ParameterList.hpp>
 
-<<<<<<< HEAD
-#include "elliptic/Problem.hpp"
-#include "parabolic/Problem.hpp"
-#include "hyperbolic/HyperbolicProblem.hpp"
-
-#include "EllipticVMSProblem.hpp"
-#include "AnalyzeMacros.hpp"
-
-#include "PlasticityProblem.hpp"
-#include "StabilizedMechanics.hpp"
-#include "StabilizedThermomechanics.hpp"
-=======
 #include "AnalyzeMacros.hpp"
 #include "Mechanics.hpp"
 #include "Electromechanics.hpp"
@@ -52,7 +40,6 @@
 #include "StabilizedThermomechanics.hpp"
 #endif
 
->>>>>>> 1e72b948
 //#include "StructuralDynamicsProblem.hpp"
 
 namespace Plato
@@ -102,13 +89,9 @@
                 return std::make_shared < HyperbolicProblem<::Plato::Hyperbolic::Mechanics<SpatialDim>> > (aMesh, aMeshSets, tInputData, aMachine);
             }
             else
-<<<<<<< HEAD
+#endif
+#ifdef PLATO_PLASTICITY
             if(tPDE == "Infinitesimal Strain Plasticity")
-=======
-#endif
-#ifdef PLATO_PLASTICITY
-            if(tPDE == "Infinite Strain Plasticity")
->>>>>>> 1e72b948
             {
                 auto tOutput = std::make_shared < PlasticityProblem<::Plato::InfinitesimalStrainPlasticity<SpatialDim>> > (aMesh, aMeshSets, tInputData, aMachine);
                 tOutput->readEssentialBoundaryConditions(tInputData);
@@ -149,11 +132,8 @@
                 return std::make_shared < Plato::Parabolic::Problem<::Plato::Thermal<SpatialDim>> > (aMesh, aMeshSets, tInputData, aMachine);
             }
             else
-<<<<<<< HEAD
-=======
-#endif
-#ifdef PLATO_ELLIPTIC
->>>>>>> 1e72b948
+#endif
+#ifdef PLATO_ELLIPTIC
             if(tPDE == "Elliptic")
             {
                 auto tOutput = std::make_shared < Plato::Elliptic::Problem<::Plato::Thermal<SpatialDim>> > (aMesh, aMeshSets, tInputData, aMachine);
@@ -182,13 +162,9 @@
             tOutput->readEssentialBoundaryConditions(tInputData);
             return tOutput;
         }
-<<<<<<< HEAD
+#ifdef PLATO_STABILIZED
         else
         if(tPhysics == "Stabilized Thermomechanical")
-=======
-#ifdef PLATO_STABILIZED
-        else if(tPhysics == "Stabilized Thermomechanical")
->>>>>>> 1e72b948
         {
             if(tPDE == "Elliptic")
             {
@@ -203,13 +179,9 @@
                 THROWERR(ss.str());
             }
         }
-<<<<<<< HEAD
+#endif
         else
         if(tPhysics == "Thermomechanical")
-=======
-#endif
-        else if(tPhysics == "Thermomechanical")
->>>>>>> 1e72b948
         {
 #ifdef PLATO_PARABOLIC
             if(tPDE == "Parabolic")
@@ -217,11 +189,8 @@
                 return std::make_shared < Plato::Parabolic::Problem<::Plato::Thermomechanics<SpatialDim>> > (aMesh, aMeshSets, tInputData, aMachine);
             }
             else
-<<<<<<< HEAD
-=======
-#endif
-#ifdef PLATO_ELLIPTIC
->>>>>>> 1e72b948
+#endif
+#ifdef PLATO_ELLIPTIC
             if(tPDE == "Elliptic")
             {
                 auto tOutput = std::make_shared < Plato::Elliptic::Problem<::Plato::Thermomechanics<SpatialDim>> > (aMesh, aMeshSets, tInputData, aMachine);
