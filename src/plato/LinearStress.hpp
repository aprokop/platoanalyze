--- conflicted
+++ resolved
@@ -25,30 +25,21 @@
     using Plato::SimplexMechanics<SpaceDim>::mNumDofsPerNode;
     using Plato::SimplexMechanics<SpaceDim>::mNumDofsPerCell;
 
-<<<<<<< HEAD
     const Omega_h::Matrix<mNumVoigtTerms,mNumVoigtTerms> mCellStiffness;
-
-  public:
-
-    LinearStress( const Omega_h::Matrix<mNumVoigtTerms,mNumVoigtTerms> cellStiffness) :
-            mCellStiffness(cellStiffness) {}
-=======
-    const Omega_h::Matrix<m_numVoigtTerms,m_numVoigtTerms> m_cellStiffness;
-    Omega_h::Vector<m_numVoigtTerms> m_referenceStrain;
+    Omega_h::Vector<mNumVoigtTerms> mReferenceStrain;
 
   public:
 
 
-    LinearStress( const Omega_h::Matrix<m_numVoigtTerms,m_numVoigtTerms> aCellStiffness) :
-            m_cellStiffness(aCellStiffness) {
-              for(int i=0; i<m_numVoigtTerms; i++)
-                m_referenceStrain(i) = 0.0;
+    LinearStress( const Omega_h::Matrix<mNumVoigtTerms,mNumVoigtTerms> aCellStiffness) :
+            mCellStiffness(aCellStiffness) {
+              for(int i=0; i<mNumVoigtTerms; i++)
+                mReferenceStrain(i) = 0.0;
             }
 
     LinearStress(const Teuchos::RCP<Plato::LinearElasticMaterial<SpaceDim>> aMaterialModel ) :
-            m_cellStiffness(aMaterialModel->getStiffnessMatrix()),
-            m_referenceStrain(aMaterialModel->getReferenceStrain()) {}
->>>>>>> 374f6333
+            mCellStiffness(aMaterialModel->getStiffnessMatrix()),
+            mReferenceStrain(aMaterialModel->getReferenceStrain()) {}
 
     template<typename StressScalarType, typename StrainScalarType>
     DEVICE_TYPE inline void
@@ -60,13 +51,8 @@
       //
       for( int iVoigt=0; iVoigt<mNumVoigtTerms; iVoigt++){
         stress(cellOrdinal,iVoigt) = 0.0;
-<<<<<<< HEAD
         for( int jVoigt=0; jVoigt<mNumVoigtTerms; jVoigt++){
-          stress(cellOrdinal,iVoigt) += strain(cellOrdinal,jVoigt)*mCellStiffness(iVoigt, jVoigt);
-=======
-        for( int jVoigt=0; jVoigt<m_numVoigtTerms; jVoigt++){
-          stress(cellOrdinal,iVoigt) += (strain(cellOrdinal,jVoigt)-m_referenceStrain(jVoigt))*m_cellStiffness(iVoigt, jVoigt);
->>>>>>> 374f6333
+          stress(cellOrdinal,iVoigt) += (strain(cellOrdinal,jVoigt)-mReferenceStrain(jVoigt))*mCellStiffness(iVoigt, jVoigt);
         }
       }
     }
