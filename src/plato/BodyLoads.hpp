#ifndef BODYLOADS_HPP
#define BODYLOADS_HPP

#include <Omega_h_expr.hpp>
#include <Omega_h_mesh.hpp>

#include <Teuchos_ParameterList.hpp>

#include "plato/alg/Basis.hpp"
#include "plato/alg/Cubature.hpp"
#include "ImplicitFunctors.hpp"
#include "plato/Plato_TopOptFunctors.hpp"

//#include "plato/PlatoStaticsTypes.hpp"

namespace Plato
{

/******************************************************************************/
template <Plato::OrdinalType SpaceDim>
void 
getFunctionValues(Kokkos::View<Plato::Scalar***, Kokkos::LayoutRight, Plato::MemSpace> aQuadraturePoints,
                  const std::string& aFuncString,
                  Omega_h::Reals& aFxnValues)
/******************************************************************************/
{
  Plato::OrdinalType numCells  = aQuadraturePoints.extent(0);
  Plato::OrdinalType numPoints = aQuadraturePoints.extent(1);
  
  auto x_coords = Plato::getArray_Omega_h<Plato::Scalar>("forcing function x coords", numCells*numPoints);
  auto y_coords = Plato::getArray_Omega_h<Plato::Scalar>("forcing function y coords", numCells*numPoints);
  auto z_coords = Plato::getArray_Omega_h<Plato::Scalar>("forcing function z coords", numCells*numPoints);
  
  Kokkos::parallel_for(Kokkos::RangePolicy<>(0,numCells), LAMBDA_EXPRESSION(Plato::OrdinalType aCellOrdinal)
  {
    Plato::OrdinalType entryOffset = aCellOrdinal * numPoints;
    for (Plato::OrdinalType ptOrdinal=0; ptOrdinal<numPoints; ptOrdinal++)
    {
      if (SpaceDim > 0) x_coords[entryOffset+ptOrdinal] = aQuadraturePoints(aCellOrdinal,ptOrdinal,0);
      if (SpaceDim > 1) y_coords[entryOffset+ptOrdinal] = aQuadraturePoints(aCellOrdinal,ptOrdinal,1);
      if (SpaceDim > 2) z_coords[entryOffset+ptOrdinal] = aQuadraturePoints(aCellOrdinal,ptOrdinal,2);
    }
  },"fill coords");
  
  Omega_h::ExprReader reader(numCells*numPoints, SpaceDim);
  if (SpaceDim > 0) reader.register_variable("x", Omega_h::any(Omega_h::Reals(x_coords)));
  if (SpaceDim > 1) reader.register_variable("y", Omega_h::any(Omega_h::Reals(y_coords)));
  if (SpaceDim > 2) reader.register_variable("z", Omega_h::any(Omega_h::Reals(z_coords)));
  
  auto result = reader.read_string(aFuncString, "Integrand");
  reader.repeat(result);
  aFxnValues = Omega_h::any_cast<Omega_h::Reals>(result);
}
  

/******************************************************************************/
template <Plato::OrdinalType SpaceDim>
void 
mapPoints(
  Omega_h::Mesh& mesh,
  Kokkos::View< Plato::Scalar**, Kokkos::LayoutRight, Plato::MemSpace> refPoints,
  Kokkos::View< Plato::Scalar***, Kokkos::LayoutRight, Plato::MemSpace> mappedPoints)
/******************************************************************************/
{
  Plato::OrdinalType numCells  = mesh.nelems();
  Plato::OrdinalType numPoints = mappedPoints.extent(1);

  Kokkos::deep_copy(mappedPoints, Plato::Scalar(0.0)); // initialize to 0

  Plato::NodeCoordinate<SpaceDim> nodeCoordinate(&mesh);

  Kokkos::parallel_for(Kokkos::RangePolicy<>(0,numCells), LAMBDA_EXPRESSION(Plato::OrdinalType cellOrdinal) {
    for (Plato::OrdinalType ptOrdinal=0; ptOrdinal<numPoints; ptOrdinal++)
    {
      Plato::OrdinalType nodeOrdinal;
      Scalar finalNodeValue = 1.0;
      for (nodeOrdinal=0; nodeOrdinal<SpaceDim; nodeOrdinal++)
      {
        Scalar nodeValue = refPoints(ptOrdinal,nodeOrdinal);
        finalNodeValue -= nodeValue;
        for (Plato::OrdinalType d=0; d<SpaceDim; d++)
        {
          mappedPoints(cellOrdinal,ptOrdinal,d) += nodeValue * nodeCoordinate(cellOrdinal,nodeOrdinal,d);
        }
      }
      nodeOrdinal = SpaceDim;
      for (Plato::OrdinalType d=0; d<SpaceDim; d++)
      {
        mappedPoints(cellOrdinal,ptOrdinal,d) += finalNodeValue * nodeCoordinate(cellOrdinal,nodeOrdinal,d);
      }
    }
  });
}


/******************************************************************************/
/*!
  \brief Class for essential boundary conditions.
*/
template<typename EvaluationType>
class BodyLoad
/******************************************************************************/
{
  private:
    static constexpr Plato::OrdinalType mSpaceDim = EvaluationType::SpatialDim; /*!< spatial dimensions */
    static constexpr Plato::OrdinalType mNumDofsPerNode = Plato::SimplexMechanics<mSpaceDim>::m_numDofsPerNode; /*!< number of degrees of freedom per node */
    static constexpr Plato::OrdinalType mNumNodesPerCell = Plato::SimplexMechanics<mSpaceDim>::m_numNodesPerCell; /*!< number of nodes per cell/element */

  protected:
    const std::string    mName;
    const Plato::OrdinalType            mDof;
    const std::string    mFuncString;
  
  public:
  
  /**************************************************************************/
<<<<<<< HEAD
  BodyLoad<SpaceDim,NumDofsPerNode>(const std::string &n, Teuchos::ParameterList &param) :
    mName(n),
    mDof(param.get<Plato::OrdinalType>("Index")),
    mFuncString(param.get<std::string>("Function")) {}
=======
  BodyLoad<EvaluationType>(const std::string &n, Teuchos::ParameterList &param) :
    m_name(n),
    m_dof(param.get<Plato::OrdinalType>("Index")),
    m_funcString(param.get<std::string>("Function")) {}
>>>>>>> 374f6333
  /**************************************************************************/
  
    ~BodyLoad(){}
  
  /**************************************************************************/
  template<typename StateScalarType, 
           typename ControlScalarType,
           typename ResultScalarType>
  void get( Omega_h::Mesh& mesh, 
<<<<<<< HEAD
       Plato::ScalarMultiVectorT<  StateScalarType>,
       Plato::ScalarMultiVectorT<ControlScalarType>,
       Plato::ScalarMultiVectorT< ResultScalarType> aResult,
       Plato::Scalar aScale) const
=======
       const Kokkos::View<   StateScalarType**, Kokkos::LayoutRight, Plato::MemSpace >,
       const Kokkos::View< ControlScalarType**, Kokkos::LayoutRight, Plato::MemSpace > & aControl,
       const Kokkos::View<  ResultScalarType**, Kokkos::LayoutRight, Plato::MemSpace > & result) const
>>>>>>> 374f6333
  /**************************************************************************/
  {

  // get refCellQuadraturePoints, quadratureWeights
  //
  Plato::OrdinalType quadratureDegree = 1;

  Plato::OrdinalType numPoints = Plato::Cubature::getNumCubaturePoints(mSpaceDim, quadratureDegree);

  Kokkos::View<Plato::Scalar**, Kokkos::LayoutRight, Plato::MemSpace>
    refCellQuadraturePoints("ref quadrature points", numPoints, mSpaceDim);
  Kokkos::View<Plato::Scalar*, Kokkos::LayoutRight, Plato::MemSpace>
    quadratureWeights("quadrature weights", numPoints);
  
  Plato::Cubature::getCubature(mSpaceDim, quadratureDegree, refCellQuadraturePoints, quadratureWeights);


  // get basis values
  //
  Plato::Basis basis(mSpaceDim);
  Plato::OrdinalType numFields = basis.basisCardinality();
  Kokkos::View<Plato::Scalar**, Kokkos::LayoutRight, Plato::MemSpace>
    refCellBasisValues("ref basis values", numFields, numPoints);

  basis.getValues(refCellQuadraturePoints, refCellBasisValues);


  // map points to physical space
  //
  Plato::OrdinalType numCells  = mesh.nelems();
  Kokkos::View<Plato::Scalar***, Kokkos::LayoutRight, Plato::MemSpace>
    quadraturePoints("quadrature points", numCells, numPoints, mSpaceDim);

  mapPoints<mSpaceDim>(mesh, refCellQuadraturePoints, quadraturePoints);

  
  // get integrand values at quadrature points
  //
  Omega_h::Reals fxnValues;
<<<<<<< HEAD
  getFunctionValues<SpaceDim>( quadraturePoints, mFuncString, fxnValues );
=======
  getFunctionValues<mSpaceDim>( quadraturePoints, m_funcString, fxnValues );
>>>>>>> 374f6333

  // integrate and assemble
  // 
<<<<<<< HEAD
  auto dof = mDof;
  Plato::JacobianDet<SpaceDim> jacobianDet(&mesh);
  Plato::VectorEntryOrdinal<SpaceDim,SpaceDim> vectorEntryOrdinal(&mesh);
  Kokkos::parallel_for(Kokkos::RangePolicy<Plato::OrdinalType>(0,numCells), LAMBDA_EXPRESSION(Plato::OrdinalType cellOrdinal)
=======
  auto dof = m_dof;
  Plato::JacobianDet<mSpaceDim> jacobianDet(&mesh);
  Plato::VectorEntryOrdinal<mSpaceDim,mSpaceDim> vectorEntryOrdinal(&mesh);
  Kokkos::parallel_for(Kokkos::RangePolicy<Plato::OrdinalType>(0,numCells), LAMBDA_EXPRESSION(const Plato::OrdinalType &cellOrdinal)
>>>>>>> 374f6333
  {
    Scalar jdet = fabs(jacobianDet(cellOrdinal));

    ControlScalarType tDensity = Plato::cell_density<mNumNodesPerCell>(cellOrdinal, aControl);

    Plato::OrdinalType entryOffset = cellOrdinal * numPoints;
    
    for (Plato::OrdinalType ptOrdinal=0; ptOrdinal<numPoints; ptOrdinal++)
    {
      Scalar fxnValue = fxnValues[entryOffset + ptOrdinal];
      
      Scalar weight = aScale * quadratureWeights(ptOrdinal) * jdet;
      for (Plato::OrdinalType fieldOrdinal=0; fieldOrdinal<numFields; fieldOrdinal++)
      {
<<<<<<< HEAD
        aResult(cellOrdinal,fieldOrdinal*NumDofsPerNode+dof) += weight * fxnValue * refCellBasisValues(fieldOrdinal,ptOrdinal);
=======
        result(cellOrdinal,fieldOrdinal*mNumDofsPerNode+dof) -= weight * fxnValue * refCellBasisValues(fieldOrdinal,ptOrdinal) * tDensity;
>>>>>>> 374f6333
      }
    }
  },"assemble RHS");
  }

<<<<<<< HEAD
=======
  /****************************************************************************/
  /*!
    \brief Add the body load to the forcing function.
    @param mesh Omega_h mesh that contains the constrained nodeset.
    @param forcing Global forcing vector to which to add the body load.
  */
  void get( Omega_h::Mesh&     mesh,
            Plato::ScalarVector&      forcing)
  /****************************************************************************/
  {
  // get refCellQuadraturePoints, quadratureWeights
  //
  Plato::OrdinalType quadratureDegree = 1;

  Plato::OrdinalType numPoints = Plato::Cubature::getNumCubaturePoints(mSpaceDim,quadratureDegree);

  Kokkos::View<Plato::Scalar**, Kokkos::LayoutRight, Plato::MemSpace>
    refCellQuadraturePoints("ref quadrature points", numPoints, mSpaceDim);
  Kokkos::View<Plato::Scalar*, Kokkos::LayoutRight, Plato::MemSpace>
    quadratureWeights("quadrature weights", numPoints);
  
  Plato::Cubature::getCubature(mSpaceDim, quadratureDegree, refCellQuadraturePoints, quadratureWeights);


  // get basis values
  //
  Plato::Basis basis(mSpaceDim);
  Plato::OrdinalType numFields = basis.basisCardinality();
  Kokkos::View<Scalar**, Kokkos::LayoutRight, MemSpace>    
    refCellBasisValues("ref basis values", numFields, numPoints);

  basis.getValues(refCellQuadraturePoints, refCellBasisValues);


  // map points to physical space
  //
  Plato::OrdinalType numCells  = mesh.nelems();
  Kokkos::View<Scalar***, Kokkos::LayoutRight, MemSpace>   
    quadraturePoints("quadrature points", numCells, numPoints, mSpaceDim);

  mapPoints<mSpaceDim>(mesh, refCellQuadraturePoints, quadraturePoints);

  
  // get integrand values at quadrature points
  //
  Omega_h::Reals fxnValues;
  getFunctionValues<mSpaceDim>( quadraturePoints, m_funcString, fxnValues );

 
  // integrate and assemble
  // 
  auto rhs = forcing;
  auto dof = m_dof;
  Plato::JacobianDet<mSpaceDim> jacobianDet(&mesh);
  Plato::VectorEntryOrdinal<mSpaceDim,mSpaceDim> vectorEntryOrdinal(&mesh);
  Kokkos::parallel_for(Kokkos::RangePolicy<>(0,numCells), LAMBDA_EXPRESSION(Plato::OrdinalType cellOrdinal)
  {
      Plato::Scalar jdet = fabs(jacobianDet(cellOrdinal));

      Plato::OrdinalType entryOffset = cellOrdinal * numPoints;
    
      for (Plato::OrdinalType ptOrdinal=0; ptOrdinal<numPoints; ptOrdinal++)
      {
          Plato::Scalar fxnValue = fxnValues[entryOffset + ptOrdinal];
      
          Plato::Scalar weight = quadratureWeights(ptOrdinal) * jdet;
          for (Plato::OrdinalType fieldOrdinal=0; fieldOrdinal<numFields; fieldOrdinal++)
          {
              Plato::OrdinalType localOrdinal = vectorEntryOrdinal(cellOrdinal, fieldOrdinal, dof);
              auto contribution = -weight * fxnValue * refCellBasisValues(fieldOrdinal,ptOrdinal);
              Kokkos::atomic_add(&rhs(localOrdinal), contribution);
          }
      }
  },"assemble RHS");
}

>>>>>>> 374f6333
}; // end class BodyLoad


/******************************************************************************/
/*!
  \brief Owner class that contains a vector of BodyLoad objects.
*/
template<typename EvaluationType>
class BodyLoads
/******************************************************************************/
{
  private:
    std::vector<std::shared_ptr<BodyLoad<EvaluationType>>> BLs;

  public :

  /****************************************************************************/
  /*!
    \brief Constructor that parses and creates a vector of BodyLoad objects
    based on the ParameterList.
  */
  BodyLoads(Teuchos::ParameterList &params) : BLs()
  /****************************************************************************/
  {
    for (Teuchos::ParameterList::ConstIterator i = params.begin(); i != params.end(); ++i)
    {
        const Teuchos::ParameterEntry &entry = params.entry(i);
        const std::string             &name  = params.name(i);
  
        TEUCHOS_TEST_FOR_EXCEPTION(!entry.isList(), 
           std::logic_error,
           "Parameter in Body Loads block not valid.  Expect lists only.");
  
        Teuchos::ParameterList& sublist = params.sublist(name);
        std::shared_ptr<Plato::BodyLoad<EvaluationType>> bl;
        auto newBL = new Plato::BodyLoad<EvaluationType>(name, sublist);
        bl.reset(newBL);
        BLs.push_back(bl);
    }
  }

<<<<<<< HEAD
=======
  /****************************************************************************/
  /*!
    \brief Add the body load to the forcing function.
    @param mesh Omega_h mesh that contains the constrained nodeset.
    @param forcing Global forcing vector to which to add the body load.
  */
  void get( Omega_h::Mesh& aMesh, Plato::ScalarVector& aForcing)
  /****************************************************************************/
  {
      for (std::shared_ptr<Plato::BodyLoad<EvaluationType>> & tbl : BLs) {
           tbl->get(aMesh, aForcing);
      }
  }

>>>>>>> 374f6333
  /**************************************************************************/
  /*!
    \brief Add the body load to the result workset
  */
  template<typename StateScalarType, 
           typename ControlScalarType,
           typename ResultScalarType>
  void get( Omega_h::Mesh& aMesh,
            Plato::ScalarMultiVectorT<  StateScalarType> aState,
            Plato::ScalarMultiVectorT<ControlScalarType> aControl,
            Plato::ScalarMultiVectorT< ResultScalarType> aResult,
            Plato::Scalar aScale = 1.0) const
  /**************************************************************************/
  {
<<<<<<< HEAD
    for (const std::shared_ptr<Plato::BodyLoad<SpaceDim,NumDofsPerNode>> &bl : BLs){
        bl->get(aMesh, aState, aControl, aResult, aScale);
=======
    for (const std::shared_ptr<Plato::BodyLoad<EvaluationType>> &bl : BLs){
        bl->get(aMesh, aState, aControl, aResult);
>>>>>>> 374f6333
    }
  }
};

}

#endif<|MERGE_RESOLUTION|>--- conflicted
+++ resolved
@@ -103,28 +103,21 @@
 {
   private:
     static constexpr Plato::OrdinalType mSpaceDim = EvaluationType::SpatialDim; /*!< spatial dimensions */
-    static constexpr Plato::OrdinalType mNumDofsPerNode = Plato::SimplexMechanics<mSpaceDim>::m_numDofsPerNode; /*!< number of degrees of freedom per node */
-    static constexpr Plato::OrdinalType mNumNodesPerCell = Plato::SimplexMechanics<mSpaceDim>::m_numNodesPerCell; /*!< number of nodes per cell/element */
+    static constexpr Plato::OrdinalType mNumDofsPerNode = Plato::SimplexMechanics<mSpaceDim>::mNumDofsPerNode; /*!< number of degrees of freedom per node */
+    static constexpr Plato::OrdinalType mNumNodesPerCell = Plato::SimplexMechanics<mSpaceDim>::mNumNodesPerCell; /*!< number of nodes per cell/element */
 
   protected:
-    const std::string    mName;
-    const Plato::OrdinalType            mDof;
-    const std::string    mFuncString;
+    const std::string        mName;
+    const Plato::OrdinalType mDof;
+    const std::string        mFuncString;
   
   public:
   
   /**************************************************************************/
-<<<<<<< HEAD
-  BodyLoad<SpaceDim,NumDofsPerNode>(const std::string &n, Teuchos::ParameterList &param) :
+  BodyLoad<EvaluationType>(const std::string &n, Teuchos::ParameterList &param) :
     mName(n),
     mDof(param.get<Plato::OrdinalType>("Index")),
     mFuncString(param.get<std::string>("Function")) {}
-=======
-  BodyLoad<EvaluationType>(const std::string &n, Teuchos::ParameterList &param) :
-    m_name(n),
-    m_dof(param.get<Plato::OrdinalType>("Index")),
-    m_funcString(param.get<std::string>("Function")) {}
->>>>>>> 374f6333
   /**************************************************************************/
   
     ~BodyLoad(){}
@@ -134,16 +127,10 @@
            typename ControlScalarType,
            typename ResultScalarType>
   void get( Omega_h::Mesh& mesh, 
-<<<<<<< HEAD
-       Plato::ScalarMultiVectorT<  StateScalarType>,
-       Plato::ScalarMultiVectorT<ControlScalarType>,
-       Plato::ScalarMultiVectorT< ResultScalarType> aResult,
+       const Plato::ScalarMultiVectorT<  StateScalarType>,
+       const Plato::ScalarMultiVectorT<ControlScalarType> & aControl,
+       const Plato::ScalarMultiVectorT< ResultScalarType> & aResult,
        Plato::Scalar aScale) const
-=======
-       const Kokkos::View<   StateScalarType**, Kokkos::LayoutRight, Plato::MemSpace >,
-       const Kokkos::View< ControlScalarType**, Kokkos::LayoutRight, Plato::MemSpace > & aControl,
-       const Kokkos::View<  ResultScalarType**, Kokkos::LayoutRight, Plato::MemSpace > & result) const
->>>>>>> 374f6333
   /**************************************************************************/
   {
 
@@ -183,25 +170,14 @@
   // get integrand values at quadrature points
   //
   Omega_h::Reals fxnValues;
-<<<<<<< HEAD
-  getFunctionValues<SpaceDim>( quadraturePoints, mFuncString, fxnValues );
-=======
-  getFunctionValues<mSpaceDim>( quadraturePoints, m_funcString, fxnValues );
->>>>>>> 374f6333
+  getFunctionValues<mSpaceDim>( quadraturePoints, mFuncString, fxnValues );
 
   // integrate and assemble
   // 
-<<<<<<< HEAD
   auto dof = mDof;
-  Plato::JacobianDet<SpaceDim> jacobianDet(&mesh);
-  Plato::VectorEntryOrdinal<SpaceDim,SpaceDim> vectorEntryOrdinal(&mesh);
-  Kokkos::parallel_for(Kokkos::RangePolicy<Plato::OrdinalType>(0,numCells), LAMBDA_EXPRESSION(Plato::OrdinalType cellOrdinal)
-=======
-  auto dof = m_dof;
   Plato::JacobianDet<mSpaceDim> jacobianDet(&mesh);
   Plato::VectorEntryOrdinal<mSpaceDim,mSpaceDim> vectorEntryOrdinal(&mesh);
   Kokkos::parallel_for(Kokkos::RangePolicy<Plato::OrdinalType>(0,numCells), LAMBDA_EXPRESSION(const Plato::OrdinalType &cellOrdinal)
->>>>>>> 374f6333
   {
     Scalar jdet = fabs(jacobianDet(cellOrdinal));
 
@@ -216,95 +192,12 @@
       Scalar weight = aScale * quadratureWeights(ptOrdinal) * jdet;
       for (Plato::OrdinalType fieldOrdinal=0; fieldOrdinal<numFields; fieldOrdinal++)
       {
-<<<<<<< HEAD
-        aResult(cellOrdinal,fieldOrdinal*NumDofsPerNode+dof) += weight * fxnValue * refCellBasisValues(fieldOrdinal,ptOrdinal);
-=======
-        result(cellOrdinal,fieldOrdinal*mNumDofsPerNode+dof) -= weight * fxnValue * refCellBasisValues(fieldOrdinal,ptOrdinal) * tDensity;
->>>>>>> 374f6333
+        aResult(cellOrdinal,fieldOrdinal*mNumDofsPerNode+dof) += weight * fxnValue * refCellBasisValues(fieldOrdinal,ptOrdinal) * tDensity;
       }
     }
   },"assemble RHS");
   }
 
-<<<<<<< HEAD
-=======
-  /****************************************************************************/
-  /*!
-    \brief Add the body load to the forcing function.
-    @param mesh Omega_h mesh that contains the constrained nodeset.
-    @param forcing Global forcing vector to which to add the body load.
-  */
-  void get( Omega_h::Mesh&     mesh,
-            Plato::ScalarVector&      forcing)
-  /****************************************************************************/
-  {
-  // get refCellQuadraturePoints, quadratureWeights
-  //
-  Plato::OrdinalType quadratureDegree = 1;
-
-  Plato::OrdinalType numPoints = Plato::Cubature::getNumCubaturePoints(mSpaceDim,quadratureDegree);
-
-  Kokkos::View<Plato::Scalar**, Kokkos::LayoutRight, Plato::MemSpace>
-    refCellQuadraturePoints("ref quadrature points", numPoints, mSpaceDim);
-  Kokkos::View<Plato::Scalar*, Kokkos::LayoutRight, Plato::MemSpace>
-    quadratureWeights("quadrature weights", numPoints);
-  
-  Plato::Cubature::getCubature(mSpaceDim, quadratureDegree, refCellQuadraturePoints, quadratureWeights);
-
-
-  // get basis values
-  //
-  Plato::Basis basis(mSpaceDim);
-  Plato::OrdinalType numFields = basis.basisCardinality();
-  Kokkos::View<Scalar**, Kokkos::LayoutRight, MemSpace>    
-    refCellBasisValues("ref basis values", numFields, numPoints);
-
-  basis.getValues(refCellQuadraturePoints, refCellBasisValues);
-
-
-  // map points to physical space
-  //
-  Plato::OrdinalType numCells  = mesh.nelems();
-  Kokkos::View<Scalar***, Kokkos::LayoutRight, MemSpace>   
-    quadraturePoints("quadrature points", numCells, numPoints, mSpaceDim);
-
-  mapPoints<mSpaceDim>(mesh, refCellQuadraturePoints, quadraturePoints);
-
-  
-  // get integrand values at quadrature points
-  //
-  Omega_h::Reals fxnValues;
-  getFunctionValues<mSpaceDim>( quadraturePoints, m_funcString, fxnValues );
-
- 
-  // integrate and assemble
-  // 
-  auto rhs = forcing;
-  auto dof = m_dof;
-  Plato::JacobianDet<mSpaceDim> jacobianDet(&mesh);
-  Plato::VectorEntryOrdinal<mSpaceDim,mSpaceDim> vectorEntryOrdinal(&mesh);
-  Kokkos::parallel_for(Kokkos::RangePolicy<>(0,numCells), LAMBDA_EXPRESSION(Plato::OrdinalType cellOrdinal)
-  {
-      Plato::Scalar jdet = fabs(jacobianDet(cellOrdinal));
-
-      Plato::OrdinalType entryOffset = cellOrdinal * numPoints;
-    
-      for (Plato::OrdinalType ptOrdinal=0; ptOrdinal<numPoints; ptOrdinal++)
-      {
-          Plato::Scalar fxnValue = fxnValues[entryOffset + ptOrdinal];
-      
-          Plato::Scalar weight = quadratureWeights(ptOrdinal) * jdet;
-          for (Plato::OrdinalType fieldOrdinal=0; fieldOrdinal<numFields; fieldOrdinal++)
-          {
-              Plato::OrdinalType localOrdinal = vectorEntryOrdinal(cellOrdinal, fieldOrdinal, dof);
-              auto contribution = -weight * fxnValue * refCellBasisValues(fieldOrdinal,ptOrdinal);
-              Kokkos::atomic_add(&rhs(localOrdinal), contribution);
-          }
-      }
-  },"assemble RHS");
-}
-
->>>>>>> 374f6333
 }; // end class BodyLoad
 
 
@@ -346,23 +239,6 @@
     }
   }
 
-<<<<<<< HEAD
-=======
-  /****************************************************************************/
-  /*!
-    \brief Add the body load to the forcing function.
-    @param mesh Omega_h mesh that contains the constrained nodeset.
-    @param forcing Global forcing vector to which to add the body load.
-  */
-  void get( Omega_h::Mesh& aMesh, Plato::ScalarVector& aForcing)
-  /****************************************************************************/
-  {
-      for (std::shared_ptr<Plato::BodyLoad<EvaluationType>> & tbl : BLs) {
-           tbl->get(aMesh, aForcing);
-      }
-  }
-
->>>>>>> 374f6333
   /**************************************************************************/
   /*!
     \brief Add the body load to the result workset
@@ -377,13 +253,8 @@
             Plato::Scalar aScale = 1.0) const
   /**************************************************************************/
   {
-<<<<<<< HEAD
-    for (const std::shared_ptr<Plato::BodyLoad<SpaceDim,NumDofsPerNode>> &bl : BLs){
+    for (const std::shared_ptr<Plato::BodyLoad<EvaluationType>> &bl : BLs){
         bl->get(aMesh, aState, aControl, aResult, aScale);
-=======
-    for (const std::shared_ptr<Plato::BodyLoad<EvaluationType>> &bl : BLs){
-        bl->get(aMesh, aState, aControl, aResult);
->>>>>>> 374f6333
     }
   }
 };
