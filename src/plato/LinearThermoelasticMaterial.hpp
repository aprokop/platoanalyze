#ifndef LINEARTHERMOELASTICMATERIAL_HPP
#define LINEARTHERMOELASTICMATERIAL_HPP

#include <Omega_h_matrix.hpp>
#include <Teuchos_ParameterList.hpp>

#include "plato/PlatoStaticsTypes.hpp"

namespace Plato {

/******************************************************************************/
/*!
  \brief Base class for Linear Thermoelastic material models
*/
  template<int SpatialDim>
  class LinearThermoelasticMaterial
/******************************************************************************/
{
  protected:
    static constexpr auto mNumVoigtTerms = (SpatialDim == 3) ? 6 : 
                                           ((SpatialDim == 2) ? 3 :
                                          (((SpatialDim == 1) ? 1 : 0)));
    static_assert(mNumVoigtTerms, "SpatialDim must be 1, 2, or 3.");

    Plato::Scalar mCellDensity;
    Plato::Scalar mCellSpecificHeat;
    Omega_h::Matrix<mNumVoigtTerms,mNumVoigtTerms> mCellStiffness;
    Plato::Scalar mCellThermalExpansionCoef;
    Omega_h::Matrix<SpatialDim, SpatialDim> mCellThermalConductivity;
    Plato::Scalar mCellReferenceTemperature;

    Plato::Scalar m_temperatureScaling;
    Plato::Scalar m_pressureScaling;

  public:
    LinearThermoelasticMaterial();
<<<<<<< HEAD
    decltype(mCellDensity)               getMassDensity()          const {return mCellDensity;}
    decltype(mCellSpecificHeat)          getSpecificHeat()         const {return mCellSpecificHeat;}
    decltype(mCellStiffness)             getStiffnessMatrix()      const {return mCellStiffness;}
    decltype(mCellThermalExpansionCoef)  getThermalExpansion()     const {return mCellThermalExpansionCoef;}
    decltype(mCellThermalConductivity)   getThermalConductivity()  const {return mCellThermalConductivity;}
    decltype(mCellReferenceTemperature)  getReferenceTemperature() const {return mCellReferenceTemperature;}
=======
    decltype(m_cellDensity)               getMassDensity()          const {return m_cellDensity;}
    decltype(m_cellSpecificHeat)          getSpecificHeat()         const {return m_cellSpecificHeat;}
    decltype(m_cellStiffness)             getStiffnessMatrix()      const {return m_cellStiffness;}
    decltype(m_cellThermalExpansionCoef)  getThermalExpansion()     const {return m_cellThermalExpansionCoef;}
    decltype(m_cellThermalConductivity)   getThermalConductivity()  const {return m_cellThermalConductivity;}
    decltype(m_cellReferenceTemperature)  getReferenceTemperature() const {return m_cellReferenceTemperature;}
    decltype(m_temperatureScaling)        getTemperatureScaling()   const {return m_temperatureScaling;}
    decltype(m_pressureScaling)           getPressureScaling()      const {return m_pressureScaling;}
>>>>>>> 8930584d
};

/******************************************************************************/
template<int SpatialDim>
LinearThermoelasticMaterial<SpatialDim>::
LinearThermoelasticMaterial()
/******************************************************************************/
{
  for(int i=0; i<mNumVoigtTerms; i++)
    for(int j=0; j<mNumVoigtTerms; j++)
      mCellStiffness(i,j) = 0.0;

  mCellThermalExpansionCoef = 0.0;

  for(int i=0; i<SpatialDim; i++)
    for(int j=0; j<SpatialDim; j++)
      mCellThermalConductivity(i,j) = 0.0;

<<<<<<< HEAD
  mCellReferenceTemperature = 0.0;
=======
  m_cellReferenceTemperature = 0.0;

  m_temperatureScaling = 1.0;
  m_pressureScaling = 1.0;
>>>>>>> 8930584d
}

/******************************************************************************/
/*!
  \brief Derived class for isotropic linear thermoelastic material model
*/
  template<int SpatialDim>
  class IsotropicLinearThermoelasticMaterial : public LinearThermoelasticMaterial<SpatialDim>
/******************************************************************************/
{
  public:
    IsotropicLinearThermoelasticMaterial(const Teuchos::ParameterList& paramList);
    virtual ~IsotropicLinearThermoelasticMaterial(){}
};
// class IsotropicLinearThermoelasticMaterial

/******************************************************************************/
/*!
  \brief Factory for creating material models
*/
  template<int SpatialDim>
  class ThermoelasticModelFactory
/******************************************************************************/
{
  public:
    ThermoelasticModelFactory(const Teuchos::ParameterList& paramList) : mParamList(paramList) {}
    Teuchos::RCP<Plato::LinearThermoelasticMaterial<SpatialDim>> create();
  private:
    const Teuchos::ParameterList& mParamList;
};
/******************************************************************************/
template<int SpatialDim>
Teuchos::RCP<LinearThermoelasticMaterial<SpatialDim>>
ThermoelasticModelFactory<SpatialDim>::create()
/******************************************************************************/
{
  auto modelParamList = mParamList.get<Teuchos::ParameterList>("Material Model");

  if( modelParamList.isSublist("Isotropic Linear Thermoelastic") ){
    return Teuchos::rcp(new Plato::IsotropicLinearThermoelasticMaterial<SpatialDim>(modelParamList.sublist("Isotropic Linear Thermoelastic")));
  }
  return Teuchos::RCP<Plato::LinearThermoelasticMaterial<SpatialDim>>(nullptr);
}

} // namespace Plato

#endif<|MERGE_RESOLUTION|>--- conflicted
+++ resolved
@@ -29,28 +29,19 @@
     Omega_h::Matrix<SpatialDim, SpatialDim> mCellThermalConductivity;
     Plato::Scalar mCellReferenceTemperature;
 
-    Plato::Scalar m_temperatureScaling;
-    Plato::Scalar m_pressureScaling;
+    Plato::Scalar mTemperatureScaling;
+    Plato::Scalar mPressureScaling;
 
   public:
     LinearThermoelasticMaterial();
-<<<<<<< HEAD
     decltype(mCellDensity)               getMassDensity()          const {return mCellDensity;}
     decltype(mCellSpecificHeat)          getSpecificHeat()         const {return mCellSpecificHeat;}
     decltype(mCellStiffness)             getStiffnessMatrix()      const {return mCellStiffness;}
     decltype(mCellThermalExpansionCoef)  getThermalExpansion()     const {return mCellThermalExpansionCoef;}
     decltype(mCellThermalConductivity)   getThermalConductivity()  const {return mCellThermalConductivity;}
     decltype(mCellReferenceTemperature)  getReferenceTemperature() const {return mCellReferenceTemperature;}
-=======
-    decltype(m_cellDensity)               getMassDensity()          const {return m_cellDensity;}
-    decltype(m_cellSpecificHeat)          getSpecificHeat()         const {return m_cellSpecificHeat;}
-    decltype(m_cellStiffness)             getStiffnessMatrix()      const {return m_cellStiffness;}
-    decltype(m_cellThermalExpansionCoef)  getThermalExpansion()     const {return m_cellThermalExpansionCoef;}
-    decltype(m_cellThermalConductivity)   getThermalConductivity()  const {return m_cellThermalConductivity;}
-    decltype(m_cellReferenceTemperature)  getReferenceTemperature() const {return m_cellReferenceTemperature;}
-    decltype(m_temperatureScaling)        getTemperatureScaling()   const {return m_temperatureScaling;}
-    decltype(m_pressureScaling)           getPressureScaling()      const {return m_pressureScaling;}
->>>>>>> 8930584d
+    decltype(mTemperatureScaling)        getTemperatureScaling()   const {return mTemperatureScaling;}
+    decltype(mPressureScaling)           getPressureScaling()      const {return mPressureScaling;}
 };
 
 /******************************************************************************/
@@ -69,14 +60,10 @@
     for(int j=0; j<SpatialDim; j++)
       mCellThermalConductivity(i,j) = 0.0;
 
-<<<<<<< HEAD
   mCellReferenceTemperature = 0.0;
-=======
-  m_cellReferenceTemperature = 0.0;
 
-  m_temperatureScaling = 1.0;
-  m_pressureScaling = 1.0;
->>>>>>> 8930584d
+  mTemperatureScaling = 1.0;
+  mPressureScaling = 1.0;
 }
 
 /******************************************************************************/
