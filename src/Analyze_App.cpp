--- conflicted
+++ resolved
@@ -38,8 +38,6 @@
 
   this->createProblem(*mDefaultProblem);
 
-<<<<<<< HEAD
-=======
   // parse/create the MeshMap instance
   auto tMeshMapInputs = mInputData.getByName<Plato::InputData>("MeshMap");
   if( tMeshMapInputs.size() > 1 )
@@ -62,7 +60,6 @@
 #endif
   }
 
->>>>>>> 883c1575
   // parse/create the ESP instance(s)
   auto tESPInputs = mInputData.getByName<Plato::InputData>("ESP");
   for(auto tESPInput=tESPInputs.begin(); tESPInput!=tESPInputs.end(); ++tESPInput)
