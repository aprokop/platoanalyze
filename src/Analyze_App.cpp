--- conflicted
+++ resolved
@@ -675,17 +675,12 @@
     auto& tValue  = mMyApp->mCriterionValues[mStrCriterion];
     auto& tGradZ  = mMyApp->mCriterionGradientsZ[mStrCriterion];
 
-<<<<<<< HEAD
-    mMyApp->mGlobalSolution = mMyApp->mProblem->solution(tControl);
+    if ( mMyApp->mProblem->criterionIsLinear(mStrCriterion) == false )
+    {
+        mMyApp->mGlobalSolution = mMyApp->mProblem->solution(tControl);
+    }
+
     tValue = mMyApp->mProblem->criterionValue(tControl, mMyApp->mGlobalSolution, mStrCriterion);
-=======
-    if ( mMyApp->mProblem->criterionIsLinear(mStrCriterion) == false )
-    {
-        mMyApp->mGlobalSolution = mMyApp->mProblem->solution(tControl);
-    }
-
-    tValue = mMyApp->mProblem->criterionValue(tControl, tState, mStrCriterion);
->>>>>>> fb939f6d
     tValue -= mTarget;
     tGradZ = mMyApp->mProblem->criterionGradient(tControl, mMyApp->mGlobalSolution, mStrCriterion);
 
@@ -740,16 +735,11 @@
     auto& tValue  = mMyApp->mCriterionValues[mStrCriterion];
     auto& tGradX  = mMyApp->mCriterionGradientsX[mStrCriterion];
 
-<<<<<<< HEAD
-    mMyApp->mGlobalSolution = mMyApp->mProblem->solution(tControl);
+    if ( mMyApp->mProblem->criterionIsLinear(mStrCriterion) == false )
+    {
+        mMyApp->mGlobalSolution = mMyApp->mProblem->solution(tControl);
+    }
     tValue = mMyApp->mProblem->criterionValue(tControl, mMyApp->mGlobalSolution, mStrCriterion);
-=======
-    if ( mMyApp->mProblem->criterionIsLinear(mStrCriterion) == false )
-    {
-        tState = mMyApp->mProblem->solution(tControl);
-    }
-    tValue = mMyApp->mProblem->criterionValue(tControl, tState, mStrCriterion);
->>>>>>> fb939f6d
     tValue -= mTarget;
     tGradX = mMyApp->mProblem->criterionGradientX(tControl, mMyApp->mGlobalSolution, mStrCriterion);
 
@@ -865,16 +855,11 @@
     auto tControl = mMyApp->mControl;
     auto& tValue  = mMyApp->mCriterionValues[mStrCriterion];
 
-<<<<<<< HEAD
-    mMyApp->mGlobalSolution = mMyApp->mProblem->solution(tControl);
+    if ( mMyApp->mProblem->criterionIsLinear(mStrCriterion) == false )
+    {
+        mMyApp->mGlobalSolution = mMyApp->mProblem->solution(tControl);
+    }
     tValue = mMyApp->mProblem->criterionValue(tControl, mMyApp->mGlobalSolution, mStrCriterion);
-=======
-    if ( mMyApp->mProblem->criterionIsLinear(mStrCriterion) == false )
-    {
-        tState = mMyApp->mProblem->solution(tControl);
-    }
-    tValue = mMyApp->mProblem->criterionValue(tControl, tState, mStrCriterion);
->>>>>>> fb939f6d
     tValue -= mTarget;
 
     if(mMyApp->mDebugAnalyzeApp == true)
@@ -1051,12 +1036,7 @@
     }
 #ifdef PLATO_ESP
     auto tControl = mMyApp->mControl;
-<<<<<<< HEAD
-    auto& tGradP  = mMyApp->mValuesMap[mStrGradientP];
-=======
-    auto tState   = mMyApp->mGlobalSolution;
     auto& tGradP  = mMyApp->mCriterionVectors[mStrCriterion];
->>>>>>> fb939f6d
     auto& tGradX  = mMyApp->mCriterionGradientsX[mStrCriterion];
 
     tGradX = mMyApp->mProblem->criterionGradientX(tControl, mMyApp->mGlobalSolution, mStrCriterion);
