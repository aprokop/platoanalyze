#pragma once

#include <Omega_h_mesh.hpp>
#include <Omega_h_assoc.hpp>
#include <Teuchos_ParameterList.hpp>

#include "PlatoMask.hpp"
#include "PlatoStaticsTypes.hpp"

namespace Plato
{

/******************************************************************************/
/*!
 \brief Base class for spatial domain
 */
class SpatialDomain
/******************************************************************************/
{
public:
    Omega_h::Mesh     & Mesh;     /*!< mesh database */
    Omega_h::MeshSets & MeshSets; /*!< element, side, node sets database */

private:
    std::string         mElementBlockName;  /*!< element block name */
    std::string         mMaterialModelName; /*!< material model name */
    std::string         mSpatialDomainName; /*!< element block name */
    Omega_h::LOs        mElemLids;          /*!< element block local identification numbers */

public:
    /******************************************************************************//**
     * \fn getDomainName
     * \brief Return domain name.
     * \return domain name
     **********************************************************************************/
    decltype(mSpatialDomainName) getDomainName() const
    {
        return mSpatialDomainName;
    }

    /******************************************************************************//**
     * \fn getMaterialName
     * \brief Return material model name.
     * \return material model name
     **********************************************************************************/
    decltype(mMaterialModelName) getMaterialName() const
    {
        return mMaterialModelName;
    }

    /******************************************************************************//**
     * \fn setMaterialName
     * \brief Set material model name.
     * \param [in] aName material model name
     **********************************************************************************/
    void setMaterialName(const std::string & aName)
    {
<<<<<<< HEAD
        mMaterialModelName = aName;
    }

    /******************************************************************************//**
     * \fn getElementBlockName
     * \brief Return element block name.
     * \return element block name
     **********************************************************************************/
    decltype(mElementBlockName) getElementBlockName() const
    {
        return mElementBlockName;
    }

    /******************************************************************************//**
     * \fn setElementBlockName
     * \brief Set element block name.
     * \param [in] aName element block name
     **********************************************************************************/
    void setElementBlockName(const std::string & aName)
    {
        mElementBlockName = aName;
    }

    /******************************************************************************//**
     * \fn numCells
     * \brief Return the number of cells.
     * \return number of cells
     **********************************************************************************/
    Plato::OrdinalType numCells() const
    {
        return mElemLids.size();
    }

    /******************************************************************************//**
     * \fn cellOrdinals
     * \brief Return the list of cell ordinals.
     * \return list of cell ordinals
     **********************************************************************************/
    Omega_h::LOs cellOrdinals() const
    {
        return mElemLids;
    }

    /******************************************************************************//**
     * \fn cellOrdinals
     * \brief Set cell ordinals for this element set (block).
     * \param [in] aName element set (block) name
     **********************************************************************************/
    void cellOrdinals(const std::string & aName)
    {
        auto &tElemSets = MeshSets[Omega_h::ELEM_SET];
        auto tElemSetsI = tElemSets.find(aName);
        if (tElemSetsI == tElemSets.end())
        {
            std::ostringstream tMsg;
            tMsg << "Could not find element set (block) with name = '" << aName << "'.";
            THROWERR(tMsg.str())
=======
      public:
        Omega_h::Mesh     & Mesh;
        Omega_h::MeshSets & MeshSets;

      private:

        std::string  mElementBlockName;
        std::string  mMaterialModelName;
        std::string  mSpatialDomainName;

        Plato::LocalOrdinalVector mTotalElemLids;   /*!< List of all elements in this domain */
        Plato::LocalOrdinalVector mMaskedElemLids;  /*!< List of elements after a mask is applied */

      public:
        decltype(mMaterialModelName) getMaterialName() const {return mMaterialModelName;}
        decltype(mSpatialDomainName) getDomainName()   const {return mSpatialDomainName;}

        Plato::OrdinalType
        numCells() const
        {
            return mMaskedElemLids.extent(0);
>>>>>>> fb939f6d
        }
        mElementBlockName = aName;
        mElemLids = (tElemSetsI->second);
    }

<<<<<<< HEAD
    /******************************************************************************//**
     * \fn cellOrdinals
     * \brief Set cell ordinals for this element set (block)
     * \param [in] aOrdinals list of cell ordinals
     **********************************************************************************/
    void cellOrdinals(const std::string & aName, const Omega_h::LOs & aOrdinals)
    {
        mElemLids = aOrdinals;
        mElementBlockName = aName;
    }

    /******************************************************************************//**
     * \brief Constructor for Plato::SpatialModel base class
     * \param [in] aMesh Default mesh
     * \param [in] aMeshSets mesh sets (nodesets, sidesets)
     * \param [in] aInputParams Spatial model definition
     **********************************************************************************/
    SpatialDomain
    (      Omega_h::Mesh     & aMesh,
           Omega_h::MeshSets & aMeshSets,
     const std::string       & aName) :
        Mesh(aMesh),
        MeshSets(aMeshSets),
        mSpatialDomainName(aName)
    {}

    /******************************************************************************//**
     * \brief Constructor for Plato::SpatialModel base class
     * \param [in] aMesh        Default mesh
     * \param [in] aMeshSets    mesh sets (nodesets, sidesets)
     * \param [in] aInputParams Spatial model definition
     * \param [in] aName        Spatial model name
     **********************************************************************************/
    SpatialDomain
    (      Omega_h::Mesh          & aMesh,
           Omega_h::MeshSets      & aMeshSets,
     const Teuchos::ParameterList & aInputParams,
     const std::string            & aName) :
        Mesh(aMesh),
        MeshSets(aMeshSets),
        mSpatialDomainName(aName)
    {
        if (aInputParams.isType<std::string>("Element Block"))
        {
            auto tElemBlockName = aInputParams.get<std::string>("Element Block");
            this->cellOrdinals(tElemBlockName);
        }
        else
        {
            THROWERR("Parsing new Domain. Required keyword 'Element Block' not found");
=======
        /******************************************************************************//**
         * \brief get cell ordinal list
                  Note: A const reference is returned to prevent the ref count from being
                  modified.  
        **********************************************************************************/
        const Plato::LocalOrdinalVector &
        cellOrdinals() const
        {
            return mMaskedElemLids;
>>>>>>> fb939f6d
        }

        if (aInputParams.isType<std::string>("Material Model"))
        {
            mMaterialModelName = aInputParams.get<std::string>("Material Model");
        }
        else
        {
            THROWERR("Parsing new Domain. Required keyword 'Material Model' not found");
        }
    }
};
// class SpatialDomain

/******************************************************************************/
/*!
 \brief Spatial models contain the mesh, meshsets, domains, etc that define
 a discretized geometry.
 */
class SpatialModel
/******************************************************************************/
{
public:
    Omega_h::Mesh     & Mesh;     /*!< mesh database */
    Omega_h::MeshSets & MeshSets; /*!< element, side, node sets database */

    std::vector<Plato::SpatialDomain> Domains; /*!< list of spatial domains, i.e. element blocks */

    /******************************************************************************//**
     * \brief Constructor for Plato::SpatialModel base class
     * \param [in] aMesh     Default mesh
     * \param [in] aMeshSets mesh sets (nodesets, sidesets)
     **********************************************************************************/
    SpatialModel
    (Omega_h::Mesh     & aMesh,
     Omega_h::MeshSets & aMeshSets) :
         Mesh(aMesh),
         MeshSets(aMeshSets)
    {}

    /******************************************************************************//**
     * \brief Constructor for Plato::SpatialModel base class
     * \param [in] aMesh Default mesh
     * \param [in] aMeshSets mesh sets (nodesets, sidesets)
     * \param [in] aInputParams Spatial model definition
     **********************************************************************************/
    SpatialModel(Omega_h::Mesh &aMesh,
                 Omega_h::MeshSets &aMeshSets,
                 const Teuchos::ParameterList &aInputParams) :
        Mesh(aMesh),
        MeshSets(aMeshSets)
    {
        if (aInputParams.isSublist("Spatial Model"))
        {
<<<<<<< HEAD
            auto tModelParams = aInputParams.sublist("Spatial Model");
            if (!tModelParams.isSublist("Domains"))
=======
            initialize(aInputParams);
        }

        void initialize(
            const Teuchos::ParameterList & aInputParams
        )
        {
            if(aInputParams.isType<std::string>("Element Block"))
>>>>>>> fb939f6d
            {
                THROWERR("Parsing 'Spatial Model'. Required 'Domains' list not found");
            }

            auto tDomainsParams = tModelParams.sublist("Domains");
            for (auto tIndex = tDomainsParams.begin(); tIndex != tDomainsParams.end(); ++tIndex)
            {
                const auto &tEntry = tDomainsParams.entry(tIndex);
                const auto &tMyName = tDomainsParams.name(tIndex);

<<<<<<< HEAD
                if (!tEntry.isList())
                {
                    THROWERR("Parameter in Domains list not valid.  Expect lists only.");
                }
=======
            auto& tElemSets = MeshSets[Omega_h::ELEM_SET];
            auto tElemSetsI = tElemSets.find(mElementBlockName);
            if(tElemSetsI == tElemSets.end())
            {
                std::ostringstream tMsg;
                tMsg << "Could not find element set (block) with name = '" << mElementBlockName;
                THROWERR(tMsg.str())
            }

            auto tElemLids = (tElemSetsI->second);
            auto tNumElems = tElemLids.size();
            mTotalElemLids = Plato::LocalOrdinalVector("element list", tNumElems);
            mMaskedElemLids = Plato::LocalOrdinalVector("masked element list", tNumElems);

            auto tTotalElemLids = mTotalElemLids;
            Kokkos::parallel_for(Kokkos::RangePolicy<>(0, tNumElems), LAMBDA_EXPRESSION(const Plato::OrdinalType & aCellOrdinal)
            {
                tTotalElemLids(aCellOrdinal) = tElemLids[aCellOrdinal];
            }, "get element ids");
            Kokkos::deep_copy(mMaskedElemLids, mTotalElemLids);
>>>>>>> fb939f6d

                Teuchos::ParameterList &tDomainParams = tDomainsParams.sublist(tMyName);
                Domains.push_back( { aMesh, aMeshSets, tDomainParams, tMyName });
            }
        }
<<<<<<< HEAD
        else
=======

        /******************************************************************************//**
         * \brief Apply mask to this Domain
         *        This function removes elements that have a mask value of zero in \p aMask.
         *        Subsequent calls to numCells() and cellOrdinals() refer to the reduced list.
         *        Call removeMask() to remove the mask, or applyMask(...) to apply a different
         *        mask.
         * \param [in] aMask Plato Mask specifying active/inactive nodes and elements
        **********************************************************************************/
        template<int mSpatialDim>
        void
        applyMask(
            std::shared_ptr<Plato::Mask<mSpatialDim>> aMask
        )
        {
            using OrdinalT = Plato::OrdinalType;

            auto tMask = aMask->cellMask();
            auto tTotalElemLids = mTotalElemLids;
            auto tNumEntries = tTotalElemLids.extent(0);

            // how many non-zeros in the mask?
            Plato::OrdinalType tSum(0);
            Kokkos::parallel_reduce(Kokkos::RangePolicy<>(0,tNumEntries), 
            LAMBDA_EXPRESSION(const Plato::OrdinalType& aOrdinal, Plato::OrdinalType & aUpdate)
            {
                auto tElemOrdinal = tTotalElemLids(aOrdinal);
                aUpdate += tMask(tElemOrdinal); 
            }, tSum);
            Kokkos::resize(mMaskedElemLids, tSum);

            auto tMaskedElemLids = mMaskedElemLids;

            // create a list of elements with non-zero mask values
            OrdinalT tOffset(0);
            Kokkos::parallel_scan (Kokkos::RangePolicy<OrdinalT>(0,tNumEntries),
            KOKKOS_LAMBDA (const OrdinalT& aOrdinal, OrdinalT& aUpdate, const bool& tIsFinal)
            {
                auto tElemOrdinal = tTotalElemLids(aOrdinal);
                const OrdinalT tVal = tMask(tElemOrdinal);
                if( tIsFinal && tVal ) { tMaskedElemLids(aUpdate) = tElemOrdinal; }
                aUpdate += tVal;
            }, tOffset);
        }
        /******************************************************************************//**
         * \brief Remove applied mask.
         *        This function resets the element list in this domain to the original definition.
         *        If no mask has been applied, this function has no effect.
        **********************************************************************************/
        void
        removeMask(
        )
        {
            Kokkos::deep_copy(mMaskedElemLids, mTotalElemLids);
        }
    };

    /******************************************************************************/
    /*!
      \brief Spatial models contain the mesh, meshsets, domains, etc that define
      a discretized geometry.
    */
    class SpatialModel
    /******************************************************************************/
    {
      public:
        Omega_h::Mesh     & Mesh;
        Omega_h::MeshSets & MeshSets;

        std::vector<Plato::SpatialDomain> Domains;
       
        /******************************************************************************//**
         * \brief Constructor for Plato::SpatialModel base class
         * \param [in] aMesh Default mesh
         * \param [in] aMeshSets mesh sets (nodesets, sidesets)
         * \param [in] aInputParams Spatial model definition
        **********************************************************************************/
        SpatialModel(
                  Omega_h::Mesh          & aMesh,
                  Omega_h::MeshSets      & aMeshSets,
            const Teuchos::ParameterList & aInputParams
        ) :
            Mesh(aMesh),
            MeshSets(aMeshSets)
>>>>>>> fb939f6d
        {
            THROWERR("Parsing 'Plato Problem'. Required 'Spatial Model' list not found");
        }
    }

    /******************************************************************************//**
     * \brief Append spatial domain to spatial model.
     * \param [in] aDomain Spatial domain
     **********************************************************************************/
    void append(Plato::SpatialDomain & aDomain)
    {
        Domains.push_back(aDomain);
    }

};
// class SpatialModel

<<<<<<< HEAD
=======
                    Teuchos::ParameterList& tDomainParams = tDomainsParams.sublist(tMyName);
                    Domains.push_back({aMesh, aMeshSets, tDomainParams, tMyName});
                }
            }
            else
            {
                THROWERR("Parsing 'Plato Problem'. Required 'Spatial Model' list not found");
            }
        }

        template <int mSpatialDim>
        void
        applyMask(
            std::shared_ptr<Plato::Mask<mSpatialDim>> aMask
        )
        {
            for( auto& tDomain : Domains )
            {
                tDomain.applyMask(aMask);
            }
        }
    };
>>>>>>> fb939f6d
} // namespace Plato<|MERGE_RESOLUTION|>--- conflicted
+++ resolved
@@ -27,13 +27,17 @@
     std::string         mSpatialDomainName; /*!< element block name */
     Omega_h::LOs        mElemLids;          /*!< element block local identification numbers */
 
+    Plato::LocalOrdinalVector mTotalElemLids;   /*!< List of all elements in this domain */
+    Plato::LocalOrdinalVector mMaskedElemLids;  /*!< List of elements after a mask is applied */
+
 public:
     /******************************************************************************//**
      * \fn getDomainName
      * \brief Return domain name.
      * \return domain name
      **********************************************************************************/
-    decltype(mSpatialDomainName) getDomainName() const
+    decltype(mSpatialDomainName) 
+    getDomainName() const
     {
         return mSpatialDomainName;
     }
@@ -43,7 +47,8 @@
      * \brief Return material model name.
      * \return material model name
      **********************************************************************************/
-    decltype(mMaterialModelName) getMaterialName() const
+    decltype(mMaterialModelName) 
+    getMaterialName() const
     {
         return mMaterialModelName;
     }
@@ -55,7 +60,6 @@
      **********************************************************************************/
     void setMaterialName(const std::string & aName)
     {
-<<<<<<< HEAD
         mMaterialModelName = aName;
     }
 
@@ -64,7 +68,8 @@
      * \brief Return element block name.
      * \return element block name
      **********************************************************************************/
-    decltype(mElementBlockName) getElementBlockName() const
+    decltype(mElementBlockName) 
+    getElementBlockName() const
     {
         return mElementBlockName;
     }
@@ -74,7 +79,8 @@
      * \brief Set element block name.
      * \param [in] aName element block name
      **********************************************************************************/
-    void setElementBlockName(const std::string & aName)
+    void setElementBlockName
+    (const std::string & aName)
     {
         mElementBlockName = aName;
     }
@@ -84,73 +90,30 @@
      * \brief Return the number of cells.
      * \return number of cells
      **********************************************************************************/
-    Plato::OrdinalType numCells() const
-    {
-        return mElemLids.size();
+    Plato::OrdinalType 
+    numCells() const
+    {
+        return mMaskedElemLids.extent(0);
+    }
+
+    /******************************************************************************//**
+     * \brief get cell ordinal list
+     * Note: A const reference is returned to prevent the ref count from being modified.  
+    **********************************************************************************/
+    const Plato::LocalOrdinalVector &
+    cellOrdinals() const
+    {
+        return mMaskedElemLids;
     }
 
     /******************************************************************************//**
      * \fn cellOrdinals
-     * \brief Return the list of cell ordinals.
-     * \return list of cell ordinals
-     **********************************************************************************/
-    Omega_h::LOs cellOrdinals() const
-    {
-        return mElemLids;
-    }
-
-    /******************************************************************************//**
-     * \fn cellOrdinals
-     * \brief Set cell ordinals for this element set (block).
-     * \param [in] aName element set (block) name
+     * \brief Set cell ordinals for this element block.
+     * \param [in] aName element block name
      **********************************************************************************/
     void cellOrdinals(const std::string & aName)
     {
-        auto &tElemSets = MeshSets[Omega_h::ELEM_SET];
-        auto tElemSetsI = tElemSets.find(aName);
-        if (tElemSetsI == tElemSets.end())
-        {
-            std::ostringstream tMsg;
-            tMsg << "Could not find element set (block) with name = '" << aName << "'.";
-            THROWERR(tMsg.str())
-=======
-      public:
-        Omega_h::Mesh     & Mesh;
-        Omega_h::MeshSets & MeshSets;
-
-      private:
-
-        std::string  mElementBlockName;
-        std::string  mMaterialModelName;
-        std::string  mSpatialDomainName;
-
-        Plato::LocalOrdinalVector mTotalElemLids;   /*!< List of all elements in this domain */
-        Plato::LocalOrdinalVector mMaskedElemLids;  /*!< List of elements after a mask is applied */
-
-      public:
-        decltype(mMaterialModelName) getMaterialName() const {return mMaterialModelName;}
-        decltype(mSpatialDomainName) getDomainName()   const {return mSpatialDomainName;}
-
-        Plato::OrdinalType
-        numCells() const
-        {
-            return mMaskedElemLids.extent(0);
->>>>>>> fb939f6d
-        }
-        mElementBlockName = aName;
-        mElemLids = (tElemSetsI->second);
-    }
-
-<<<<<<< HEAD
-    /******************************************************************************//**
-     * \fn cellOrdinals
-     * \brief Set cell ordinals for this element set (block)
-     * \param [in] aOrdinals list of cell ordinals
-     **********************************************************************************/
-    void cellOrdinals(const std::string & aName, const Omega_h::LOs & aOrdinals)
-    {
-        mElemLids = aOrdinals;
-        mElementBlockName = aName;
+        this->setMaskLocalElemIDs(aName);
     }
 
     /******************************************************************************//**
@@ -184,28 +147,109 @@
         MeshSets(aMeshSets),
         mSpatialDomainName(aName)
     {
-        if (aInputParams.isType<std::string>("Element Block"))
-        {
-            auto tElemBlockName = aInputParams.get<std::string>("Element Block");
-            this->cellOrdinals(tElemBlockName);
+        this->initialize(aInputParams);
+    }
+
+    /******************************************************************************//**
+     * \brief Apply mask to this Domain
+     *        This function removes elements that have a mask value of zero in \p aMask.
+     *        Subsequent calls to numCells() and cellOrdinals() refer to the reduced list.
+     *        Call removeMask() to remove the mask, or applyMask(...) to apply a different
+     *        mask.
+     * \param [in] aMask Plato Mask specifying active/inactive nodes and elements
+    **********************************************************************************/
+    template<Plato::OrdinalType mSpatialDim>
+    void applyMask
+    (std::shared_ptr<Plato::Mask<mSpatialDim>> aMask)
+    {
+        using OrdinalT = Plato::OrdinalType;
+
+        auto tMask = aMask->cellMask();
+        auto tTotalElemLids = mTotalElemLids;
+        auto tNumEntries = tTotalElemLids.extent(0);
+
+        // how many non-zeros in the mask?
+        Plato::OrdinalType tSum(0);
+        Kokkos::parallel_reduce(Kokkos::RangePolicy<>(0,tNumEntries), 
+        LAMBDA_EXPRESSION(const Plato::OrdinalType& aOrdinal, Plato::OrdinalType & aUpdate)
+        {
+            auto tElemOrdinal = tTotalElemLids(aOrdinal);
+            aUpdate += tMask(tElemOrdinal); 
+        }, tSum);
+        Kokkos::resize(mMaskedElemLids, tSum);
+
+        auto tMaskedElemLids = mMaskedElemLids;
+
+        // create a list of elements with non-zero mask values
+        OrdinalT tOffset(0);
+        Kokkos::parallel_scan (Kokkos::RangePolicy<OrdinalT>(0,tNumEntries),
+        KOKKOS_LAMBDA (const OrdinalT& aOrdinal, OrdinalT& aUpdate, const bool& tIsFinal)
+        {
+            auto tElemOrdinal = tTotalElemLids(aOrdinal);
+            const OrdinalT tVal = tMask(tElemOrdinal);
+            if( tIsFinal && tVal ) { tMaskedElemLids(aUpdate) = tElemOrdinal; }
+            aUpdate += tVal;
+        }, tOffset);
+    }
+        
+    /******************************************************************************//**
+     * \brief Remove applied mask.
+     *        This function resets the element list in this domain to the original definition.
+     *        If no mask has been applied, this function has no effect.
+    **********************************************************************************/
+    void
+    removeMask()
+    {
+        Kokkos::deep_copy(mMaskedElemLids, mTotalElemLids);
+    }
+    
+    Omega_h::LOs 
+    getLocalElemIDs
+    (const std::string& aBlockName) const
+    {
+        auto& tElemSets = MeshSets[Omega_h::ELEM_SET];
+        auto tElemSetsI = tElemSets.find(aBlockName);
+        if(tElemSetsI == tElemSets.end())
+        {
+            std::ostringstream tMsg;
+            tMsg << "Could not find element set (block) with name = '" << aBlockName;
+            THROWERR(tMsg.str())
+        }
+
+        return (tElemSetsI->second);
+    }
+
+    void setMaskLocalElemIDs
+    (const std::string& aBlockName)
+    {
+        auto tElemLids = this->getLocalElemIDs(aBlockName);
+        auto tNumElems = tElemLids.size();
+        mTotalElemLids = Plato::LocalOrdinalVector("element list", tNumElems);
+        mMaskedElemLids = Plato::LocalOrdinalVector("masked element list", tNumElems);
+
+        auto tTotalElemLids = mTotalElemLids;
+        Kokkos::parallel_for(Kokkos::RangePolicy<>(0, tNumElems), LAMBDA_EXPRESSION(const Plato::OrdinalType & aCellOrdinal)
+        {
+            tTotalElemLids(aCellOrdinal) = tElemLids[aCellOrdinal];
+        }, "get element ids");
+        Kokkos::deep_copy(mMaskedElemLids, mTotalElemLids);
+    }
+
+    void 
+    initialize
+    (const Teuchos::ParameterList & aInputParams)
+    {
+        if(aInputParams.isType<std::string>("Element Block"))
+        {
+            mElementBlockName = aInputParams.get<std::string>("Element Block");
+            this->cellOrdinals(mElementBlockName);
         }
         else
         {
             THROWERR("Parsing new Domain. Required keyword 'Element Block' not found");
-=======
-        /******************************************************************************//**
-         * \brief get cell ordinal list
-                  Note: A const reference is returned to prevent the ref count from being
-                  modified.  
-        **********************************************************************************/
-        const Plato::LocalOrdinalVector &
-        cellOrdinals() const
-        {
-            return mMaskedElemLids;
->>>>>>> fb939f6d
-        }
-
-        if (aInputParams.isType<std::string>("Material Model"))
+        }
+
+        if(aInputParams.isType<std::string>("Material Model"))
         {
             mMaterialModelName = aInputParams.get<std::string>("Material Model");
         }
@@ -213,6 +257,8 @@
         {
             THROWERR("Parsing new Domain. Required keyword 'Material Model' not found");
         }
+
+        this->setMaskLocalElemIDs(mElementBlockName);
     }
 };
 // class SpatialDomain
@@ -257,19 +303,8 @@
     {
         if (aInputParams.isSublist("Spatial Model"))
         {
-<<<<<<< HEAD
             auto tModelParams = aInputParams.sublist("Spatial Model");
             if (!tModelParams.isSublist("Domains"))
-=======
-            initialize(aInputParams);
-        }
-
-        void initialize(
-            const Teuchos::ParameterList & aInputParams
-        )
-        {
-            if(aInputParams.isType<std::string>("Element Block"))
->>>>>>> fb939f6d
             {
                 THROWERR("Parsing 'Spatial Model'. Required 'Domains' list not found");
             }
@@ -280,128 +315,28 @@
                 const auto &tEntry = tDomainsParams.entry(tIndex);
                 const auto &tMyName = tDomainsParams.name(tIndex);
 
-<<<<<<< HEAD
                 if (!tEntry.isList())
                 {
                     THROWERR("Parameter in Domains list not valid.  Expect lists only.");
                 }
-=======
-            auto& tElemSets = MeshSets[Omega_h::ELEM_SET];
-            auto tElemSetsI = tElemSets.find(mElementBlockName);
-            if(tElemSetsI == tElemSets.end())
-            {
-                std::ostringstream tMsg;
-                tMsg << "Could not find element set (block) with name = '" << mElementBlockName;
-                THROWERR(tMsg.str())
-            }
-
-            auto tElemLids = (tElemSetsI->second);
-            auto tNumElems = tElemLids.size();
-            mTotalElemLids = Plato::LocalOrdinalVector("element list", tNumElems);
-            mMaskedElemLids = Plato::LocalOrdinalVector("masked element list", tNumElems);
-
-            auto tTotalElemLids = mTotalElemLids;
-            Kokkos::parallel_for(Kokkos::RangePolicy<>(0, tNumElems), LAMBDA_EXPRESSION(const Plato::OrdinalType & aCellOrdinal)
-            {
-                tTotalElemLids(aCellOrdinal) = tElemLids[aCellOrdinal];
-            }, "get element ids");
-            Kokkos::deep_copy(mMaskedElemLids, mTotalElemLids);
->>>>>>> fb939f6d
 
                 Teuchos::ParameterList &tDomainParams = tDomainsParams.sublist(tMyName);
                 Domains.push_back( { aMesh, aMeshSets, tDomainParams, tMyName });
             }
         }
-<<<<<<< HEAD
         else
-=======
-
-        /******************************************************************************//**
-         * \brief Apply mask to this Domain
-         *        This function removes elements that have a mask value of zero in \p aMask.
-         *        Subsequent calls to numCells() and cellOrdinals() refer to the reduced list.
-         *        Call removeMask() to remove the mask, or applyMask(...) to apply a different
-         *        mask.
-         * \param [in] aMask Plato Mask specifying active/inactive nodes and elements
-        **********************************************************************************/
-        template<int mSpatialDim>
-        void
-        applyMask(
-            std::shared_ptr<Plato::Mask<mSpatialDim>> aMask
-        )
-        {
-            using OrdinalT = Plato::OrdinalType;
-
-            auto tMask = aMask->cellMask();
-            auto tTotalElemLids = mTotalElemLids;
-            auto tNumEntries = tTotalElemLids.extent(0);
-
-            // how many non-zeros in the mask?
-            Plato::OrdinalType tSum(0);
-            Kokkos::parallel_reduce(Kokkos::RangePolicy<>(0,tNumEntries), 
-            LAMBDA_EXPRESSION(const Plato::OrdinalType& aOrdinal, Plato::OrdinalType & aUpdate)
-            {
-                auto tElemOrdinal = tTotalElemLids(aOrdinal);
-                aUpdate += tMask(tElemOrdinal); 
-            }, tSum);
-            Kokkos::resize(mMaskedElemLids, tSum);
-
-            auto tMaskedElemLids = mMaskedElemLids;
-
-            // create a list of elements with non-zero mask values
-            OrdinalT tOffset(0);
-            Kokkos::parallel_scan (Kokkos::RangePolicy<OrdinalT>(0,tNumEntries),
-            KOKKOS_LAMBDA (const OrdinalT& aOrdinal, OrdinalT& aUpdate, const bool& tIsFinal)
-            {
-                auto tElemOrdinal = tTotalElemLids(aOrdinal);
-                const OrdinalT tVal = tMask(tElemOrdinal);
-                if( tIsFinal && tVal ) { tMaskedElemLids(aUpdate) = tElemOrdinal; }
-                aUpdate += tVal;
-            }, tOffset);
-        }
-        /******************************************************************************//**
-         * \brief Remove applied mask.
-         *        This function resets the element list in this domain to the original definition.
-         *        If no mask has been applied, this function has no effect.
-        **********************************************************************************/
-        void
-        removeMask(
-        )
-        {
-            Kokkos::deep_copy(mMaskedElemLids, mTotalElemLids);
-        }
-    };
-
-    /******************************************************************************/
-    /*!
-      \brief Spatial models contain the mesh, meshsets, domains, etc that define
-      a discretized geometry.
-    */
-    class SpatialModel
-    /******************************************************************************/
-    {
-      public:
-        Omega_h::Mesh     & Mesh;
-        Omega_h::MeshSets & MeshSets;
-
-        std::vector<Plato::SpatialDomain> Domains;
-       
-        /******************************************************************************//**
-         * \brief Constructor for Plato::SpatialModel base class
-         * \param [in] aMesh Default mesh
-         * \param [in] aMeshSets mesh sets (nodesets, sidesets)
-         * \param [in] aInputParams Spatial model definition
-        **********************************************************************************/
-        SpatialModel(
-                  Omega_h::Mesh          & aMesh,
-                  Omega_h::MeshSets      & aMeshSets,
-            const Teuchos::ParameterList & aInputParams
-        ) :
-            Mesh(aMesh),
-            MeshSets(aMeshSets)
->>>>>>> fb939f6d
         {
             THROWERR("Parsing 'Plato Problem'. Required 'Spatial Model' list not found");
+        }
+    }
+
+    template <Plato::OrdinalType mSpatialDim>
+    void applyMask
+    (std::shared_ptr<Plato::Mask<mSpatialDim>> aMask)
+    {
+        for( auto& tDomain : Domains )
+        {
+            tDomain.applyMask(aMask);
         }
     }
 
@@ -409,37 +344,12 @@
      * \brief Append spatial domain to spatial model.
      * \param [in] aDomain Spatial domain
      **********************************************************************************/
-    void append(Plato::SpatialDomain & aDomain)
+    void append
+    (Plato::SpatialDomain & aDomain)
     {
         Domains.push_back(aDomain);
     }
-
 };
 // class SpatialModel
 
-<<<<<<< HEAD
-=======
-                    Teuchos::ParameterList& tDomainParams = tDomainsParams.sublist(tMyName);
-                    Domains.push_back({aMesh, aMeshSets, tDomainParams, tMyName});
-                }
-            }
-            else
-            {
-                THROWERR("Parsing 'Plato Problem'. Required 'Spatial Model' list not found");
-            }
-        }
-
-        template <int mSpatialDim>
-        void
-        applyMask(
-            std::shared_ptr<Plato::Mask<mSpatialDim>> aMask
-        )
-        {
-            for( auto& tDomain : Domains )
-            {
-                tDomain.applyMask(aMask);
-            }
-        }
-    };
->>>>>>> fb939f6d
 } // namespace Plato