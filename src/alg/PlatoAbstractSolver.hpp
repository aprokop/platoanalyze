--- conflicted
+++ resolved
@@ -21,19 +21,13 @@
 **********************************************************************************/
 class AbstractSolver
 {
-<<<<<<< HEAD
   protected:
     std::shared_ptr<Plato::MultipointConstraints>   mSystemMPCs;
 
     AbstractSolver() : mSystemMPCs(nullptr) {}
 
     virtual void innerSolve(
-        Plato::CrsMatrix<int> aA,
-=======
-  public:
-    virtual void solve(
         Plato::CrsMatrix<Plato::OrdinalType> aA,
->>>>>>> 9cb2260c
         Plato::ScalarVector   aX,
         Plato::ScalarVector   aB
     ) = 0;
