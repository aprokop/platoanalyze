#ifndef PLATO_EPETRA_SOLVER_HPP
#define PLATO_EPETRA_SOLVER_HPP

#include "PlatoAbstractSolver.hpp"
#include "alg/ParallelComm.hpp"

#include <Omega_h_mesh.hpp>

#include <AztecOO.h>
#include <Epetra_Map.h>
#include <Epetra_Vector.h>
#include <Epetra_MpiComm.h>
#include <Epetra_VbrMatrix.h>
#include <Epetra_VbrRowMatrix.h>
#include <Epetra_LinearProblem.h>
#include <Teuchos_ParameterList.hpp>


namespace Plato {

/******************************************************************************//**
 * @brief Abstract system interface

   This class contains the node and dof map information and permits persistence
   of this information between solutions.
**********************************************************************************/
class EpetraSystem
{
    rcp<Epetra_BlockMap> mBlockRowMap;
    rcp<Epetra_Comm>     mComm;

  public:
    EpetraSystem(
        int            aNumNodes,
        Comm::Machine  aMachine,
        int            aDofsPerNode
    );

    /******************************************************************************//**
     * @brief Convert from Plato::CrsMatrix<Plato::OrdinalType> to Epetra_VbrMatrix
    **********************************************************************************/
    rcp<Epetra_VbrMatrix>
    fromMatrix(Plato::CrsMatrix<Plato::OrdinalType> tInMatrix) const;

    /******************************************************************************//**
     * @brief Convert from ScalarVector to Epetra_Vector
    **********************************************************************************/
    rcp<Epetra_Vector>
    fromVector(Plato::ScalarVector tInVector) const;

    /******************************************************************************//**
     * @brief Convert from Epetra_Vector to ScalarVector
    **********************************************************************************/
    void
    toVector(Plato::ScalarVector tOutVector, rcp<Epetra_Vector> tInVector) const;

    /******************************************************************************//**
     * @brief get EpetraSystem map 
    **********************************************************************************/
    rcp<Epetra_BlockMap> getMap() const {return mBlockRowMap;}
};

/******************************************************************************//**
 * @brief Concrete EpetraLinearSolver
**********************************************************************************/
class EpetraLinearSolver : public AbstractSolver
{
    rcp<EpetraSystem> mSystem;

    Teuchos::ParameterList mSolverParams;

    int mIterations;
    Plato::Scalar mTolerance;

  public:
    /******************************************************************************//**
     * @brief EpetraLinearSolver constructor

     This constructor takes an Omega_h::Mesh and creates a new System.
    **********************************************************************************/
    EpetraLinearSolver(
        const Teuchos::ParameterList&                   aSolverParams,
        int                                             aNumNodes,
        Comm::Machine                                   aMachine,
        int                                             aDofsPerNode
    );

    /******************************************************************************//**
     * @brief EpetraLinearSolver constructor with MPCs

     This constructor takes an Omega_h::Mesh and MultipointConstraints and creates a new System.
    **********************************************************************************/
    EpetraLinearSolver(
        const Teuchos::ParameterList&                   aSolverParams,
        int                                             aNumNodes,
        Comm::Machine                                   aMachine,
        int                                             aDofsPerNode,
        std::shared_ptr<Plato::MultipointConstraints>   aMPCs
    );

    /******************************************************************************//**
     * @brief Solve the linear system
    **********************************************************************************/
    void
<<<<<<< HEAD
    innerSolve(
        Plato::CrsMatrix<int> aA,
=======
    solve(
        Plato::CrsMatrix<Plato::OrdinalType> aA,
>>>>>>> 9cb2260c
        Plato::ScalarVector   aX,
        Plato::ScalarVector   aB
    ) override;

    /******************************************************************************//**
     * @brief Setup the AztecOO solver
    **********************************************************************************/
    void
    setupSolver(AztecOO& aSolver);
};

} // end namespace Plato

#endif<|MERGE_RESOLUTION|>--- conflicted
+++ resolved
@@ -102,13 +102,8 @@
      * @brief Solve the linear system
     **********************************************************************************/
     void
-<<<<<<< HEAD
     innerSolve(
-        Plato::CrsMatrix<int> aA,
-=======
-    solve(
         Plato::CrsMatrix<Plato::OrdinalType> aA,
->>>>>>> 9cb2260c
         Plato::ScalarVector   aX,
         Plato::ScalarVector   aB
     ) override;
