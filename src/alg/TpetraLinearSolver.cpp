--- conflicted
+++ resolved
@@ -245,8 +245,11 @@
     auto tInVectorDeviceView2D = tInVector->getLocalViewDevice();
     auto tInVectorDeviceView1D = Kokkos::subview(tInVectorDeviceView2D,Kokkos::ALL(), 0);
 
-<<<<<<< HEAD
- This constructor takes an Omega_h::Mesh and creates a new System.
+    Kokkos::deep_copy(tOutVector,tInVectorDeviceView1D);
+}
+
+/******************************************************************************//**
+ This constructor creates a new System.
 **********************************************************************************/
 TpetraLinearSolver::TpetraLinearSolver(
     const Teuchos::ParameterList& aSolverParams,
@@ -279,7 +282,7 @@
 /******************************************************************************//**
  * @brief TpetraLinearSolver constructor with MPCs
 
- This constructor takes an Omega_h::Mesh and MultipointConstraints and creates a new System.
+ This constructor takes a MultipointConstraints instance and creates a new System.
 **********************************************************************************/
 TpetraLinearSolver::TpetraLinearSolver(
     const Teuchos::ParameterList&                   aSolverParams,
@@ -309,9 +312,6 @@
     {
         mTolerance = 1e-6;
     }
-=======
-    Kokkos::deep_copy(tOutVector,tInVectorDeviceView1D);
->>>>>>> 9cb2260c
 }
 
 void getPrecondTypeAndParameters (std::string& precondType, Teuchos::ParameterList& pl)
@@ -452,13 +452,8 @@
  * @brief Solve the linear system
 **********************************************************************************/
 void
-<<<<<<< HEAD
 TpetraLinearSolver::innerSolve(
-    Plato::CrsMatrix<int> aA,
-=======
-TpetraLinearSolver::solve(
     Plato::CrsMatrix<Plato::OrdinalType> aA,
->>>>>>> 9cb2260c
     Plato::ScalarVector   aX,
     Plato::ScalarVector   aB
 )
