#ifndef HYPERBOLIC_INTERNAL_ELASTIC_ENERGY_HPP
#define HYPERBOLIC_INTERNAL_ELASTIC_ENERGY_HPP

//#include "SimplexFadTypes.hpp"
#include "SpatialModel.hpp"
#include "SimplexMechanics.hpp"
#include "ScalarProduct.hpp"
#include "ApplyWeighting.hpp"
#include "Strain.hpp"
#include "LinearStress.hpp"
#include "ElasticModelFactory.hpp"
#include "ImplicitFunctors.hpp"
#include "ToMap.hpp"
#include "Simp.hpp"
#include "Ramp.hpp"
#include "Heaviside.hpp"
#include "LinearTetCubRuleDegreeOne.hpp"
#include "hyperbolic/HyperbolicAbstractScalarFunction.hpp"

namespace Plato
{

namespace Hyperbolic
{

/******************************************************************************//**
 * @brief Internal energy criterion, given by /f$ f(z) = u^{T}K(z)u /f$
 * @tparam EvaluationType evaluation type use to determine automatic differentiation
 *   type for scalar function (e.g. Residual, Jacobian, GradientZ, etc.)
 * @tparam IndicatorFunctionType penalty function (e.g. simp)
**********************************************************************************/
template<typename EvaluationType, typename IndicatorFunctionType>
class InternalElasticEnergy :
  public Plato::SimplexMechanics<EvaluationType::SpatialDim>,
  public Plato::Hyperbolic::AbstractScalarFunction<EvaluationType>
{
  private:
    static constexpr Plato::OrdinalType mSpaceDim = EvaluationType::SpatialDim; /*!< spatial dimensions */

    using Plato::SimplexMechanics<mSpaceDim>::mNumVoigtTerms; /*!< number of Voigt terms */
    using Plato::Simplex<mSpaceDim>::mNumNodesPerCell; /*!< number of nodes per cell */
    using Plato::SimplexMechanics<mSpaceDim>::mNumDofsPerCell; /*!< number of degree of freedom per cell */

    using Plato::Hyperbolic::AbstractScalarFunction<EvaluationType>::mSpatialDomain; /*!< mesh database */
    using Plato::Hyperbolic::AbstractScalarFunction<EvaluationType>::mDataMap; /*!< Plato Analyze database */

    using StateScalarType       = typename EvaluationType::StateScalarType;
    using StateDotScalarType    = typename EvaluationType::StateDotScalarType;
    using StateDotDotScalarType = typename EvaluationType::StateDotDotScalarType;
    using ControlScalarType     = typename EvaluationType::ControlScalarType;
    using ConfigScalarType      = typename EvaluationType::ConfigScalarType;
    using ResultScalarType      = typename EvaluationType::ResultScalarType;

    using FunctionBaseType = Plato::Hyperbolic::AbstractScalarFunction<EvaluationType>;
    using CubatureType = Plato::LinearTetCubRuleDegreeOne<mSpaceDim>;

    std::shared_ptr<CubatureType> mCubatureRule;

    IndicatorFunctionType mIndicatorFunction; /*!< penalty function */
    Plato::ApplyWeighting<mSpaceDim, mNumVoigtTerms, IndicatorFunctionType> mApplyWeighting; /*!< apply penalty function */

    std::vector<std::string> mPlottable; /*!< database of output field names */

    Teuchos::RCP<Plato::LinearElasticMaterial<mSpaceDim>> mMaterialModel;


  public:
    /******************************************************************************//**
     * @brief Constructor
     * @param aSpatialDomain Plato Analyze spatial domain
     * @param aDataMap Plato Analyze data map
     * @param aProblemParams input database for overall problem
     * @param aFunctionParams input database for function
    **********************************************************************************/
    InternalElasticEnergy(
<<<<<<< HEAD
        const Plato::SpatialDomain   & aSpatialDomain,
              Plato::DataMap         & aDataMap,
              Teuchos::ParameterList & aProblemParams,
              Teuchos::ParameterList & aPenaltyParams,
        const std::string            & aFunctionName
    ) :
        FunctionBaseType   (aSpatialDomain, aDataMap, aFunctionName),
        mCubatureRule      (std::make_shared<CubatureType>()),
        mIndicatorFunction (aPenaltyParams),
=======
        Omega_h::Mesh          & aMesh,
        Omega_h::MeshSets      & aMeshSets,
        Plato::DataMap         & aDataMap,
        Teuchos::ParameterList & aProblemParams,
        Teuchos::ParameterList & aFunctionParams,
        std::string            & aFunctionName
    ) :
        Plato::Hyperbolic::AbstractScalarFunction<EvaluationType>(aMesh, aMeshSets, aDataMap, aFunctionName),
        mCubatureRule      (std::make_shared<Plato::LinearTetCubRuleDegreeOne<mSpaceDim>>()),
        mIndicatorFunction (aFunctionParams.sublist("Penalty Function")),
>>>>>>> 1e72b948
        mApplyWeighting    (mIndicatorFunction)
    {
        Plato::ElasticModelFactory<mSpaceDim> tMaterialModelFactory(aProblemParams);
        mMaterialModel = tMaterialModelFactory.create(aSpatialDomain.getMaterialName());

        if(aProblemParams.isType < Teuchos::Array < std::string >> ("Plottable"))
        {
            mPlottable = aProblemParams.get < Teuchos::Array < std::string >> ("Plottable").toVector();
        }
    }

    /******************************************************************************//**
     * @brief Evaluate internal elastic energy function
     * @param [in] aState 2D container of state variables
     * @param [in] aControl 2D container of control variables
     * @param [in] aConfig 3D container of configuration/coordinates
     * @param [out] aResult 1D container of cell criterion values
     * @param [in] aTimeStep time step (default = 0)
    **********************************************************************************/
    void
    evaluate(
        const Plato::ScalarMultiVectorT <StateScalarType>       & aState,
        const Plato::ScalarMultiVectorT <StateDotScalarType>    & aStateDot,
        const Plato::ScalarMultiVectorT <StateDotDotScalarType> & aStateDotDot,
        const Plato::ScalarMultiVectorT <ControlScalarType>     & aControl,
        const Plato::ScalarArray3DT     <ConfigScalarType>      & aConfig,
              Plato::ScalarVectorT      <ResultScalarType>      & aResult,
              Plato::Scalar aTimeStep = 0.0
    ) const
    {
        auto tNumCells = mSpatialDomain.numCells();

        Plato::Strain<mSpaceDim> tComputeVoigtStrain;
        Plato::ScalarProduct<mNumVoigtTerms> tComputeScalarProduct;
        Plato::ComputeGradientWorkset<mSpaceDim> tComputeGradient;
        Plato::LinearStress<mSpaceDim> tComputeVoigtStress(mMaterialModel);

      using StrainScalarType =
        typename Plato::fad_type_t<Plato::SimplexMechanics<EvaluationType::SpatialDim>, StateScalarType, ConfigScalarType>;

      Plato::ScalarVectorT      <ConfigScalarType> tCellVolume ("cell weight",tNumCells);
      Plato::ScalarArray3DT     <ConfigScalarType> tGradient   ("gradient",tNumCells,mNumNodesPerCell,mSpaceDim);
      Plato::ScalarMultiVectorT <StrainScalarType> tStrain     ("strain",tNumCells,mNumVoigtTerms);
      Plato::ScalarMultiVectorT <ResultScalarType> tStress     ("stress",tNumCells,mNumVoigtTerms);

      auto tQuadratureWeight = mCubatureRule->getCubWeight();
      auto tApplyWeighting   = mApplyWeighting;
      Kokkos::parallel_for(Kokkos::RangePolicy<int>(0,tNumCells), LAMBDA_EXPRESSION(const int & aCellOrdinal)
      {
        tComputeGradient(aCellOrdinal, tGradient, aConfig, tCellVolume);
        tCellVolume(aCellOrdinal) *= tQuadratureWeight;

        // compute strain
        //
        tComputeVoigtStrain(aCellOrdinal, tStrain, aState, tGradient);

        // compute stress
        //
        tComputeVoigtStress(aCellOrdinal, tStress, tStrain);

        // apply weighting
        //
        tApplyWeighting(aCellOrdinal, tStress, aControl);

        // compute element internal energy (inner product of strain and weighted stress)
        //
        tComputeScalarProduct(aCellOrdinal, aResult, tStress, tStrain, tCellVolume);

      },"energy gradient");

// TODO      if( std::count(mPlottable.begin(),mPlottable.end(),"strain") ) toMap(mDataMap, tStrain, "strain");
// TODO      if( std::count(mPlottable.begin(),mPlottable.end(),"stress") ) toMap(mDataMap, tStress, "stress");

    }
}; // class InternalElasticEnergy

} // namespace Hyperbolic

} // namespace Plato
#endif<|MERGE_RESOLUTION|>--- conflicted
+++ resolved
@@ -73,28 +73,15 @@
      * @param aFunctionParams input database for function
     **********************************************************************************/
     InternalElasticEnergy(
-<<<<<<< HEAD
         const Plato::SpatialDomain   & aSpatialDomain,
               Plato::DataMap         & aDataMap,
               Teuchos::ParameterList & aProblemParams,
-              Teuchos::ParameterList & aPenaltyParams,
+              Teuchos::ParameterList & aFunctionParams,
         const std::string            & aFunctionName
     ) :
         FunctionBaseType   (aSpatialDomain, aDataMap, aFunctionName),
         mCubatureRule      (std::make_shared<CubatureType>()),
-        mIndicatorFunction (aPenaltyParams),
-=======
-        Omega_h::Mesh          & aMesh,
-        Omega_h::MeshSets      & aMeshSets,
-        Plato::DataMap         & aDataMap,
-        Teuchos::ParameterList & aProblemParams,
-        Teuchos::ParameterList & aFunctionParams,
-        std::string            & aFunctionName
-    ) :
-        Plato::Hyperbolic::AbstractScalarFunction<EvaluationType>(aMesh, aMeshSets, aDataMap, aFunctionName),
-        mCubatureRule      (std::make_shared<Plato::LinearTetCubRuleDegreeOne<mSpaceDim>>()),
         mIndicatorFunction (aFunctionParams.sublist("Penalty Function")),
->>>>>>> 1e72b948
         mApplyWeighting    (mIndicatorFunction)
     {
         Plato::ElasticModelFactory<mSpaceDim> tMaterialModelFactory(aProblemParams);
