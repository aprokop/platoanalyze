/*
 * FluidsUtils.hpp
 *
 *  Created on: Apr 7, 2021
 */

#pragma once

#include <Teuchos_ParameterList.hpp>

#include "BLAS1.hpp"
#include "UtilsTeuchos.hpp"
#include "PlatoUtilities.hpp"

namespace Plato
{

namespace Fluids
{

/***************************************************************************//**
 * \fn inline std::string heat_transfer_tag
 *
 * \brief Parse heat transfer mechanism tag from input file and convert value to lowercase.
 * \param [in] aInputs input file metadata
 * \return lowercase heat transfer mechanism tag
 ******************************************************************************/
inline std::string heat_transfer_tag
(Teuchos::ParameterList & aInputs)
{
    if(aInputs.isSublist("Hyperbolic") == false)
    {
        ANALYZE_THROWERR("'Hyperbolic' Parameter List is not defined.")
    }
    auto tHyperbolic = aInputs.sublist("Hyperbolic");
    auto tTag = tHyperbolic.get<std::string>("Heat Transfer", "None");
    auto tHeatTransfer = Plato::tolower(tTag);
    return tHeatTransfer;
}
// function heat_transfer_tag

/***************************************************************************//**
 * \fn get_material_property
 * \brief Parse and return material property scalar value(s).
 * \param [in] aMaterialProperty  material property tag/name
 * \param [in] aMaterialBlockName material block tag/name
 * \param [in] aInputs            input database
 * \return material property scalar value(s)
 ******************************************************************************/
template<typename Type>
inline Type get_material_property(
    const std::string& aMaterialProperty,
    const std::string& aMaterialBlockName,
    Teuchos::ParameterList & aInputs)
{
    if(aInputs.isSublist("Material Models") == false)
    {
        ANALYZE_THROWERR("Parsing 'Plato Problem'. 'Material Models' parameter sublist not defined within 'Plato Problem' parameter list.")
    }
    auto tMaterialParamList = aInputs.sublist("Material Models");
    
    if(tMaterialParamList.isSublist(aMaterialBlockName) == false)
    {
        ANALYZE_THROWERR(std::string("Parameter sublist with tag '") + aMaterialBlockName + "' is not defined within 'Material Models' Parameter List.")
    }
    auto tMyMaterial = tMaterialParamList.sublist(aMaterialBlockName);
    
    if(tMyMaterial.isParameter(aMaterialProperty) == false)
    {
        ANALYZE_THROWERR(std::string("Requested material property with tag '") + aMaterialProperty 
            + "' is not defined in material Parameter Sublist '" + aMaterialBlockName 
            + "' within the 'Material Models' Parameter List.")
    }
    auto tProperty = tMyMaterial.get<Type>(aMaterialProperty);
    return tProperty;
}
// function get_material_property

/***************************************************************************//**
 * \fn forced_convection_thermal_source_dimless_constant
 * \brief Initialize thermal source dimensionless constant for forced convection problems. \n
 *            \f$\beta = \frac{\alpha L^2_{\infty}}{k_f \Delta{t} u_{\infty}}\f$ \n
 * where \f$ L_{\infty}\f$ is the characteristic length, \f$ k_f\f$ is the fluid thermal \n
 * conductivity, \f$\alpha\f$ is the thermal diffusivity, \f$ u_{\infty}\f$ is the \n
 * characteristic vecloty, and \f$\Delta{t}\f$ is the temperature difference (difference \n
 * between the wall and ambient temperature).
 * \param [in] aMaterialName material name
 * \param [in] aInputs       input database
 * \return dimensionless constant
 ******************************************************************************/
inline Plato::Scalar forced_convection_thermal_source_dimless_constant(const std::string& aMaterialName, Teuchos::ParameterList& aInputs)
{
    auto tPrNum = Plato::Fluids::get_material_property<Plato::Scalar>("Prandtl Number", aMaterialName, aInputs);
    Plato::is_positive_finite_number(tPrNum, "Prandtl Number");

    auto tReNum = Plato::Fluids::get_material_property<Plato::Scalar>("Reynolds Number", aMaterialName, aInputs); 
    Plato::is_positive_finite_number(tReNum, "Reynolds Number");
    
    auto tThermalConductivity = Plato::Fluids::get_material_property<Plato::Scalar>("Thermal Conductivity", aMaterialName, aInputs);
    Plato::is_positive_finite_number(tThermalConductivity, "Thermal Conductivity");

    auto tCharacteristicLength = Plato::Fluids::get_material_property<Plato::Scalar>("Characteristic Length", aMaterialName, aInputs);
    Plato::is_positive_finite_number(tCharacteristicLength, "Characteristic Length");

<<<<<<< HEAD
    auto tTemperatureDifference = Plato::Fluids::get_material_property<Plato::Scalar>("Temperature Difference", aMaterialName, aInputs);
    if(tTemperatureDifference == static_cast<Plato::Scalar>(0.0)){ THROWERR(std::string("'Temperature Difference' keyword cannot be set to zero.")) }
=======
    auto tCharacteristicVelocity = Plato::Fluids::get_material_property<Plato::Scalar>("Characteristic Velocity", aMaterialName, aInputs);
    Plato::is_positive_finite_number(tCharacteristicVelocity, "Characteristic Velocity");

    auto tReferenceTemperature = Plato::Fluids::get_material_property<Plato::Scalar>("Reference Temperature", aMaterialName, aInputs);
    if(tReferenceTemperature == static_cast<Plato::Scalar>(0.0)){ ANALYZE_THROWERR(std::string("'Reference Temperature' keyword cannot be set to zero.")) }
>>>>>>> 19d592eb
    
    auto tDimLessConstant = (tCharacteristicLength * tCharacteristicLength) / (tThermalConductivity * tTemperatureDifference * tPrNum * tReNum);
    return tDimLessConstant;
}
// function forced_convection_thermal_source_dimless_constant

/***************************************************************************//**
 * \fn natural_convection_thermal_source_dimless_constant
 * \brief Initialize thermal source dimensionless constant for natural convection problems. \n
 *            \f$\beta = \frac{L^2_{\infty}}{k_f \Delta{t}}\f$ \n
 * where \f$ L_{\infty}\f$ is the characteristic length, \f$ k_f\f$ is the fluid thermal \n
 * conductivity and \f$\Delta{t}\f$ is the temperature difference (difference between the wall \n
 * and ambient temperature).
 * \param [in] aMaterialName material name
 * \param [in] aInputs       input database
 * \return dimensionless constant
 ******************************************************************************/
inline Plato::Scalar natural_convection_thermal_source_dimless_constant(const std::string& aMaterialName, Teuchos::ParameterList& aInputs)
{
    auto tThermalConductivity = Plato::Fluids::get_material_property<Plato::Scalar>("Thermal Conductivity", aMaterialName, aInputs);
    Plato::is_positive_finite_number(tThermalConductivity, "Thermal Conductivity");

    auto tCharacteristicLength = Plato::Fluids::get_material_property<Plato::Scalar>("Characteristic Length", aMaterialName, aInputs);
    Plato::is_positive_finite_number(tCharacteristicLength, "Characteristic Length");

<<<<<<< HEAD
    auto tReferenceTemperature = Plato::Fluids::get_material_property<Plato::Scalar>("Temperature Difference", aMaterialName, aInputs);
    if(tReferenceTemperature == static_cast<Plato::Scalar>(0.0)){ THROWERR(std::string("'Temperature Difference' keyword cannot be set to zero.")) }
=======
    auto tReferenceTemperature = Plato::Fluids::get_material_property<Plato::Scalar>("Reference Temperature", aMaterialName, aInputs);
    if(tReferenceTemperature == static_cast<Plato::Scalar>(0.0)){ ANALYZE_THROWERR(std::string("'Reference Temperature' keyword cannot be set to zero.")) }
>>>>>>> 19d592eb

    auto tDimLessConstant = (tCharacteristicLength * tCharacteristicLength) / (tThermalConductivity * tReferenceTemperature);
    return tDimLessConstant;
}
// function natural_convection_thermal_source_dimless_constant

/***************************************************************************//**
 * \fn compute_thermal_source_dimless_constant
 * \brief Compute thermal source term dimensionless constant.
 * \param [in] aMaterialName material name
 * \param [in] aInputs       input database
 * \return dimensionless constant
 ******************************************************************************/  
inline Plato::Scalar compute_thermal_source_dimensionless_constant(const std::string& aMaterialName, Teuchos::ParameterList & aInputs)
{
    Plato::Scalar tDimLessConstant = 0.0;
    auto tHeatTransfer = Plato::Fluids::heat_transfer_tag(aInputs);
    if( tHeatTransfer == "natural" )
    {
        tDimLessConstant = Plato::Fluids::natural_convection_thermal_source_dimless_constant(aMaterialName, aInputs);
    }
    else if( tHeatTransfer == "forced" )
    {
        tDimLessConstant = Plato::Fluids::forced_convection_thermal_source_dimless_constant(aMaterialName, aInputs);
    }
    else
    {
        ANALYZE_THROWERR( std::string("Heat transfer mechanism '") + tHeatTransfer + "' is not suported. Supported options are: 'natural' or 'forced'." )
    }
    return tDimLessConstant;
}
// function compute_thermal_source_dimless_constant

/***************************************************************************//**
 * \fn is_material_property_defined
 * \brief Return true if material property is defined; else, return false.
 * \param [in] aMaterialProperty  material property tag/name
 * \param [in] aMaterialBlockName material block tag/name
 * \param [in] aInputs            input database
 * \return boolean
 ******************************************************************************/
inline bool is_material_property_defined(
    const std::string& aMaterialProperty,
    const std::string& aMaterialBlockName,
    Teuchos::ParameterList& aInputs)
{
    if(aInputs.isSublist("Material Models") == false)
    {
        ANALYZE_THROWERR("'Material Models' parameter list is not defined in the input file.")
    }
    auto tMaterialParamList = aInputs.sublist("Material Models");
    
    if(tMaterialParamList.isSublist(aMaterialBlockName) == false)
    {
        ANALYZE_THROWERR(std::string("Material with tag '") + aMaterialBlockName + "' is not defined in 'Material Models' Parameter List.")
    }
    auto tMyMaterial = tMaterialParamList.sublist(aMaterialBlockName);
    
    return ( tMyMaterial.isParameter(aMaterialProperty) );
}
// function is_material_property_defined

/***************************************************************************//**
 * \fn inline std::string scenario
 *
 * \brief Return lower case scenario. Supported options. Supported options are: 
 *        'analysis', 'density-based topology optimization', 'levelset topology optimization'.
 * \param [in] aInputs input file metadata
 * 
 * \return scenario type
 ******************************************************************************/
inline std::string scenario
(Teuchos::ParameterList& aInputs)
{
    if (aInputs.isSublist("Hyperbolic") == false)
    {
        ANALYZE_THROWERR("'Hyperbolic' Parameter List is not defined.")
    }

    auto tHyperbolicParaamList = aInputs.sublist("Hyperbolic");
    auto tScenario = tHyperbolicParaamList.get<std::string>("Scenario", "Analysis");
    auto tLowerScenario = Plato::tolower(tScenario);
    auto tScenarioSupported = (tLowerScenario == "density-based topology optimization" || tLowerScenario == "levelset topology optimization" || tLowerScenario == "analysis");
    if( !tScenarioSupported )
    {
        ANALYZE_THROWERR(std::string("Scenario '") + tScenario + 
            "' is not supported. Supported options are: 'analysis', 'density-based topology optimization', 'levelset topology optimization'.")
    }

    return tLowerScenario;
}
// function scenario

/***************************************************************************//**
 * \fn inline bool calculate_brinkman_forces
 *
 * \brief Return true if Brinkman force calculation is enabled, return false 
 *        if Brinkman force calculation disabled. Brinkman force calculation
 *        is only enabled for density-based topology optimization problems.
 * \param [in] aInputs input file metadata
 * \return boolean (true or false)
 ******************************************************************************/
inline bool calculate_brinkman_forces
(Teuchos::ParameterList& aInputs)
{
    auto tLowerScenario = Plato::Fluids::scenario(aInputs);
    if (tLowerScenario == "density-based topology optimization")
    {
        return true;
    }
    return false;
}
// function calculate_brinkman_forces

/***************************************************************************//**
 * \fn inline bool calculate_heat_transfer
 *
 * \brief Returns true if energy equation is enabled, else, returns false.
 * \param [in] aInputs input file metadata
 * \return boolean (true or false)
 ******************************************************************************/
inline bool calculate_heat_transfer
(Teuchos::ParameterList & aInputs)
{
    auto tHeatTransfer = Plato::Fluids::heat_transfer_tag(aInputs);
    auto tCalculateHeatTransfer = tHeatTransfer == "none" ? false : true;
    return tCalculateHeatTransfer;
}
// function calculate_heat_transfer

/***************************************************************************//**
 * \fn inline bool calculate_effective_conductivity
 *
 * \brief Calculate effective conductivity based on the heat transfer mechanism requested.
 * \param [in] aMaterialName material name for a given spatial domain (i.e. element block)
 * \param [in] aInputs input file metadata
 * \return effective conductivity
 ******************************************************************************/
inline Plato::Scalar
calculate_effective_conductivity
(const std::string& aMaterialName,
 Teuchos::ParameterList & aInputs)
{
    auto tOutput = 0;
    auto tHeatTransfer = Plato::Fluids::heat_transfer_tag(aInputs);
    if(tHeatTransfer == "forced" || tHeatTransfer == "mixed")
    {
        auto tPrNum = Plato::Fluids::get_material_property<Plato::Scalar>("Prandtl Number", aMaterialName, aInputs);
        auto tReNum = Plato::Fluids::get_material_property<Plato::Scalar>("Reynolds Number", aMaterialName, aInputs);
        tOutput = static_cast<Plato::Scalar>(1) / (tReNum*tPrNum);
    }
    else if(tHeatTransfer == "natural")
    {
        tOutput = 1.0;
    }
    else
    {
        ANALYZE_THROWERR(std::string("'Heat Transfer' mechanism with tag '") + tHeatTransfer + "' is not supported.")
    }
    return tOutput;
}
// function calculate_effective_conductivity

/***************************************************************************//**
 * \fn inline Plato::Scalar calculate_viscosity_constant
 *
 * \brief Calculate dimensionless viscocity \f$ \nu f\$ constant. The dimensionless
 * viscocity is given by \f$ \nu=\frac{1}{Re} f\$ if forced convection dominates or
 * by \f$ \nu=Pr \f$ is natural convection dominates.
 *
 * \param [in] aInputs input file metadata
 *
 * \return dimensionless viscocity
 ******************************************************************************/
inline Plato::Scalar
calculate_viscosity_constant
(const std::string& aMaterialName,
 Teuchos::ParameterList & aInputs)
{
    auto tHeatTransfer = Plato::Fluids::heat_transfer_tag(aInputs);
    if(tHeatTransfer == "forced" || tHeatTransfer == "mixed" || tHeatTransfer == "none")
    {
        auto tReNum = Plato::Fluids::get_material_property<Plato::Scalar>("Reynolds Number", aMaterialName, aInputs);
        auto tViscocity = static_cast<Plato::Scalar>(1) / tReNum;
        return tViscocity;
    }
    else if(tHeatTransfer == "natural")
    {
        auto tViscocity = Plato::Fluids::get_material_property<Plato::Scalar>("Prandtl Number", aMaterialName, aInputs);
        return tViscocity;
    }
    else
    {
        ANALYZE_THROWERR(std::string("'Heat Transfer' mechanism with tag '") + tHeatTransfer + "' is not supported.")
    }
}
// function calculate_viscosity_constant

/***************************************************************************//**
 * \fn inline Plato::Scalar buoyancy_constant_mixed_convection_problems
 *
 * \brief Calculate buoyancy constant for mixed convection problems.
 *
 * \param [in] aInputs input file metadata
 * \param [in] aMaterialName material model name for this spatial domain
 *
 * \return dimensionless buoyancy constant
 ******************************************************************************/
inline Plato::Scalar
buoyancy_constant_mixed_convection_problems
(const std::string& aMaterialName,
 Teuchos::ParameterList& aInputs)
{
    if( Plato::Fluids::is_material_property_defined("Richardson Number", aMaterialName, aInputs) )
    {
        return static_cast<Plato::Scalar>(1.0);
    }
    else if( Plato::Fluids::is_material_property_defined("Grashof Number", aMaterialName, aInputs) )
    {
        auto tReNum = Plato::Fluids::get_material_property<Plato::Scalar>("Reynolds Number", aMaterialName, aInputs); 
        auto tBuoyancy = static_cast<Plato::Scalar>(1.0) / (tReNum * tReNum);
        return tBuoyancy;
    }
    else
    {
        ANALYZE_THROWERR("Mixed convection properties are not defined. One of these two options should be provided: 'Grashof Number' or 'Richardson Number'")
    }
}
// function buoyancy_constant_mixed_convection_problems

/***************************************************************************//**
 * \fn inline Plato::Scalar buoyancy_constant_natural_convection_problems
 *
 * \brief Calculate buoyancy constant for natural convection problems.
 *
 * \param [in] aInputs input file metadata
 * \param [in] aMaterialName material name for a given spatial domain
 *
 * \return dimensionless buoyancy constant
 ******************************************************************************/
inline Plato::Scalar
buoyancy_constant_natural_convection_problems
(const std::string& aMaterialName,
 Teuchos::ParameterList & aInputs)
{
    auto tPrNum = Plato::Fluids::get_material_property<Plato::Scalar>("Prandtl Number", aMaterialName, aInputs); 
    if( Plato::Fluids::is_material_property_defined("Rayleigh Number", aMaterialName, aInputs) )
    {
        auto tBuoyancy = tPrNum;
        return tBuoyancy;
    }
    else if( Plato::Fluids::is_material_property_defined("Grashof Number", aMaterialName, aInputs) )
    {
        auto tBuoyancy = tPrNum*tPrNum;
        return tBuoyancy;
    }
    else
    {
        ANALYZE_THROWERR("Natural convection properties are not defined. One of these two options should be provided: 'Grashof Number' or 'Rayleigh Number'")
    }
}
// function buoyancy_constant_natural_convection_problems

/***************************************************************************//**
 * \fn inline Plato::Scalar calculate_buoyancy_constant
 *
 * \brief Calculate dimensionless buoyancy constant \f$ \beta f\$. The buoyancy
 * constant is defined by \f$ \beta=\frac{1}{Re^2} f\$ if forced convection dominates.
 * In contrast, the buoyancy constant for natural convection dominated problems
 * is given by \f$ \nu=Pr^2 \f$ or \f$ \nu=Pr \f$ depending on which dimensionless
 * convective constant was provided by the user (e.g. Rayleigh or Grashof number).
 *
 * \param [in] aMaterialName material model name for a given spatial domain
 * \param [in] aInputs input file metadata
 *
 * \return dimensionless buoyancy constant
 ******************************************************************************/
inline Plato::Scalar
calculate_buoyancy_constant
(const std::string& aMaterialName, 
 Teuchos::ParameterList & aInputs)
{
    Plato::Scalar tBuoyancy = 0.0; // heat transfer calculations inactive if buoyancy = 0.0

    auto tHeatTransfer = Plato::Fluids::heat_transfer_tag(aInputs);
    if(tHeatTransfer == "mixed")
    {
        tBuoyancy = Plato::Fluids::buoyancy_constant_mixed_convection_problems(aMaterialName, aInputs);
    }
    else if(tHeatTransfer == "natural")
    {
        tBuoyancy = Plato::Fluids::buoyancy_constant_natural_convection_problems(aMaterialName, aInputs);
    }
    else if(tHeatTransfer == "forced" || tHeatTransfer == "none")
    {
        tBuoyancy = 0.0;
    }
    else
    {
        ANALYZE_THROWERR(std::string("'Heat Transfer' mechanism with tag '") + tHeatTransfer + "' is not supported.")
    }

    return tBuoyancy;
}
// function calculate_buoyancy_constant

/***************************************************************************//**
 * \tparam SpaceDim spatial dimensions (integer)
 *
 * \fn inline Plato::ScalarVector rayleigh_number
 *
 * \brief Parse dimensionless Rayleigh constants.
 *
 * \param [in] aMaterialName material name for a given spatial domain (i.e. element block).
 * \param [in] aInputs input file metadata
 *
 * \return Rayleigh constants
 ******************************************************************************/
template<Plato::OrdinalType SpaceDim>
inline Plato::ScalarVector
rayleigh_number
(const std::string& aMaterialName, 
 Teuchos::ParameterList & aInputs)
{
    auto tHeatTransfer = Plato::Fluids::heat_transfer_tag(aInputs);
    auto tCalculateHeatTransfer = tHeatTransfer == "none" ? false : true;

    Plato::ScalarVector tOuput("Rayleigh Number", SpaceDim);
    if(tCalculateHeatTransfer)
    {
        auto tRaNum = Plato::Fluids::get_material_property< Teuchos::Array<Plato::Scalar> >("Rayleigh Number", aMaterialName, aInputs);
        if(tRaNum.size() != SpaceDim)
        {
            ANALYZE_THROWERR(std::string("'Rayleigh Number' array length should match the number of spatial dimensions. ")
                + "Array length is '" + std::to_string(tRaNum.size()) + "' and the number of spatial dimensions is '"
                + std::to_string(SpaceDim) + "'.")
        }

        auto tHostRaNum = Kokkos::create_mirror(tOuput);
        for(Plato::OrdinalType tDim = 0; tDim < SpaceDim; tDim++)
        {
            tHostRaNum(tDim) = tRaNum[tDim];
        }
        Kokkos::deep_copy(tOuput, tHostRaNum);
    }
    else
    {
        Plato::blas1::fill(0.0, tOuput);
    }

    return tOuput;
}
// function rayleigh_number

/***************************************************************************//**
 * \tparam SpaceDim spatial dimensions (integer)
 *
 * \fn inline Plato::ScalarVector grashof_number
 *
 * \brief Parse dimensionless Grashof constants.
 * 
 * \param [in] aMaterialName material name for a given spatial domain (e.g. element block)
 * \param [in] aInputs input file metadata
 *
 * \return Grashof constants
 ******************************************************************************/
template<Plato::OrdinalType SpaceDim>
inline Plato::ScalarVector
grashof_number
(const std::string& aMaterialName,
 Teuchos::ParameterList& aInputs)
{
    auto tHeatTransfer = Plato::Fluids::heat_transfer_tag(aInputs);
    auto tCalculateHeatTransfer = tHeatTransfer == "none" ? false : true;

    Plato::ScalarVector tOuput("Grashof Number", SpaceDim);
    if(tCalculateHeatTransfer)
    {
        auto tGrNum = Plato::Fluids::get_material_property< Teuchos::Array<Plato::Scalar> >("Grashof Number", aMaterialName, aInputs);
        if(tGrNum.size() != SpaceDim)
        {
            ANALYZE_THROWERR(std::string("'Grashof Number' array length should match the number of spatial dimensions. ")
                + "Array length is '" + std::to_string(tGrNum.size()) + "' and the number of spatial dimensions is '"
                + std::to_string(SpaceDim) + "'.")
        }

        auto tHostGrNum = Kokkos::create_mirror(tOuput);
        for(Plato::OrdinalType tDim = 0; tDim < SpaceDim; tDim++)
        {
            tHostGrNum(tDim) = tGrNum[tDim];
        }
        Kokkos::deep_copy(tOuput, tHostGrNum);
    }
    else
    {
        Plato::blas1::fill(0.0, tOuput);
    }

    return tOuput;
}
// function grashof_number

/***************************************************************************//**
 * \tparam SpaceDim spatial dimensions (integer)
 *
 * \fn inline Plato::ScalarVector richardson_number
 *
 * \brief Parse dimensionless Richardson constants.
 *
 * \param [in] aMaterialName material name for a given spatial domain (e.g. element block)
 * \param [in] aInputs input file metadata
 *
 * \return Richardson constants
 ******************************************************************************/
template<Plato::OrdinalType SpaceDim>
inline Plato::ScalarVector
richardson_number
(const std::string& aMaterialName,
 Teuchos::ParameterList& aInputs)
{
    auto tHeatTransfer = Plato::Fluids::heat_transfer_tag(aInputs);
    auto tCalculateHeatTransfer = tHeatTransfer == "none" ? false : true;

    Plato::ScalarVector tOuput("Grashof Number", SpaceDim);
    if(tCalculateHeatTransfer)
    {
        auto tRiNum = Plato::Fluids::get_material_property< Teuchos::Array<Plato::Scalar> >("Richardson Number", aMaterialName, aInputs);
        if(tRiNum.size() != SpaceDim)
        {
            ANALYZE_THROWERR(std::string("'Richardson Number' array length should match the number of spatial dimensions. ")
                + "Array length is '" + std::to_string(tRiNum.size()) + "' and the number of spatial dimensions is '"
                + std::to_string(SpaceDim) + "'.")
        }

        auto tHostRiNum = Kokkos::create_mirror(tOuput);
        for(Plato::OrdinalType tDim = 0; tDim < SpaceDim; tDim++)
        {
            tHostRiNum(tDim) = tRiNum[tDim];
        }
        Kokkos::deep_copy(tOuput, tHostRiNum);
    }
    else
    {
        Plato::blas1::fill(0.0, tOuput);
    }

    return tOuput;
}
// function richardson_number

/***************************************************************************//**
 * \tparam SpaceDim spatial dimensions (integer)
 *
 * \fn inline Plato::ScalarVector parse_natural_convection_number
 *
 * \brief Parse dimensionless natural convection constants (e.g. Rayleigh or Grashof number).
 *
 * \param [in] aInputs input file metadata
 *
 * \return natural convection constants
 ******************************************************************************/
template<Plato::OrdinalType SpaceDim>
inline Plato::ScalarVector
parse_natural_convection_number
(const std::string& aMaterialName, 
 Teuchos::ParameterList & aInputs)
{
    auto tHeatTransfer = Plato::Fluids::heat_transfer_tag(aInputs);
    if( Plato::Fluids::is_material_property_defined("Rayleigh Number", aMaterialName, aInputs) &&
            (tHeatTransfer == "natural") )
    {
        return (Plato::Fluids::rayleigh_number<SpaceDim>(aMaterialName, aInputs));
    }
    else if( Plato::Fluids::is_material_property_defined("Grashof Number", aMaterialName, aInputs) &&
            (tHeatTransfer == "natural" || tHeatTransfer == "mixed") )
    {
        return (Plato::Fluids::grashof_number<SpaceDim>(aMaterialName, aInputs));
    }
    else if( Plato::Fluids::is_material_property_defined("Richardson Number", aMaterialName, aInputs) &&
            (tHeatTransfer == "mixed") )
    {
        return (Plato::Fluids::richardson_number<SpaceDim>(aMaterialName, aInputs));
    }
    else
    {
        ANALYZE_THROWERR(std::string("Natural convection properties are not defined. One of these options") +
                 " should be provided: 'Grashof Number' (for natural or mixed convection problems), " +
                 "'Rayleigh Number' (for natural convection problems), or 'Richardson Number' (for mixed convection problems).")
    }
}
// function parse_natural_convection_number

/***************************************************************************//**
 * \fn inline Plato::Scalar stabilization_constant
 *
 * \brief Parse stabilization force scalar multiplier.
 *
 * \param [in] aSublistName parameter sublist name
 * \param [in] aInputs      input file metadata
 *
 * \return scalar multiplier
 ******************************************************************************/
inline Plato::Scalar
stabilization_constant
(const std::string & aSublistName,
 Teuchos::ParameterList & aInputs)
{
    if(aInputs.isSublist("Hyperbolic") == false)
    {
        ANALYZE_THROWERR("'Hyperbolic' Parameter List is not defined.")
    }

    auto tOutput = 0.0;
    auto tFlowProps = aInputs.sublist("Hyperbolic");
    if(tFlowProps.isSublist(aSublistName))
    {
        auto tMomentumConservation = tFlowProps.sublist(aSublistName);
        tOutput = tMomentumConservation.get<Plato::Scalar>("Stabilization Constant", 0.0);
    }
    return tOutput;
}
// function stabilization_constant

/******************************************************************************//**
 * \fn inline Plato::ScalarVector calculate_characteristic_element_size
 *
 * \tparam NumSpatialDims  spatial dimensions (integer)
 * \tparam NumNodesPerCell number of nodes per cell (integer)
 *
 * \brief Calculate characteristic size for all the elements on the finite element mesh.
 *
 * \param [in] aModel spatial model database, holds such as mesh information.
 * \return array of element characteristic size
 *
 **********************************************************************************/
template
<Plato::OrdinalType NumSpatialDims,
 Plato::OrdinalType NumNodesPerCell>
inline Plato::ScalarVector
calculate_characteristic_element_size
(const Plato::SpatialModel & aModel)
{
    Plato::OrdinalType tNumCells = aModel.Mesh->NumElements();
    Plato::OrdinalType tNumNodes = aModel.Mesh->NumNodes();

    auto tCoordinates = aModel.Mesh->Coordinates();
    auto tConnectivity = aModel.Mesh->Connectivity();

    Plato::ScalarVector tElemCharSize("element characteristic size", tNumNodes);
    Plato::blas1::fill(std::numeric_limits<Plato::Scalar>::max(), tElemCharSize);

    Kokkos::parallel_for(Kokkos::RangePolicy<>(0, tNumCells), LAMBDA_EXPRESSION(const Plato::OrdinalType & aCellOrdinal)
    {
        auto tElemSize = Plato::calculate_element_size<NumSpatialDims,NumNodesPerCell>(aCellOrdinal, tConnectivity, tCoordinates);
        for(Plato::OrdinalType tNode = 0; tNode < NumNodesPerCell; tNode++)
        {
            auto tVertexIndex = tConnectivity(aCellOrdinal*NumNodesPerCell + tNode);
            tElemCharSize(tVertexIndex) = tElemSize <= tElemCharSize(tVertexIndex) ? tElemSize : tElemCharSize(tVertexIndex);
        }
    },"calculate characteristic element size");

    return tElemCharSize;
}
// function calculate_characteristic_element_size

/******************************************************************************//**
 * \fn inline Plato::ScalarVector calculate_magnitude_convective_velocity
 *
 * \tparam NodesPerCell number of nodes per cell (integer)
 *
 * \brief Calculate convective velocity magnitude at each node.
 *
 * \param [in] aModel    spatial model database, holds such as mesh information
 * \param [in] aVelocity velocity field
 *
 * \return convective velocity magnitude at each node
 *
 **********************************************************************************/
template<Plato::OrdinalType NodesPerCell>
Plato::ScalarVector
calculate_magnitude_convective_velocity
(const Plato::SpatialModel & aModel,
 const Plato::ScalarVector & aVelocity)
{
    auto tCell2Node = aModel.Mesh->Connectivity();
    Plato::OrdinalType tSpaceDim = aModel.Mesh->NumDimensions();
    Plato::OrdinalType tNumCells = aModel.Mesh->NumElements();
    Plato::OrdinalType tNumNodes = aModel.Mesh->NumNodes();

    Plato::ScalarVector tConvectiveVelocity("convective velocity", tNumNodes);
    Kokkos::parallel_for(Kokkos::RangePolicy<>(0, tNumCells), LAMBDA_EXPRESSION(const Plato::OrdinalType & aCell)
    {
        for(Plato::OrdinalType tNode = 0; tNode < NodesPerCell; tNode++)
        {
            Plato::Scalar tSum = 0.0;
            Plato::OrdinalType tVertexIndex = tCell2Node[aCell*NodesPerCell + tNode];
            for(Plato::OrdinalType tDim = 0; tDim < tSpaceDim; tDim++)
            {
                auto tDofIndex = tVertexIndex * tSpaceDim + tDim;
                tSum += aVelocity(tDofIndex) * aVelocity(tDofIndex);
            }
            auto tMyValue = sqrt(tSum);
            tConvectiveVelocity(tVertexIndex) =
                tMyValue >= tConvectiveVelocity(tVertexIndex) ? tMyValue : tConvectiveVelocity(tVertexIndex);
        }
    }, "calculate_magnitude_convective_velocity");

    return tConvectiveVelocity;
}
// function calculate_magnitude_convective_velocity

/******************************************************************************//**
 * \fn inline Plato::Scalar calculate_critical_diffusion_time_step
 *
 * \brief Calculate critical diffusion time step.
 *
 * \param [in] aKinematicViscocity kinematic viscocity
 * \param [in] aThermalDiffusivity thermal diffusivity
 * \param [in] aCharElemSize       characteristic element size
 * \param [in] aSafetyFactor       safety factor
 *
 * \return critical diffusive time step scalar
 *
 **********************************************************************************/
inline Plato::Scalar
calculate_critical_diffusion_time_step
(const Plato::Scalar aKinematicViscocity,
 const Plato::Scalar aThermalDiffusivity,
 const Plato::ScalarVector & aCharElemSize,
 Plato::Scalar aSafetyFactor = 0.7)
{
    auto tNumNodes = aCharElemSize.size();
    Plato::ScalarVector tLocalTimeStep("time step", tNumNodes);
    Kokkos::parallel_for(Kokkos::RangePolicy<>(0, tNumNodes), LAMBDA_EXPRESSION(const Plato::OrdinalType & aNodeOrdinal)
    {
        auto tKinematicStep = ( aSafetyFactor * aCharElemSize(aNodeOrdinal) * aCharElemSize(aNodeOrdinal) ) /
                ( static_cast<Plato::Scalar>(2) * aKinematicViscocity );
        auto tDiffusivityStep = ( aSafetyFactor * aCharElemSize(aNodeOrdinal) * aCharElemSize(aNodeOrdinal) ) /
                ( static_cast<Plato::Scalar>(2) * aThermalDiffusivity );
        tLocalTimeStep(aNodeOrdinal) = tKinematicStep < tDiffusivityStep ? tKinematicStep : tDiffusivityStep;
    }, "calculate local critical time step");

    Plato::Scalar tMinValue = 0.0;
    Plato::blas1::min(tLocalTimeStep, tMinValue);
    return tMinValue;
}
// function calculate_critical_diffusion_time_step

/******************************************************************************//**
 * \fn inline Plato::Scalar calculate_critical_time_step_upper_bound
 *
 * \brief Calculate critical time step upper bound.
 *
 * \param [in] aVelUpperBound critical velocity lower bound
 * \param [in] aCharElemSize  characteristic element size
 *
 * \return critical time step upper bound (scalar)
 *
 **********************************************************************************/
inline Plato::Scalar
calculate_critical_time_step_upper_bound
(const Plato::Scalar aVelUpperBound,
 const Plato::ScalarVector& aCharElemSize)
{
    Plato::Scalar tMinValue = 0.0;
    Plato::blas1::min(aCharElemSize, tMinValue);
    auto tOutput = tMinValue / aVelUpperBound;
    return tOutput;
}
// function calculate_critical_time_step_upper_bound

/******************************************************************************//**
 * \fn inline Plato::Scalar calculate_critical_convective_time_step
 *
 * \brief Calculate critical convective time step.
 *
 * \param [in] aModel spatial model metadata
 * \param [in] aCharElemSize  characteristic element size
 * \param [in] aVelocity      velocity field
 * \param [in] aSafetyFactor  safety factor multiplier (default = 0.7)
 *
 * \return critical convective time step (scalar)
 *
 **********************************************************************************/
inline Plato::Scalar
calculate_critical_convective_time_step
(const Plato::SpatialModel & aModel,
 const Plato::ScalarVector & aCharElemSize,
 const Plato::ScalarVector & aVelocity,
 Plato::Scalar aSafetyFactor = 0.7)
{
    auto tNorm = Plato::blas1::norm(aVelocity);
    if(tNorm <= std::numeric_limits<Plato::Scalar>::min())
    {
        return std::numeric_limits<Plato::Scalar>::max();
    }

    auto tNumNodes = aModel.Mesh->NumNodes();
    Plato::ScalarVector tLocalTimeStep("time step", tNumNodes);
    Kokkos::parallel_for(Kokkos::RangePolicy<>(0, tNumNodes), LAMBDA_EXPRESSION(const Plato::OrdinalType & aNodeOrdinal)
    {
        tLocalTimeStep(aNodeOrdinal) = (aVelocity(aNodeOrdinal) != 0) ? (aSafetyFactor * (aCharElemSize(aNodeOrdinal) / aVelocity(aNodeOrdinal))) : 1.0;
    }, "calculate local critical time step");

    Plato::Scalar tMinValue = 0;
    Plato::blas1::min(tLocalTimeStep, tMinValue);
    return tMinValue;
}
// function calculate_critical_convective_time_step

}
// namespace Fluids

}
//namespace Plato<|MERGE_RESOLUTION|>--- conflicted
+++ resolved
@@ -102,17 +102,9 @@
     auto tCharacteristicLength = Plato::Fluids::get_material_property<Plato::Scalar>("Characteristic Length", aMaterialName, aInputs);
     Plato::is_positive_finite_number(tCharacteristicLength, "Characteristic Length");
 
-<<<<<<< HEAD
     auto tTemperatureDifference = Plato::Fluids::get_material_property<Plato::Scalar>("Temperature Difference", aMaterialName, aInputs);
     if(tTemperatureDifference == static_cast<Plato::Scalar>(0.0)){ THROWERR(std::string("'Temperature Difference' keyword cannot be set to zero.")) }
-=======
-    auto tCharacteristicVelocity = Plato::Fluids::get_material_property<Plato::Scalar>("Characteristic Velocity", aMaterialName, aInputs);
-    Plato::is_positive_finite_number(tCharacteristicVelocity, "Characteristic Velocity");
-
-    auto tReferenceTemperature = Plato::Fluids::get_material_property<Plato::Scalar>("Reference Temperature", aMaterialName, aInputs);
-    if(tReferenceTemperature == static_cast<Plato::Scalar>(0.0)){ ANALYZE_THROWERR(std::string("'Reference Temperature' keyword cannot be set to zero.")) }
->>>>>>> 19d592eb
-    
+   
     auto tDimLessConstant = (tCharacteristicLength * tCharacteristicLength) / (tThermalConductivity * tTemperatureDifference * tPrNum * tReNum);
     return tDimLessConstant;
 }
@@ -137,13 +129,8 @@
     auto tCharacteristicLength = Plato::Fluids::get_material_property<Plato::Scalar>("Characteristic Length", aMaterialName, aInputs);
     Plato::is_positive_finite_number(tCharacteristicLength, "Characteristic Length");
 
-<<<<<<< HEAD
     auto tReferenceTemperature = Plato::Fluids::get_material_property<Plato::Scalar>("Temperature Difference", aMaterialName, aInputs);
     if(tReferenceTemperature == static_cast<Plato::Scalar>(0.0)){ THROWERR(std::string("'Temperature Difference' keyword cannot be set to zero.")) }
-=======
-    auto tReferenceTemperature = Plato::Fluids::get_material_property<Plato::Scalar>("Reference Temperature", aMaterialName, aInputs);
-    if(tReferenceTemperature == static_cast<Plato::Scalar>(0.0)){ ANALYZE_THROWERR(std::string("'Reference Temperature' keyword cannot be set to zero.")) }
->>>>>>> 19d592eb
 
     auto tDimLessConstant = (tCharacteristicLength * tCharacteristicLength) / (tThermalConductivity * tReferenceTemperature);
     return tDimLessConstant;
