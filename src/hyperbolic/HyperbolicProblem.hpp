--- conflicted
+++ resolved
@@ -81,7 +81,6 @@
           Teuchos::ParameterList& aProblemParams,
           Comm::Machine aMachine
         ) :
-<<<<<<< HEAD
             mSpatialModel  (aMesh, aMeshSets, aProblemParams),
             mPDEConstraint (mSpatialModel, mDataMap, aProblemParams, aProblemParams.get<std::string>("PDE Constraint")),
             mIntegrator    (aProblemParams.sublist("Time Integration")),
@@ -92,30 +91,13 @@
             mDisplacement  ("Displacement", mNumSteps, mPDEConstraint.size()),
             mVelocity      ("Velocity",     mNumSteps, mPDEConstraint.size()),
             mAcceleration  ("Acceleration", mNumSteps, mPDEConstraint.size()),
+            mInitDisplacement ("Init Displacement", mPDEConstraint.size()),
+            mInitVelocity     ("Init Velocity",     mPDEConstraint.size()),
+            mInitAcceleration ("Init Acceleration", mPDEConstraint.size()),
             mJacobianU     (Teuchos::null),
             mJacobianV     (Teuchos::null),
             mJacobianA     (Teuchos::null),
             mStateBoundaryConditions(aProblemParams.sublist("Displacement Boundary Conditions",false), aMeshSets)
-=======
-            mPDEConstraint   (aMesh, aMeshSets, mDataMap, aParamList,
-                                   aParamList.get<std::string>("PDE Constraint")),
-            mNewmarkIntegrator    (aParamList.sublist("Time Integration")),
-            mNumSteps     (aParamList.sublist("Time Integration").get<int>("Number Time Steps")),
-            mTimeStep     (aParamList.sublist("Time Integration").get<Plato::Scalar>("Time Step")),
-            mSaveState    (aParamList.sublist("Hyperbolic").isType<Teuchos::Array<std::string>>("Plottable")),
-            mObjective    (nullptr),
-            mResidual     ("MyResidual", mPDEConstraint.size()),
-            mDisplacement ("Displacement", mNumSteps, mPDEConstraint.size()),
-            mVelocity     ("Velocity",     mNumSteps, mPDEConstraint.size()),
-            mAcceleration ("Acceleration", mNumSteps, mPDEConstraint.size()),
-            mInitDisplacement ("Init Displacement", mPDEConstraint.size()),
-            mInitVelocity     ("Init Velocity",     mPDEConstraint.size()),
-            mInitAcceleration ("Init Acceleration", mPDEConstraint.size()),
-            mJacobianU(Teuchos::null),
-            mJacobianV(Teuchos::null),
-            mJacobianA(Teuchos::null),
-            mStateBoundaryConditions(aParamList.sublist("Displacement Boundary Conditions",false), aMeshSets)
->>>>>>> 6357b6f5
         /******************************************************************************/
         {
             // parse criteria
