configure_file(
  ${CMAKE_CURRENT_SOURCE_DIR}/AnalyzeConfig.hpp.in
  ${CMAKE_CURRENT_BINARY_DIR}/AnalyzeConfig.hpp
  @ONLY)

## material model sources
set(ANALYZE_SOURCES
    CustomMaterial.cpp 
##    ElasticModelFactory.cpp 
    LinearElasticMaterial.cpp 
    CubicLinearElasticMaterial.cpp 
    CustomLinearElasticMaterial.cpp 
    LinearElectroelasticMaterial.cpp 
    IsotropicLinearElasticMaterial.cpp 
    OrthotropicLinearElasticMaterial.cpp 
    LinearThermoelasticMaterial.cpp 
    MaterialModel.cpp
    Rank4Voigt.cpp
    IsotropicStiffness.cpp
)

## Augmented Lagrangian sources
set(ANALYZE_SOURCES ${ANALYZE_SOURCES}
    TensileEnergyDensityLocalMeasure.cpp 
    TensileEnergyDensity.cpp 
    Plato_AugLagStressCriterionQuadratic.cpp 
    Plato_AugLagStressCriterionGeneral.cpp 
    Plato_AugLagStressCriterion.cpp 
    Plato_StructuralMass.cpp 
    VonMisesLocalMeasure.cpp 
    ThermalVonMisesLocalMeasure.cpp 
)

## core sources
set(ANALYZE_SOURCES ${ANALYZE_SOURCES}
    ExpressionEvaluator.cpp 
    alg/ParseInput.cpp 
    alg/Basis.cpp 
    alg/Cubature.cpp 
    alg/ParallelComm.cpp 
    alg/AmgXConfigs.cpp 
    alg/EpetraLinearSolver.cpp
    alg/AmgXLinearSolver.cpp
    alg/PlatoSolverFactory.cpp
)

## Stabilized VMS sources
if(STABILIZED)
  set(ANALYZE_SOURCES ${ANALYZE_SOURCES}
    EllipticVMSProblem.cpp 
    StabilizedElastostaticEnergy.cpp 
  )
endif()

## plasticity sources
if(PLASTICITY)
  set(ANALYZE_SOURCES ${ANALYZE_SOURCES}
    J2PlasticityLocalResidual.cpp 
    NewtonRaphsonSolver.cpp 
    PathDependentAdjointSolver.cpp 
    GlobalVectorFunctionInc.cpp 
    PathDependentScalarFunctionFactory.cpp 
    BasicLocalScalarFunction.cpp 
    PlasticityProblem.cpp 
    ComputePrincipalStresses.cpp 
    WeightedLocalScalarFunction.cpp 
    InfinitesimalStrainPlasticityResidual.cpp 
    ElasticWorkCriterion.cpp 
    PlasticWorkCriterion.cpp
  )
endif()

## geometric sources
set(ANALYZE_SOURCES ${ANALYZE_SOURCES}
    geometric/DivisionFunction.cpp
    geometric/GeometryScalarFunction.cpp
    geometric/LeastSquaresFunction.cpp
    geometric/MassMoment.cpp
    geometric/MassPropertiesFunction.cpp
    geometric/ScalarFunctionBaseFactory.cpp
    geometric/WeightedSumFunction.cpp
<<<<<<< HEAD
)

## elliptic sources
if(ELLIPTIC)
  set(ANALYZE_SOURCES ${ANALYZE_SOURCES}
    elliptic/Problem.cpp 
=======
    elliptic/SolutionFunction.cpp
>>>>>>> d45ad210
    elliptic/DivisionFunction.cpp 
    elliptic/LeastSquaresFunction.cpp 
    elliptic/WeightedSumFunction.cpp 
    elliptic/ScalarFunctionBaseFactory.cpp 
    elliptic/PhysicsScalarFunction.cpp 
    elliptic/MassMoment.cpp 
    elliptic/MassPropertiesFunction.cpp
    elliptic/FluxPNorm.cpp 
    elliptic/StressPNorm.cpp 
    elliptic/EMStressPNorm.cpp 
    elliptic/EffectiveEnergy.cpp 
    elliptic/InternalThermalEnergy.cpp 
    elliptic/InternalThermoelasticEnergy.cpp 
    elliptic/InternalElectroelasticEnergy.cpp 
    elliptic/InternalElasticEnergy.cpp 
    elliptic/ElastostaticResidual.cpp 
    elliptic/ThermostaticResidual.cpp 
    IntermediateDensityPenalty.cpp 
  )
endif()

## parabolic sources
if(PARABOLIC)
  set(ANALYZE_SOURCES ${ANALYZE_SOURCES}
    parabolic/Problem.cpp 
    parabolic/InternalThermalEnergy.cpp 
    parabolic/InternalThermoelasticEnergy.cpp 
    parabolic/TemperatureAverage.cpp 
    parabolic/ScalarFunctionBaseFactory.cpp 
    parabolic/PhysicsScalarFunction.cpp 
    parabolic/HeatEquationResidual.cpp 
    parabolic/TransientThermomechResidual.cpp
  )
endif()

## hyperbolic sources
if(HYPERBOLIC)
  set(ANALYZE_SOURCES ${ANALYZE_SOURCES}
    hyperbolic/HyperbolicScalarFunctionFactory.cpp
    hyperbolic/HyperbolicPhysicsScalarFunction.cpp
  )
endif()

if (PLATOANALYZE_ENABLE_TPETRA)
  set(ANALYZE_SOURCES ${ANALYZE_SOURCES} alg/TpetraLinearSolver.cpp) 
endif()

include_directories(${PROJECT_SOURCE_DIR}/src)
include_directories(${Trilinos_INCLUDE_DIRS})

add_library( analyzelib ${ANALYZE_SOURCES})
SET_TARGET_PROPERTIES(analyzelib PROPERTIES OUTPUT_NAME analyze)
if( CMAKE_INSTALL_PREFIX )
  install( TARGETS analyzelib DESTINATION ${CMAKE_INSTALL_PREFIX}/lib )
endif()
# for AnalyzeConfig.hpp
target_include_directories(analyzelib PUBLIC ${CMAKE_CURRENT_BINARY_DIR})

set(LINK_LIBS
    ${Trilinos_LIBRARIES}
    Omega_h::omega_h
    ${Trilinos_TPL_LIBRARIES}
    ${Trilinos_EXTRA_LD_FLAGS}
    ${SOLVER_INTERFACE_LIBRARIES}
    )

target_link_libraries(analyzelib PUBLIC ${LINK_LIBS})
IF( AMGX_FOUND )
  target_include_directories(analyzelib PUBLIC ${AMGX_INCLUDE_DIRS})
  target_include_directories(analyzelib PUBLIC ${PROJECT_SOURCE_DIR}/src/solverInterfaces/AmgX/)
ENDIF()<|MERGE_RESOLUTION|>--- conflicted
+++ resolved
@@ -79,16 +79,13 @@
     geometric/MassPropertiesFunction.cpp
     geometric/ScalarFunctionBaseFactory.cpp
     geometric/WeightedSumFunction.cpp
-<<<<<<< HEAD
 )
 
 ## elliptic sources
 if(ELLIPTIC)
   set(ANALYZE_SOURCES ${ANALYZE_SOURCES}
     elliptic/Problem.cpp 
-=======
     elliptic/SolutionFunction.cpp
->>>>>>> d45ad210
     elliptic/DivisionFunction.cpp 
     elliptic/LeastSquaresFunction.cpp 
     elliptic/WeightedSumFunction.cpp 
