#ifndef ELLIPTIC_VMS_PROBLEM_HPP
#define ELLIPTIC_VMS_PROBLEM_HPP

#include <memory>
#include <sstream>

#include <Omega_h_mesh.hpp>
#include <Omega_h_assoc.hpp>

#include "BLAS1.hpp"
#include "BLAS2.hpp"
#include "NaturalBCs.hpp"
#include "EssentialBCs.hpp"
#include "OmegaHUtilities.hpp"
#include "ImplicitFunctors.hpp"
#include "ApplyConstraints.hpp"

#include "VectorFunctionVMS.hpp"
#include "PlatoMathHelpers.hpp"
#include "PlatoStaticsTypes.hpp"
#include "PlatoAbstractProblem.hpp"
#include "ParseTools.hpp"
#include "Plato_Solve.hpp"
#include "alg/PlatoSolverFactory.hpp"

#include "Geometrical.hpp"
#include "geometric/ScalarFunctionBase.hpp"
#include "geometric/ScalarFunctionBaseFactory.hpp"

#include "elliptic/ScalarFunctionBase.hpp"
#include "elliptic/ScalarFunctionBaseFactory.hpp"

namespace Plato
{

/******************************************************************************//**
 * \brief Manage scalar and vector function evaluations
**********************************************************************************/
template<typename SimplexPhysics>
class EllipticVMSProblem: public Plato::AbstractProblem
{
private:

    using Criterion       = std::shared_ptr<Plato::Elliptic::ScalarFunctionBase>;
    using Criteria        = std::map<std::string, Criterion>;

    using LinearCriterion = std::shared_ptr<Plato::Geometric::ScalarFunctionBase>;
    using LinearCriteria  = std::map<std::string, LinearCriterion>;

    static constexpr auto mSpaceDim = SimplexPhysics::SpaceDim; /*!< spatial dimensions*/
    static constexpr auto mPressureDofOffset = SimplexPhysics::mPressureDofOffset;          /*!< number of pressure dofs offset*/
    static constexpr auto mNumGlobalDofsPerNode = SimplexPhysics::mNumDofsPerNode;          /*!< number of global degrees of freedom per node*/

    Plato::SpatialModel mSpatialModel; /*!< SpatialModel instance contains the mesh, meshsets, domains, etc. */

    // required
    Plato::VectorFunctionVMS<SimplexPhysics> mPDEConstraint; /*!< equality constraint interface */
    Plato::VectorFunctionVMS<typename SimplexPhysics::ProjectorT> mStateProjection; /*!< projection interface */

    // optional
    LinearCriteria mLinearCriteria;
    Criteria mCriteria;

    Plato::OrdinalType mNumSteps, mNumNewtonSteps, mCurrentNewtonStep;
    Plato::Scalar mTimeStep;

    Plato::ScalarVector      mResidual;
    Plato::ScalarMultiVector mGlobalState; /*!< state variables */
    Plato::ScalarMultiVector mLambda;
    Teuchos::RCP<Plato::CrsMatrixType> mJacobian; /*!< Jacobian matrix */

    Plato::ScalarVector mProjResidual;
    Plato::ScalarVector mProjPGrad;
    Plato::ScalarVector mProjectState;
    Plato::ScalarVector mEta;
    Teuchos::RCP<Plato::CrsMatrixType> mProjJacobian; /*!< Jacobian matrix */

    Plato::LocalOrdinalVector mBcDofs; /*!< list of degrees of freedom associated with the Dirichlet boundary conditions */
    Plato::ScalarVector mBcValues; /*!< values associated with the Dirichlet boundary conditions */

    rcp<Plato::AbstractSolver> mSolver;

public:
    /******************************************************************************//**
     * \brief PLATO problem constructor
     * \param [in] aMesh mesh database
     * \param [in] aMeshSets side sets database
     * \param [in] aInputParams input parameters database
    **********************************************************************************/
    EllipticVMSProblem(
      Omega_h::Mesh& aMesh,
      Omega_h::MeshSets& aMeshSets,
      Teuchos::ParameterList& aInputParams,
      Comm::Machine aMachine
    ) :
<<<<<<< HEAD
      mSpatialModel    (aMesh, aMeshSets, aInputParams),
      mPDEConstraint   (mSpatialModel, mDataMap, aInputParams, aInputParams.get<std::string>("PDE Constraint")),
      mStateProjection (mSpatialModel, mDataMap, aInputParams, std::string("State Gradient Projection")),
      mNumSteps        (Plato::ParseTools::getSubParam<int>   (aInputParams, "Time Stepping", "Number Time Steps",    1  )),
      mTimeStep        (Plato::ParseTools::getSubParam<Plato::Scalar>(aInputParams, "Time Stepping", "Time Step",     1.0)),
      mNumNewtonSteps  (Plato::ParseTools::getSubParam<int>   (aInputParams, "Newton Iteration", "Number Iterations", 2  )),
      mConstraint      (nullptr),
      mObjective       (nullptr),
      mResidual        ("MyResidual", mPDEConstraint.size()),
      mGlobalState     ("States", mNumSteps, mPDEConstraint.size()),
      mJacobian        (Teuchos::null),
      mProjResidual    ("MyProjResidual", mStateProjection.size()),
      mProjPGrad       ("Projected PGrad", mStateProjection.size()),
      mProjectState    ("Project State", aMesh.nverts()),
      mProjJacobian    (Teuchos::null)
=======
      mPDEConstraint(aMesh, aMeshSets, mDataMap, aInputParams, aInputParams.get<std::string>("PDE Constraint")),
      mStateProjection(aMesh, aMeshSets, mDataMap, aInputParams, std::string("State Gradient Projection")),
      mNumSteps      (Plato::ParseTools::getSubParam<int>   (aInputParams, "Time Stepping", "Number Time Steps",    1  )),
      mTimeStep      (Plato::ParseTools::getSubParam<Plato::Scalar>(aInputParams, "Time Stepping", "Time Step",     1.0)),
      mNumNewtonSteps(Plato::ParseTools::getSubParam<int>   (aInputParams, "Newton Iteration", "Number Iterations", 2  )),
      mResidual("MyResidual", mPDEConstraint.size()),
      mGlobalState("States", mNumSteps, mPDEConstraint.size()),
      mJacobian(Teuchos::null),
      mProjResidual("MyProjResidual", mStateProjection.size()),
      mProjPGrad("Projected PGrad", mStateProjection.size()),
      mProjectState("Project State", aMesh.nverts()),
      mProjJacobian(Teuchos::null)
>>>>>>> 1e72b948
    {
        this->initialize(aInputParams);

        Plato::SolverFactory tSolverFactory(aInputParams.sublist("Linear Solver"));
        mSolver = tSolverFactory.create(aMesh, aMachine, SimplexPhysics::mNumDofsPerNode);
    }

    /***************************************************************************//**
     * \brief Save states to visualization file
     * \param [in] aFilepath output/viz directory path
     * \param [in] aMesh     Omega_h mesh database
    *******************************************************************************/
    void saveStates(const std::string& aFilepath, Omega_h::Mesh& aMesh)
    {
        auto tNumNodes = mPDEConstraint.numNodes();
        Plato::ScalarMultiVector tPressure("Pressure", mGlobalState.extent(0), tNumNodes);
        Plato::ScalarMultiVector tDisplacements("Displacements", mGlobalState.extent(0), tNumNodes*mSpaceDim);
        Plato::blas2::extract<mNumGlobalDofsPerNode, mPressureDofOffset>(mGlobalState, tPressure);
        Plato::blas2::extract<mNumGlobalDofsPerNode, mSpaceDim>(tNumNodes, mGlobalState, tDisplacements);

        Omega_h::vtk::Writer tWriter = Omega_h::vtk::Writer(aFilepath.c_str(), &aMesh, mSpaceDim);
        for(Plato::OrdinalType tSnapshot = 1; tSnapshot < tDisplacements.extent(0); tSnapshot++)
        {
            auto tPressSubView = Kokkos::subview(tPressure, tSnapshot, Kokkos::ALL());
            auto tPressSubViewDefaultMirror = Kokkos::create_mirror_view(Kokkos::DefaultExecutionSpace(),tPressSubView);
            auto tDispSubView = Kokkos::subview(tDisplacements, tSnapshot, Kokkos::ALL());
            auto tDispSubViewDefaultMirror = Kokkos::create_mirror_view(Kokkos::DefaultExecutionSpace(),tDispSubView);
            aMesh.add_tag(Omega_h::VERT, "Pressure", 1, Omega_h::Reals(Omega_h::Write<Omega_h::Real>(tPressSubViewDefaultMirror)));
            aMesh.add_tag(Omega_h::VERT, "Displacements", mSpaceDim, Omega_h::Reals(Omega_h::Write<Omega_h::Real>(tDispSubViewDefaultMirror)));
            Plato::add_element_state_tags(aMesh, mDataMap, tSnapshot);
            auto tTags = Omega_h::vtk::get_all_vtk_tags(&aMesh, mSpaceDim);
            auto tTime = mTimeStep * static_cast<Plato::Scalar>(tSnapshot);
            tWriter.write(tSnapshot, tTime, tTags);
        }
    }

    /******************************************************************************//**
     * \brief Return number of degrees of freedom in solution.
     * \return Number of degrees of freedom
    **********************************************************************************/
    Plato::OrdinalType getNumSolutionDofs()
    {
        return SimplexPhysics::mNumDofsPerNode;
    }

    /******************************************************************************//**
     * \brief Set state variables
     * \param [in] aGlobalState 2D view of state variables
    **********************************************************************************/
    void setGlobalSolution(const Plato::Solution & aSolution)
    {
        assert(aSolution.State.extent(0) == mGlobalState.extent(0));
        assert(aSolution.State.extent(1) == mGlobalState.extent(1));
        Kokkos::deep_copy(mGlobalState, aSolution.State);
    }

    /******************************************************************************//**
     * \brief Return 2D view of state variables
     * \return aGlobalState 2D view of state variables
    **********************************************************************************/
    Plato::Solution getGlobalSolution()
    {
        return Plato::Solution(mGlobalState);
    }

    /******************************************************************************//**
     * \brief Return 2D view of adjoint variables
     * \return 2D view of adjoint variables
    **********************************************************************************/
    Plato::Adjoint getAdjoint()
    {
        return Plato::Adjoint(mLambda);
    }

    /***************************************************************************//**
     * \brief Read essential (Dirichlet) boundary conditions from the Exodus file.
     * \param [in] aMesh mesh database
     * \param [in] aMeshSets side sets database
     * \param [in] aInputParams input parameters database
    *******************************************************************************/
    void readEssentialBoundaryConditions(Teuchos::ParameterList& aInputParams)
    {
        if(aInputParams.isSublist("Essential Boundary Conditions") == false)
        {
            THROWERR("ESSENTIAL BOUNDARY CONDITIONS SUBLIST IS NOT DEFINED IN THE INPUT FILE.")
        }
        Plato::EssentialBCs<SimplexPhysics> tEssentialBoundaryConditions(aInputParams.sublist("Essential Boundary Conditions", false));
        tEssentialBoundaryConditions.get(mSpatialModel.MeshSets, mBcDofs, mBcValues);
    }

    /***************************************************************************//**
     * \brief Set essential (Dirichlet) boundary conditions
     * \param [in] aDofs   degrees of freedom associated with Dirichlet boundary conditions
     * \param [in] aValues values associated with Dirichlet degrees of freedom
    *******************************************************************************/
    void setEssentialBoundaryConditions(const Plato::LocalOrdinalVector & aDofs, const Plato::ScalarVector & aValues)
    {
        if(aDofs.size() != aValues.size())
        {
            std::ostringstream tError;
            tError << "DIMENSION MISMATCH: THE NUMBER OF ELEMENTS IN INPUT DOFS AND VALUES ARRAY DO NOT MATCH."
                << "DOFS SIZE = " << aDofs.size() << " AND VALUES SIZE = " << aValues.size();
            THROWERR(tError.str())
        }
        mBcDofs = aDofs;
        mBcValues = aValues;
    }

    /******************************************************************************//**
     * \brief Apply Dirichlet constraints
     * \param [in] aMatrix Compressed Row Storage (CRS) matrix
     * \param [in] aVector 1D view of Right-Hand-Side forces
    **********************************************************************************/
    void applyConstraints(const Teuchos::RCP<Plato::CrsMatrixType> & aMatrix, const Plato::ScalarVector & aVector)
    {
        if(mBcValues.size() <= static_cast<Plato::OrdinalType>(0))
        { THROWERR("Elliptic VMS Problem: Essential Boundary Conditions Values array is empty.") }

        if(mBcDofs.size() <= static_cast<Plato::OrdinalType>(0))
        { THROWERR("Elliptic VMS Problem: Essential Boundary Conditions Dofs array is empty.") }

        Plato::ScalarVector tBcValues("Dirichlet Values", mBcValues.size());
        Plato::blas1::fill(0.0, tBcValues);
        if(mCurrentNewtonStep == static_cast<Plato::OrdinalType>(0))
        { Plato::blas1::update(static_cast<Plato::Scalar>(1.), mBcValues, static_cast<Plato::Scalar>(0.), tBcValues); }

        if(mJacobian->isBlockMatrix())
        {
            Plato::applyBlockConstraints<SimplexPhysics::mNumDofsPerNode>(aMatrix, aVector, mBcDofs, tBcValues);
        }
        else
        {
            Plato::applyConstraints<SimplexPhysics::mNumDofsPerNode>(aMatrix, aVector, mBcDofs, tBcValues);
        }
    }

    /******************************************************************************//**
     * \brief Apply Dirichlet constraints for adjoint problem
     * \param [in] aMatrix Compressed Row Storage (CRS) matrix
     * \param [in] aVector 1D view of Right-Hand-Side forces
    **********************************************************************************/
    void applyAdjointConstraints(const Teuchos::RCP<Plato::CrsMatrixType> & aMatrix, const Plato::ScalarVector & aVector)
    {
        if(mBcValues.size() <= static_cast<Plato::OrdinalType>(0))
        { THROWERR("Elliptic VMS Problem: Essential Boundary Conditions Values array is empty.") }

        if(mBcDofs.size() <= static_cast<Plato::OrdinalType>(0))
        { THROWERR("Elliptic VMS Problem: Essential Boundary Conditions Dofs array is empty.") }

        Plato::ScalarVector tBcValues("Dirichlet Values", mBcValues.size());
        Plato::blas1::scale(static_cast<Plato::Scalar>(0.0), tBcValues);

        if(aMatrix->isBlockMatrix())
        {
            Plato::applyBlockConstraints<SimplexPhysics::mNumDofsPerNode>(aMatrix, aVector, mBcDofs, tBcValues);
        }
        else
        {
            Plato::applyConstraints<SimplexPhysics::mNumDofsPerNode>(aMatrix, aVector, mBcDofs, tBcValues);
        }
    }

    void applyBoundaryLoads(const Plato::ScalarVector & aForce){}

    /******************************************************************************//**
     * \brief Update physics-based parameters within optimization iterations
     * \param [in] aControl 1D container of control variables
     * \param [in] aGlobalState 2D container of state variables
    **********************************************************************************/
    void updateProblem(const Plato::ScalarVector & aControl, const Plato::Solution & aGlobalSolution)
    { return; }

    /******************************************************************************//**
     * \brief Solve system of equations
     * \param [in] aControl 1D view of control variables
     * \return Plato::Solution composed of state variables
    **********************************************************************************/
    Plato::Solution
    solution(
        const Plato::ScalarVector & aControl
    ) override
    {

        Plato::ScalarVector tStateIncrement("State increment", mGlobalState.extent(1));

        // outer loop for load/time steps
        for(Plato::OrdinalType tStepIndex = 1; tStepIndex < mNumSteps; tStepIndex++)
        {
            // compute the projected pressure gradient
            Plato::ScalarVector tState = Kokkos::subview(mGlobalState, tStepIndex, Kokkos::ALL());
            Plato::blas1::fill(static_cast<Plato::Scalar>(0.0), tState);
            Plato::blas1::fill(static_cast<Plato::Scalar>(0.0), mProjPGrad);
            Plato::blas1::fill(static_cast<Plato::Scalar>(0.0), mProjectState);

            // inner loop for load/time steps
            for(Plato::OrdinalType tNewtonIndex = 0; tNewtonIndex < mNumNewtonSteps; tNewtonIndex++)
            {
                mCurrentNewtonStep = tNewtonIndex;
                mProjResidual = mStateProjection.value      (mProjPGrad, mProjectState, aControl);
                mProjJacobian = mStateProjection.gradient_u (mProjPGrad, mProjectState, aControl);

                Plato::Solve::RowSummed<SimplexPhysics::mNumSpatialDims>(mProjJacobian, mProjPGrad, mProjResidual);

                // compute the state solution
                mResidual = mPDEConstraint.value      (tState, mProjPGrad, aControl);
                Plato::blas1::scale(static_cast<Plato::Scalar>(-1.0), mResidual);
                mJacobian = mPDEConstraint.gradient_u (tState, mProjPGrad, aControl);

                this->applyConstraints(mJacobian, mResidual);

                mSolver->solve(*mJacobian, tStateIncrement, mResidual);

                // update the state with the new increment
                Plato::blas1::update(static_cast<Plato::Scalar>(1.0), tStateIncrement, static_cast<Plato::Scalar>(1.0), tState);

                // copy projection state
                Plato::blas1::extract<SimplexPhysics::mNumDofsPerNode,
                                      SimplexPhysics::ProjectorT::SimplexT::mProjectionDof>(tState, mProjectState);
            }

            mResidual = mPDEConstraint.value(tState, mProjPGrad, aControl);

        }
        return Plato::Solution(mGlobalState);
    }

    /******************************************************************************//**
     * \brief Evaluate criterion function
     * \param [in] aControl 1D view of control variables
     * \param [in] aSolution Plato::Solution composed of state variables
     * \param [in] aName Name of criterion.
     * \return criterion function value
    **********************************************************************************/
    Plato::Scalar
    criterionValue(
        const Plato::ScalarVector & aControl,
        const Plato::Solution     & aSolution,
        const std::string         & aName
    ) override
    {
        if( mCriteria.count(aName) )
        {
            Criterion tCriterion = mCriteria[aName];
            return tCriterion->value(aSolution, aControl);
        }
        else
        if( mLinearCriteria.count(aName) )
        {
            LinearCriterion tCriterion = mLinearCriteria[aName];
            return tCriterion->value(aControl);
        }
        else
        {
            THROWERR("REQUESTED CRITERION NOT DEFINED BY USER.");
        }
    }

    /******************************************************************************//**
     * \brief Evaluate criterion function
     * \param [in] aControl 1D view of control variables
     * \param [in] aName Name of criterion.
     * \return criterion function value
    **********************************************************************************/
    Plato::Scalar
    criterionValue(
        const Plato::ScalarVector & aControl,
        const std::string         & aName
    ) override
    {
        if( mCriteria.count(aName) )
        {
            Criterion tCriterion = mCriteria[aName];
            return tCriterion->value(Plato::Solution(mGlobalState), aControl);
        }
        else
        if( mLinearCriteria.count(aName) )
        {
            LinearCriterion tCriterion = mLinearCriteria[aName];
            return tCriterion->value(aControl);
        }
        else
        {
            THROWERR("REQUESTED CRITERION NOT DEFINED BY USER.");
        }
    }

    /******************************************************************************//**
     * \brief Evaluate criterion partial derivative wrt control variables
     * \param [in] aControl 1D view of control variables
     * \param [in] aName Name of criterion.
     * \return 1D view - criterion partial derivative wrt control variables
    **********************************************************************************/
    Plato::ScalarVector
    criterionGradient(
        const Plato::ScalarVector & aControl,
        const std::string         & aName
    ) override
    {
        if( mCriteria.count(aName) )
        {
            Criterion tCriterion = mCriteria[aName];
            return criterionGradient(aControl, Plato::Solution(mGlobalState), tCriterion);
        }
        else
        if( mLinearCriteria.count(aName) )
        {
            LinearCriterion tCriterion = mLinearCriteria[aName];
            return tCriterion->gradient_z(aControl);
        }
        else
        {
            THROWERR("REQUESTED CRITERION NOT DEFINED BY USER.");
        }
    }

    /******************************************************************************//**
     * \brief Evaluate criterion gradient wrt control variables
     * \param [in] aControl 1D view of control variables
     * \param [in] aSolution Plato::Solution containing state
     * \param [in] aName Name of criterion.
     * \return 1D view - criterion gradient wrt control variables
    **********************************************************************************/
    Plato::ScalarVector
    criterionGradient(
        const Plato::ScalarVector & aControl,
        const Plato::Solution     & aSolution,
        const std::string         & aName
    ) override
    {
        if( mCriteria.count(aName) )
        {
            Criterion tCriterion = mCriteria[aName];
            return criterionGradient(aControl, aSolution, tCriterion);
        }
        else
        if( mLinearCriteria.count(aName) )
        {
            LinearCriterion tCriterion = mLinearCriteria[aName];
            return tCriterion->gradient_z(aControl);
        }
        else
        {
            THROWERR("REQUESTED CRITERION NOT DEFINED BY USER.");
        }
    }

    /******************************************************************************//**
     * \brief Evaluate criterion gradient wrt control variables
     * \param [in] aControl 1D view of control variables
     * \param [in] aSolution Plato::Solution composed of state variables
     * \param [in] aCriterion criterion to be evaluated
     * \return 1D view - criterion gradient wrt control variables
    **********************************************************************************/
    Plato::ScalarVector
    criterionGradient(
        const Plato::ScalarVector & aControl,
        const Plato::Solution     & aSolution,
              Criterion             aCriterion
    )
    {
        if(aControl.size() <= static_cast<Plato::OrdinalType>(0))
        {
            THROWERR("\nCONTROL 1D VIEW IS EMPTY.\n");
        }
        if(aSolution.State.size() <= static_cast<Plato::OrdinalType>(0))
        {
            THROWERR("\nSTATE 2D VIEW IS EMPTY.\n");
        }
        if(aCriterion == nullptr)
        {
            THROWERR("REQUESTED CRITERION NOT DEFINED BY USER.");
        }

        // compute dfdz: partial of criterion wrt z
        auto t_df_dz = aCriterion->gradient_z(aSolution, aControl, mTimeStep);

        // outer loop for load/time steps
        auto tLastStepIndex = mNumSteps - 1;
        for(Plato::OrdinalType tStepIndex = tLastStepIndex; tStepIndex > 0; tStepIndex--)
        {
            // compute dfdu: partial of criterion wrt u
            auto t_df_du = aCriterion->gradient_u(aSolution, aControl, tStepIndex, mTimeStep);
            Plato::blas1::scale(static_cast<Plato::Scalar>(-1), t_df_du);

            // compute nodal projection of pressure gradient
            Plato::ScalarVector tStateAtStepK = Kokkos::subview(aSolution.State, tStepIndex, Kokkos::ALL());
            Plato::blas1::fill(static_cast<Plato::Scalar>(0.0), mProjPGrad);
            // extract projection state
            Plato::blas1::extract<SimplexPhysics::mNumDofsPerNode,
                                  SimplexPhysics::ProjectorT::SimplexT::mProjectionDof>(tStateAtStepK, mProjectState);
            mProjResidual = mStateProjection.value      (mProjPGrad, mProjectState, aControl);
            mProjJacobian = mStateProjection.gradient_u (mProjPGrad, mProjectState, aControl);
            Plato::Solve::RowSummed<SimplexPhysics::mNumSpatialDims>(mProjJacobian, mProjPGrad, mProjResidual);

            // compute dgdu^T: Transpose of partial of PDE wrt state
            mJacobian = mPDEConstraint.gradient_u_T(tStateAtStepK, mProjPGrad, aControl);

            // compute dPdn^T: Transpose of partial of projection residual wrt state
            auto t_dP_dn_T = mStateProjection.gradient_n_T(mProjPGrad, mProjectState, aControl);

            // compute dgdPI^T: Transpose of partial of PDE wrt projected pressure gradient
            auto t_dg_dPI_T = mPDEConstraint.gradient_n_T(tStateAtStepK, mProjPGrad, aControl);

            // compute dgdu^T - dP_dn_T X (mProjJacobian)^-1 X t_dg_dPI_T
            auto tRow = SimplexPhysics::ProjectorT::SimplexT::mProjectionDof;
            Plato::Condense(mJacobian, t_dP_dn_T, mProjJacobian,  t_dg_dPI_T, tRow);

            this->applyAdjointConstraints(mJacobian, t_df_du);

            Plato::ScalarVector tLambda = Kokkos::subview(mLambda, tStepIndex, Kokkos::ALL());
            mSolver->solve(*mJacobian, tLambda, t_df_du);

            // compute adjoint variable for projection equation
            Plato::blas1::fill(static_cast<Plato::Scalar>(0.0), mProjResidual);
            Plato::MatrixTimesVectorPlusVector(t_dg_dPI_T, tLambda, mProjResidual);
            Plato::blas1::scale(static_cast<Plato::Scalar>(-1), mProjResidual);
            Plato::Solve::RowSummed<SimplexPhysics::mNumSpatialDims>(mProjJacobian, mEta, mProjResidual);

            // compute dgdz: partial of PDE wrt state.
            // dgdz is returned transposed, nxm.  n=z.size() and m=u.size().
            auto t_dg_dz = mPDEConstraint.gradient_z(tStateAtStepK, mProjPGrad, aControl);

            // compute dfdz += dgdz . lambda
            // dPdz is returned transposed, nxm.  n=z.size() and m=u.size().
            Plato::MatrixTimesVectorPlusVector(t_dg_dz, tLambda, t_df_dz);

            // compute dPdz: partial of projection wrt state.
            // dPdz is returned transposed, nxm.  n=z.size() and m=PI.size().
            auto t_dP_dz = mStateProjection.gradient_z(mProjPGrad, tStateAtStepK, aControl);

            // compute dfdz += dPdz . eta
            Plato::MatrixTimesVectorPlusVector(t_dP_dz, mEta, t_df_dz);
        }

        return t_df_dz;
    }

    /******************************************************************************//**
     * \brief Evaluate criterion partial derivative wrt configuration variables
     * \param [in] aControl 1D view of control variables
     * \param [in] aName Name of criterion.
     * \return 1D view - criterion partial derivative wrt configuration variables
    **********************************************************************************/
    Plato::ScalarVector
    criterionGradientX(
        const Plato::ScalarVector & aControl,
        const std::string         & aName
    ) override
    {
        if( mCriteria.count(aName) )
        {
            Criterion tCriterion = mCriteria[aName];
            return criterionGradientX(aControl, Plato::Solution(mGlobalState), tCriterion);
        }
        else
        if( mLinearCriteria.count(aName) )
        {
            LinearCriterion tCriterion = mLinearCriteria[aName];
            return tCriterion->gradient_x(aControl);
        }
        else
        {
            THROWERR("REQUESTED CRITERION NOT DEFINED BY USER.");
        }
    }

    /******************************************************************************//**
     * \brief Evaluate criterion gradient wrt configuration variables
     * \param [in] aControl 1D view of control variables
     * \param [in] aSolution Plato::Solution containing state
     * \param [in] aName Name of criterion.
     * \return 1D view - criterion gradient wrt control variables
    **********************************************************************************/
    Plato::ScalarVector
    criterionGradientX(
        const Plato::ScalarVector & aControl,
        const Plato::Solution     & aSolution,
        const std::string         & aName
    ) override
    {
        if( mCriteria.count(aName) )
        {
            Criterion tCriterion = mCriteria[aName];
            return criterionGradientX(aControl, aSolution, tCriterion);
        }
        else
        if( mLinearCriteria.count(aName) )
        {
            LinearCriterion tCriterion = mLinearCriteria[aName];
            return tCriterion->gradient_x(aControl);
        }
        else
        {
            THROWERR("REQUESTED CRITERION NOT DEFINED BY USER.");
        }
    }

    /******************************************************************************//**
     * \brief Evaluate criterion gradient wrt configuration variables
     * \param [in] aControl 1D view of control variables
     * \param [in] aSolution Plato::Solution composed of state variables
     * \param [in] aCriterion criterion to be evaluated
     * \return 1D view - criterion gradient wrt configuration variables
    **********************************************************************************/
    Plato::ScalarVector
    criterionGradientX(
        const Plato::ScalarVector & aControl,
        const Plato::Solution     & aSolution,
              Criterion             aCriterion)
    {
        if(aControl.size() <= static_cast<Plato::OrdinalType>(0))
        {
            THROWERR("\nCONTROL 1D VIEW IS EMPTY.\n");
        }
        if(aSolution.State.size() <= static_cast<Plato::OrdinalType>(0))
        {
            THROWERR("\nSTATE 2D VIEW IS EMPTY.\n");
        }
        if(aCriterion == nullptr)
        {
            THROWERR("REQUESTED CRITERION NOT DEFINED BY USER.");
        }

        // compute dfdx: partial of criterion wrt x
        auto t_df_dx = aCriterion->gradient_x(aSolution, aControl, mTimeStep);

        // outer loop for load/time steps
        auto tLastStepIndex = mNumSteps - 1;
        for(Plato::OrdinalType tStepIndex = tLastStepIndex; tStepIndex > 0; tStepIndex--)
        {
            // compute dfdu: partial of criterion wrt u
            auto t_df_du = aCriterion->gradient_u(aSolution, aControl, tStepIndex, mTimeStep);
            Plato::blas1::scale(static_cast<Plato::Scalar>(-1), t_df_du);

            // compute nodal projection of pressure gradient
            Plato::ScalarVector tStateAtStepK = Kokkos::subview(aSolution.State, tStepIndex, Kokkos::ALL());
            Plato::blas1::fill(static_cast<Plato::Scalar>(0.0), mProjPGrad);
            auto mProjResidual = mStateProjection.value      (mProjPGrad, tStateAtStepK, aControl);
            auto mProjJacobian = mStateProjection.gradient_u (mProjPGrad, tStateAtStepK, aControl);
            // extract projection state
            Plato::blas1::extract<SimplexPhysics::mNumDofsPerNode,
                                  SimplexPhysics::ProjectorT::SimplexT::mProjectionDof>(tStateAtStepK, mProjectState);
            mProjResidual = mStateProjection.value      (mProjPGrad, mProjectState, aControl);
            mProjJacobian = mStateProjection.gradient_u (mProjPGrad, mProjectState, aControl);
            Plato::Solve::RowSummed<SimplexPhysics::mNumSpatialDims>(mProjJacobian, mProjPGrad, mProjResidual);

            // compute dgdu^T: Transpose of partial of PDE wrt state
            mJacobian = mPDEConstraint.gradient_u_T(tStateAtStepK, mProjPGrad, aControl);

            // compute dPdn^T: Transpose of partial of projection residual wrt state
            auto t_dP_dn_T = mStateProjection.gradient_n_T(mProjPGrad, mProjectState, aControl);

            // compute dgdPI: Transpose of partial of PDE wrt projected pressure gradient
            auto t_dg_dPI_T = mPDEConstraint.gradient_n_T(tStateAtStepK, mProjPGrad, aControl);

            // compute dgdu^T - dP_dn_T X (mProjJacobian)^-1 X t_dg_dPI_T
            auto tRow = SimplexPhysics::ProjectorT::SimplexT::mProjectionDof;
            Plato::Condense(mJacobian, t_dP_dn_T, mProjJacobian,  t_dg_dPI_T, tRow);

            this->applyAdjointConstraints(mJacobian, t_df_du);

            Plato::ScalarVector tLambda = Kokkos::subview(mLambda, tStepIndex, Kokkos::ALL());
            mSolver->solve(*mJacobian, tLambda, t_df_du);

            // compute adjoint variable for projection equation
            Plato::blas1::fill(static_cast<Plato::Scalar>(0.0), mProjResidual);
            Plato::MatrixTimesVectorPlusVector(t_dg_dPI_T, tLambda, mProjResidual);
            Plato::blas1::scale(static_cast<Plato::Scalar>(-1), mProjResidual);
            Plato::Solve::RowSummed<SimplexPhysics::mNumSpatialDims>(mProjJacobian, mEta, mProjResidual);

            // compute dgdx: partial of PDE wrt configuration
            // dgdx is returned transposed, nxm.  n=z.size() and m=u.size().
            auto t_dg_dx = mPDEConstraint.gradient_x(tStateAtStepK, mProjPGrad, aControl);

            // compute dfdx += dgdx . lambda
            // dPdx is returned transposed, nxm.  n=z.size() and m=u.size().
            Plato::MatrixTimesVectorPlusVector(t_dg_dx, tLambda, t_df_dx);

            // compute dPdx: partial of projection wrt configuration
            // dPdx is returned transposed, nxm.  n=z.size() and m=PI.size().
            auto t_dP_dx = mStateProjection.gradient_x(mProjPGrad, tStateAtStepK, aControl);

            // compute dfdx += dPdx . eta
            Plato::MatrixTimesVectorPlusVector(t_dP_dx, mEta, t_df_dx);
        }

        return t_df_dx;
    }

private:
    /******************************************************************************//**
     * \brief Initialize member data
     * \param [in] aMesh mesh database
     * \param [in] aMeshSets side sets database
     * \param [in] aProblemParams input parameters database
    **********************************************************************************/
    void
    initialize(
<<<<<<< HEAD
        Teuchos::ParameterList& aInputParams
=======
        Omega_h::Mesh          & aMesh,
        Omega_h::MeshSets      & aMeshSets,
        Teuchos::ParameterList & aProblemParams
>>>>>>> 1e72b948
    )
    {
        if(aProblemParams.isSublist("Time Stepping") == true)
        {
            mNumSteps = aProblemParams.sublist("Time Stepping").get<int>("Number Time Steps");
            mTimeStep = aProblemParams.sublist("Time Stepping").get<Plato::Scalar>("Time Step");
        } 
        else
        {
            mNumSteps = 1;
            mTimeStep = 1.0;
        }

        if(aProblemParams.isSublist("Newton Iteration") == true)
        {
            mNumNewtonSteps = aProblemParams.sublist("Newton Iteration").get<int>("Number Iterations");
        } 
        else
        {
            mNumNewtonSteps = 2;
        }

        if(aProblemParams.isSublist("Criteria"))
        {
<<<<<<< HEAD
            Plato::Geometric::ScalarFunctionBaseFactory<Plato::Geometrical<mSpaceDim>> tFunctionBaseFactory;
            std::string tName = aInputParams.get<std::string>("Constraint");
            mConstraint = tFunctionBaseFactory.create(mSpatialModel, mDataMap, aInputParams, tName);
        }

        if(aInputParams.isType<std::string>("Objective"))
        {
            Plato::Elliptic::ScalarFunctionBaseFactory<SimplexPhysics> tFunctionBaseFactory;
            std::string tName = aInputParams.get<std::string>("Objective");
            mObjective = tFunctionBaseFactory.create(mSpatialModel, mDataMap, aInputParams, tName);
=======
            Plato::Geometric::ScalarFunctionBaseFactory<Plato::Geometrical<mSpaceDim>> tLinearFunctionBaseFactory;
            Plato::Elliptic::ScalarFunctionBaseFactory<SimplexPhysics> tNonlinearFunctionBaseFactory;
>>>>>>> 1e72b948

            auto tCriteriaParams = aProblemParams.sublist("Criteria");
            for(Teuchos::ParameterList::ConstIterator tIndex = tCriteriaParams.begin(); tIndex != tCriteriaParams.end(); ++tIndex)
            {
                const Teuchos::ParameterEntry & tEntry = tCriteriaParams.entry(tIndex);
                std::string tName = tCriteriaParams.name(tIndex);

                TEUCHOS_TEST_FOR_EXCEPTION(!tEntry.isList(), std::logic_error,
                  " Parameter in Criteria block not valid.  Expect lists only.");

                if( tCriteriaParams.sublist(tName).get<bool>("Linear", false) == true )
                {
                    auto tCriterion = tLinearFunctionBaseFactory.create(aMesh, aMeshSets, mDataMap, aProblemParams, tName);
                    if( tCriterion != nullptr )
                    {
                        mLinearCriteria[tName] = tCriterion;
                    }
                }
                else
                {
                    auto tCriterion = tNonlinearFunctionBaseFactory.create(aMesh, aMeshSets, mDataMap, aProblemParams, tName);
                    if( tCriterion != nullptr )
                    {
                        mCriteria[tName] = tCriterion;
                    }
                }
            }
            if( mCriteria.size() )
            {
                auto tLength = mPDEConstraint.size();
                mLambda = Plato::ScalarMultiVector("Lambda", mNumSteps, tLength);
                tLength = mStateProjection.size();
                mEta = Plato::ScalarVector("Eta", tLength);
            }
        }
    }
};
// class EllipticVMSProblem

} // namespace Plato

#include "StabilizedMechanics.hpp"
#include "StabilizedThermomechanics.hpp"

#ifdef PLATOANALYZE_1D
extern template class Plato::EllipticVMSProblem<::Plato::StabilizedMechanics<1>>;
extern template class Plato::EllipticVMSProblem<::Plato::StabilizedThermomechanics<1>>;
#endif
#ifdef PLATOANALYZE_2D
extern template class Plato::EllipticVMSProblem<::Plato::StabilizedMechanics<2>>;
extern template class Plato::EllipticVMSProblem<::Plato::StabilizedThermomechanics<2>>;
#endif
#ifdef PLATOANALYZE_3D
extern template class Plato::EllipticVMSProblem<::Plato::StabilizedMechanics<3>>;
extern template class Plato::EllipticVMSProblem<::Plato::StabilizedThermomechanics<3>>;
#endif

#endif // PLATO_PROBLEM_HPP<|MERGE_RESOLUTION|>--- conflicted
+++ resolved
@@ -93,15 +93,12 @@
       Teuchos::ParameterList& aInputParams,
       Comm::Machine aMachine
     ) :
-<<<<<<< HEAD
       mSpatialModel    (aMesh, aMeshSets, aInputParams),
       mPDEConstraint   (mSpatialModel, mDataMap, aInputParams, aInputParams.get<std::string>("PDE Constraint")),
       mStateProjection (mSpatialModel, mDataMap, aInputParams, std::string("State Gradient Projection")),
       mNumSteps        (Plato::ParseTools::getSubParam<int>   (aInputParams, "Time Stepping", "Number Time Steps",    1  )),
       mTimeStep        (Plato::ParseTools::getSubParam<Plato::Scalar>(aInputParams, "Time Stepping", "Time Step",     1.0)),
       mNumNewtonSteps  (Plato::ParseTools::getSubParam<int>   (aInputParams, "Newton Iteration", "Number Iterations", 2  )),
-      mConstraint      (nullptr),
-      mObjective       (nullptr),
       mResidual        ("MyResidual", mPDEConstraint.size()),
       mGlobalState     ("States", mNumSteps, mPDEConstraint.size()),
       mJacobian        (Teuchos::null),
@@ -109,20 +106,6 @@
       mProjPGrad       ("Projected PGrad", mStateProjection.size()),
       mProjectState    ("Project State", aMesh.nverts()),
       mProjJacobian    (Teuchos::null)
-=======
-      mPDEConstraint(aMesh, aMeshSets, mDataMap, aInputParams, aInputParams.get<std::string>("PDE Constraint")),
-      mStateProjection(aMesh, aMeshSets, mDataMap, aInputParams, std::string("State Gradient Projection")),
-      mNumSteps      (Plato::ParseTools::getSubParam<int>   (aInputParams, "Time Stepping", "Number Time Steps",    1  )),
-      mTimeStep      (Plato::ParseTools::getSubParam<Plato::Scalar>(aInputParams, "Time Stepping", "Time Step",     1.0)),
-      mNumNewtonSteps(Plato::ParseTools::getSubParam<int>   (aInputParams, "Newton Iteration", "Number Iterations", 2  )),
-      mResidual("MyResidual", mPDEConstraint.size()),
-      mGlobalState("States", mNumSteps, mPDEConstraint.size()),
-      mJacobian(Teuchos::null),
-      mProjResidual("MyProjResidual", mStateProjection.size()),
-      mProjPGrad("Projected PGrad", mStateProjection.size()),
-      mProjectState("Project State", aMesh.nverts()),
-      mProjJacobian(Teuchos::null)
->>>>>>> 1e72b948
     {
         this->initialize(aInputParams);
 
@@ -721,13 +704,7 @@
     **********************************************************************************/
     void
     initialize(
-<<<<<<< HEAD
-        Teuchos::ParameterList& aInputParams
-=======
-        Omega_h::Mesh          & aMesh,
-        Omega_h::MeshSets      & aMeshSets,
-        Teuchos::ParameterList & aProblemParams
->>>>>>> 1e72b948
+        Teuchos::ParameterList& aProblemParams
     )
     {
         if(aProblemParams.isSublist("Time Stepping") == true)
@@ -752,21 +729,8 @@
 
         if(aProblemParams.isSublist("Criteria"))
         {
-<<<<<<< HEAD
-            Plato::Geometric::ScalarFunctionBaseFactory<Plato::Geometrical<mSpaceDim>> tFunctionBaseFactory;
-            std::string tName = aInputParams.get<std::string>("Constraint");
-            mConstraint = tFunctionBaseFactory.create(mSpatialModel, mDataMap, aInputParams, tName);
-        }
-
-        if(aInputParams.isType<std::string>("Objective"))
-        {
-            Plato::Elliptic::ScalarFunctionBaseFactory<SimplexPhysics> tFunctionBaseFactory;
-            std::string tName = aInputParams.get<std::string>("Objective");
-            mObjective = tFunctionBaseFactory.create(mSpatialModel, mDataMap, aInputParams, tName);
-=======
             Plato::Geometric::ScalarFunctionBaseFactory<Plato::Geometrical<mSpaceDim>> tLinearFunctionBaseFactory;
             Plato::Elliptic::ScalarFunctionBaseFactory<SimplexPhysics> tNonlinearFunctionBaseFactory;
->>>>>>> 1e72b948
 
             auto tCriteriaParams = aProblemParams.sublist("Criteria");
             for(Teuchos::ParameterList::ConstIterator tIndex = tCriteriaParams.begin(); tIndex != tCriteriaParams.end(); ++tIndex)
@@ -779,7 +743,7 @@
 
                 if( tCriteriaParams.sublist(tName).get<bool>("Linear", false) == true )
                 {
-                    auto tCriterion = tLinearFunctionBaseFactory.create(aMesh, aMeshSets, mDataMap, aProblemParams, tName);
+                    auto tCriterion = tLinearFunctionBaseFactory.create(mSpatialModel, mDataMap, aProblemParams, tName);
                     if( tCriterion != nullptr )
                     {
                         mLinearCriteria[tName] = tCriterion;
@@ -787,7 +751,7 @@
                 }
                 else
                 {
-                    auto tCriterion = tNonlinearFunctionBaseFactory.create(aMesh, aMeshSets, mDataMap, aProblemParams, tName);
+                    auto tCriterion = tNonlinearFunctionBaseFactory.create(mSpatialModel, mDataMap, aProblemParams, tName);
                     if( tCriterion != nullptr )
                     {
                         mCriteria[tName] = tCriterion;
