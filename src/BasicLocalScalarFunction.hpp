--- conflicted
+++ resolved
@@ -779,13 +779,7 @@
             THROWERR(tError)
         }
 
-<<<<<<< HEAD
-        auto tInputData = aInputParams.sublist(mFunctionName);
-
-=======
         auto tInputData = aInputParams.sublist("Criteria").sublist(mFunctionName);
-        // FunctionType must be a hard-coded function type in Plato Analyze (e.g. Volume)
->>>>>>> 1e72b948
         auto tFunctionType = tInputData.get<std::string>("Scalar Function Type", "UNDEFINED");
 
         mMultiplier = tInputData.get<Plato::Scalar>("Multiplier", 1.0);
