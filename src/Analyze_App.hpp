#ifndef ANALYZE_APP_HPP
#define ANALYZE_APP_HPP

#include <string>
#include <memory>
#include <iostream>
#include <math.h>

#include <Omega_h_mesh.hpp>
#include <Omega_h_assoc.hpp>
#include <Omega_h_teuchos.hpp>

// #include <matrix_container.hpp>
// #include <communicator.hpp>

#include <Plato_InputData.hpp>
#include <Plato_Application.hpp>
#include <Plato_Exceptions.hpp>
#include <Plato_Interface.hpp>
#include <Plato_PenaltyModel.hpp>
#include <Plato_SharedData.hpp>
#include <Plato_SharedField.hpp>

#include "Mechanics.hpp"
#include "Thermal.hpp"
#include "PlatoAbstractProblem.hpp"
#include "alg/ParseInput.hpp"

#include "PlatoStaticsTypes.hpp"

#ifdef PLATO_GEOMETRY
#include "Plato_MLS.hpp"
#endif

Plato::ScalarVector
getVectorComponent(Plato::ScalarVector aFrom, int aComponent, int aStride);

void
parseInline(Teuchos::ParameterList& params, const std::string& target, Plato::Scalar value);

std::vector<std::string>
split(const std::string& aInputString, const char aDelimiter);

Teuchos::ParameterList&
getInnerList(Teuchos::ParameterList& params, std::vector<std::string>& tokens);

void
setParameterValue(Teuchos::ParameterList& params, std::vector<std::string> tokens, Plato::Scalar value);

/******************************************************************************/
class MPMD_App : public Plato::Application
/******************************************************************************/
{
public:
    MPMD_App(int aArgc, char **aArgv, MPI_Comm& aLocalComm);
    // sub classes/structs
    //
    struct ProblemDefinition
    {
        ProblemDefinition(std::string name) :
                name(name)
        {
        }
        Teuchos::ParameterList params;
        const std::string name;
        bool modified = false;
    };
    void createProblem(ProblemDefinition& problemSpec);

    struct Parameter
    {
        Parameter(std::string name, std::string target, Plato::Scalar value) :
                mName(name),
                mTarget(target),
                mValue(value)
        {
        }
        std::string mName;
        std::string mTarget;
        Plato::Scalar mValue;
    };

    class LocalOp
    {
    protected:
        MPMD_App* mMyApp;
        Teuchos::RCP<ProblemDefinition> mDef;
        std::map<std::string, Teuchos::RCP<Parameter>> mParameters;
    public:
        LocalOp(MPMD_App* p, Plato::InputData& opNode, Teuchos::RCP<ProblemDefinition> opDef);
        virtual ~LocalOp()
        {
        }
        virtual void operator()()=0;
        const decltype(mDef)& getProblemDefinition()
        {
            return mDef;
        }
        void updateParameters(std::string name, Plato::Scalar value);
    };
    LocalOp* getOperation(const std::string & opName);

    /******************************************************************************//**
     * @brief Multiple Program, Multiple Data (MPMD) application destructor
    **********************************************************************************/
    virtual ~MPMD_App();

    /******************************************************************************//**
     * @brief Safely allocate PLATO Analyze data
    **********************************************************************************/
    void initialize();

    /******************************************************************************//**
     * @brief Compute this operation
     * @param [in] aOperationName operation name
    **********************************************************************************/
    void compute(const std::string & aOperationName);

    /******************************************************************************//**
     * @brief Safely deallocate PLATO Analyze data
    **********************************************************************************/
    void finalize();

    /******************************************************************************//**
     * @brief Import shared data from PLATO Engine
     * @param [in] aName shared data name
     * @param [in] aSharedData shared data (i.e. data from PLATO Engine)
    **********************************************************************************/
    void importData(const std::string & aName, const Plato::SharedData& aSharedField);

    /******************************************************************************//**
     * @brief Export shared data from PLATO Analyze
     * @param [in] aName shared data name
     * @param [in/out] aSharedData shared data (i.e. data from PLATO Engine)
    **********************************************************************************/
    void exportData(const std::string & aName, Plato::SharedData& aSharedField);

    /******************************************************************************//**
     * @brief Export processor's owned global IDs from PLATO Analyze
     * @param [in] aDataLayout data layout (e.g. node or element based data)
     * @param [in/out] aMyOwnedGlobalIDs owned global IDs
    **********************************************************************************/
    void exportDataMap(const Plato::data::layout_t & aDataLayout, std::vector<int> & aMyOwnedGlobalIDs);

    /******************************************************************************//**
     * @brief Import shared data from PLATO Engine
     * @param [in] aName shared data name
     * @param [in] aSharedData shared data (i.e. data from PLATO Engine)
    **********************************************************************************/
    template<typename SharedDataT>
    void importDataT(const std::string& aName, const SharedDataT& aSharedData)
    {
        if(aSharedData.myLayout() == Plato::data::layout_t::SCALAR_FIELD)
        {
            this->importScalarField(aName, aSharedData);
        }
        else if(aSharedData.myLayout() == Plato::data::layout_t::SCALAR_PARAMETER)
        {
            this->importScalarParameter(aName, aSharedData);
        }
        else if(aSharedData.myLayout() == Plato::data::layout_t::SCALAR)
        {
            this->importScalarValue(aName, aSharedData);
        }
    }

    /******************************************************************************//**
     * @brief Import scalar field from PLATO Engine
     * @param [in] aName shared data name
     * @param [in] aSharedData shared data (i.e. data from PLATO Engine)
    **********************************************************************************/
    template<typename SharedDataT>
    void importScalarField(const std::string& aName, SharedDataT& aSharedField)
    {
        if(aName == "Topology")
        {
            this->copyFieldIntoAnalyze(mControl, aSharedField);
        }
        else if(aName == "Solution")
        {
            const Plato::OrdinalType tTIME_STEP_INDEX = 0;
<<<<<<< HEAD
            auto tStatesSubView = Kokkos::subview(mGlobalState, tTIME_STEP_INDEX, Kokkos::ALL());
            this->copyFieldIntolgr(tStatesSubView, aSharedField);
=======
            auto tStatesSubView = Kokkos::subview(mState, tTIME_STEP_INDEX, Kokkos::ALL());
            this->copyFieldIntoAnalyze(tStatesSubView, aSharedField);
>>>>>>> 55b13cd0
        }
    }

    /******************************************************************************//**
     * @brief Import scalar parameters from PLATO Engine
     * @param [in] aName shared data name
     * @param [in] aSharedData shared data (i.e. data from PLATO Engine)
    **********************************************************************************/
    template<typename SharedDataT>
    void importScalarParameter(const std::string& aName, SharedDataT& aSharedData)
    {
        std::string strOperation = aSharedData.myContext();

        // update problem definition for the operation
        LocalOp *op = getOperation(strOperation);
        std::vector<Plato::Scalar> value(aSharedData.size());
        aSharedData.getData(value);
        op->updateParameters(aName, value[0]);

        // Note: The problem isn't recreated until the operation is called.
    }

    /******************************************************************************//**
     * @brief Import scalar value
     * @param [in] aName shared data name
     * @param [in] aSharedData shared data (i.e. data from PLATO Engine)
    **********************************************************************************/
    template<typename SharedDataT>
    void importScalarValue(const std::string& aName, SharedDataT& aSharedData)
    {
        auto tIterator = mValuesMap.find(aName);
        if(tIterator == mValuesMap.end())
        {
            std::stringstream ss;
            ss << "Attempted to import SharedValue ('" << aName << "') that doesn't exist.";
            throw Plato::ParsingException(ss.str());
        }
        std::vector<Plato::Scalar>& tValues = tIterator->second;
        tValues.resize(aSharedData.size());
        aSharedData.getData(tValues);
    }

    /******************************************************************************//**
     * @brief Export data from PLATO Analyze
     * @param [in] aName shared data name
     * @param [in/out] aSharedData shared data (i.e. data from PLATO Engine)
    **********************************************************************************/
    template<typename SharedDataT>
    void exportDataT(const std::string& aName, SharedDataT& aSharedField)
    {
        // parse input name
        auto tTokens = split(aName, '@');
        auto tFieldName = tTokens[0];

        if(aSharedField.myLayout() == Plato::data::layout_t::SCALAR_FIELD)
        {
            this->exportScalarField(tFieldName, aSharedField);
        }
        else if(aSharedField.myLayout() == Plato::data::layout_t::ELEMENT_FIELD)
        {
            this->exportElementField(aName, aSharedField);
        }
        else if(aSharedField.myLayout() == Plato::data::layout_t::SCALAR)
        {
            this->exportScalarValue(tFieldName, aSharedField);
        }
    }

    /******************************************************************************//**
     * @brief Export scalar value (i.e. global value) from PLATO Analyze
     * @param [in] aName shared data name
     * @param [in/out] aSharedData shared data (i.e. data from PLATO Engine)
    **********************************************************************************/
    template<typename SharedDataT>
    void exportScalarValue(const std::string& aName, SharedDataT& aSharedField)
    {
        if(aName == "Objective Value")
        {
            std::vector<Plato::Scalar> tValue(1, mObjectiveValue);
            aSharedField.setData(tValue);
        }
        else if(aName == "Constraint Value")
        {
            std::vector<Plato::Scalar> tValue(1, mConstraintValue);
            aSharedField.setData(tValue);
        }
        else
        {
            auto tIterator = mValuesMap.find(aName);
            if(tIterator == mValuesMap.end())
            {
                std::stringstream ss;
                ss << "Attempted to import SharedValue ('" << aName << "') that doesn't exist.";
                throw Plato::ParsingException(ss.str());
            }
            std::vector<Plato::Scalar>& tValues = tIterator->second;
            tValues.resize(aSharedField.size());
            aSharedField.setData(tValues);
        }
    }

    /******************************************************************************//**
     * @brief Export element field (i.e. element-based data) from PLATO Analyze
     * @param [in] aTokens element-based shared field name
     * @param [in/out] aSharedData shared data (i.e. data from PLATO Engine)
    **********************************************************************************/
    template<typename SharedDataT>
    void exportElementField(const std::string& aName, SharedDataT& aSharedField)
    {
        auto tTokens = split(aName, '@');
        auto tFieldName = tTokens[0];
        auto tDataMap = mProblem->getDataMap();
        // element ScalarVector?
        if(tDataMap.scalarVectors.count(tFieldName))
        {
            auto tData = tDataMap.scalarVectors.at(tFieldName);
            this->copyFieldFromAnalyze(tData, aSharedField);
        }
        else if(tDataMap.scalarMultiVectors.count(tFieldName))
        {
            auto tData = tDataMap.scalarMultiVectors.at(tFieldName);
            Plato::OrdinalType tComponentIndex = 0;
            if(tTokens.size() > 1)
            {
                tComponentIndex = std::atoi(tTokens[1].c_str());
            }
            this->copyFieldFromAnalyze(tData, tComponentIndex, aSharedField);
        }
        else if(tDataMap.scalarArray3Ds.count(tFieldName))
        {
        }
    }

    /******************************************************************************//**
     * @brief Export scalar field (i.e. node-based data) from PLATO Analyze
     * @param [in] aName node-based shared field name
     * @param [in/out] aSharedData shared data (i.e. data from PLATO Engine)
    **********************************************************************************/
    template<typename SharedDataT>
    void exportScalarField(const std::string& aName, SharedDataT& aSharedField)
    {
        if(aName == "Objective Gradient")
        {
            this->copyFieldFromAnalyze(mObjectiveGradientZ, aSharedField);
        }
        else if(aName == "Constraint Gradient")
        {
            this->copyFieldFromAnalyze(mConstraintGradientZ, aSharedField);
        }
        else if(aName == "Adjoint")
        {
            const Plato::OrdinalType tTIME_STEP_INDEX = 0;
            Plato::ScalarVector tAdjoint = Kokkos::subview(mAdjoint, tTIME_STEP_INDEX, Kokkos::ALL());
            auto tScalarField = getVectorComponent(tAdjoint,/*component=*/0, /*stride=*/1);
            this->copyFieldFromAnalyze(tScalarField, aSharedField);
        }
        else if(aName == "Adjoint X")
        {
            const Plato::OrdinalType tTIME_STEP_INDEX = 0;
            Plato::ScalarVector tAdjoint = Kokkos::subview(mAdjoint, tTIME_STEP_INDEX, Kokkos::ALL());
            auto tScalarField = getVectorComponent(tAdjoint,/*component=*/0, /*stride=*/mNumSolutionDofs);
            this->copyFieldFromAnalyze(tScalarField, aSharedField);
        }
        else if(aName == "Adjoint Y")
        {
            const Plato::OrdinalType tTIME_STEP_INDEX = 0;
            Plato::ScalarVector tAdjoint = Kokkos::subview(mAdjoint, tTIME_STEP_INDEX, Kokkos::ALL());
            auto tScalarField = getVectorComponent(tAdjoint,/*component=*/1, /*stride=*/mNumSolutionDofs);
            this->copyFieldFromAnalyze(tScalarField, aSharedField);
        }
        else if(aName == "Adjoint Z")
        {
            const Plato::OrdinalType tTIME_STEP_INDEX = 0;
            Plato::ScalarVector tAdjoint = Kokkos::subview(mAdjoint, tTIME_STEP_INDEX, Kokkos::ALL());
            auto tScalarField = getVectorComponent(tAdjoint,/*component=*/2, /*stride=*/mNumSolutionDofs);
            this->copyFieldFromAnalyze(tScalarField, aSharedField);
        }
        else if(aName == "Solution")
        {
            const Plato::OrdinalType tTIME_STEP_INDEX = 0;
            auto tStatesSubView = Kokkos::subview(mGlobalState, tTIME_STEP_INDEX, Kokkos::ALL());
            auto tScalarField = getVectorComponent(tStatesSubView,/*component=*/0, /*stride=*/1);
            this->copyFieldFromAnalyze(tScalarField, aSharedField);
        }
        else if(aName == "Solution X")
        {
            const Plato::OrdinalType tTIME_STEP_INDEX = 0;
            auto tStatesSubView = Kokkos::subview(mGlobalState, tTIME_STEP_INDEX, Kokkos::ALL());
            auto tScalarField = getVectorComponent(tStatesSubView,/*component=*/0, /*stride=*/mNumSolutionDofs);
            this->copyFieldFromAnalyze(tScalarField, aSharedField);
        }
        else if(aName == "Solution Y")
        {
            const Plato::OrdinalType tTIME_STEP_INDEX = 0;
            auto tStatesSubView = Kokkos::subview(mGlobalState, tTIME_STEP_INDEX, Kokkos::ALL());
            auto tScalarField = getVectorComponent(tStatesSubView,/*component=*/1, /*stride=*/mNumSolutionDofs);
            this->copyFieldFromAnalyze(tScalarField, aSharedField);
        }
        else if(aName == "Solution Z")
        {
            const Plato::OrdinalType tTIME_STEP_INDEX = 0;
            auto tStatesSubView = Kokkos::subview(mGlobalState, tTIME_STEP_INDEX, Kokkos::ALL());
            auto tScalarField = getVectorComponent(tStatesSubView,/*component=*/2, /*stride=*/mNumSolutionDofs);
            this->copyFieldFromAnalyze(tScalarField, aSharedField);
        }
        else if(aName == "Objective GradientX X")
        {
            auto tScalarField = getVectorComponent(mObjectiveGradientX,/*component=*/0, /*stride=*/mNumSpatialDims);
            this->copyFieldFromAnalyze(tScalarField, aSharedField);
        }
        else if(aName == "Objective GradientX Y")
        {
            auto tScalarField = getVectorComponent(mObjectiveGradientX,/*component=*/1, /*stride=*/mNumSpatialDims);
            this->copyFieldFromAnalyze(tScalarField, aSharedField);
        }
        else if(aName == "Objective GradientX Z")
        {
            auto tScalarField = getVectorComponent(mObjectiveGradientX,/*component=*/2, /*stride=*/mNumSpatialDims);
            this->copyFieldFromAnalyze(tScalarField, aSharedField);
        }
        else if(aName == "Constraint GradientX X")
        {
            auto tScalarField = getVectorComponent(mConstraintGradientX,/*component=*/0, /*stride=*/mNumSpatialDims);
            this->copyFieldFromAnalyze(tScalarField, aSharedField);
        }
        else if(aName == "Constraint GradientX Y")
        {
            auto tScalarField = getVectorComponent(mConstraintGradientX,/*component=*/1, /*stride=*/mNumSpatialDims);
            this->copyFieldFromAnalyze(tScalarField, aSharedField);
        }
        else if(aName == "Constraint GradientX Z")
        {
            auto tScalarField = getVectorComponent(mConstraintGradientX,/*component=*/2, /*stride=*/mNumSpatialDims);
            this->copyFieldFromAnalyze(tScalarField, aSharedField);
        }
    }

    /******************************************************************************//**
     * @brief Return 2D container of coordinates (Node ID, Dimension)
     * @return 2D container of coordinates
    **********************************************************************************/
    Plato::ScalarMultiVector getCoords();

private:
    // functions
    //

    /******************************************************************************/
    template<typename VectorT, typename SharedDataT>
    void copyFieldIntoAnalyze(VectorT & aDeviceData, const SharedDataT& aSharedField)
    /******************************************************************************/
    {
        // get data from data layer
        std::vector<Plato::Scalar> tHostData(aSharedField.size());
        aSharedField.getData(tHostData);

        // push data from host to device
        Kokkos::View<Plato::Scalar*, Kokkos::HostSpace, Kokkos::MemoryUnmanaged> tHostView(tHostData.data(), tHostData.size());

        auto tDeviceView = Kokkos::create_mirror_view(aDeviceData);
        Kokkos::deep_copy(tDeviceView, tHostView);

        Kokkos::deep_copy(aDeviceData, tDeviceView);
    }

    /******************************************************************************/
    template<typename SharedDataT>
    void copyFieldFromAnalyze(const Plato::ScalarVector & aDeviceData, SharedDataT& aSharedField)
    /******************************************************************************/
    {
        // create kokkos::view around std::vector
        auto tLength = aSharedField.size();
        std::vector<Plato::Scalar> tHostData(tLength);
        Kokkos::View<Plato::Scalar*, Kokkos::HostSpace, Kokkos::MemoryUnmanaged> tDataHostView(tHostData.data(), tLength);

        // copy to host from device
        Kokkos::deep_copy(tDataHostView, aDeviceData);

        // copy from host to data layer
        aSharedField.setData(tHostData);
    }

public:
    /******************************************************************************/
    template<typename SharedDataT>
    void copyFieldFromAnalyze(const Plato::ScalarMultiVector & aDeviceData, int aIndex, SharedDataT& aSharedField)
    /******************************************************************************/
    {

        int tNumData = aDeviceData.extent(0);
        Plato::ScalarVector tCopy("copy", tNumData);
        Kokkos::parallel_for(Kokkos::RangePolicy<int>(0,tNumData), LAMBDA_EXPRESSION(int datumOrdinal)
                {
                    tCopy(datumOrdinal) = aDeviceData(datumOrdinal,aIndex);
                }, "get subview");

        copyFieldFromAnalyze(tCopy, aSharedField);
    }

private:
    // data
    //

    Omega_h::Mesh mMesh;
    Omega_h::Assoc mAssoc;
    Omega_h::Library mLibOsh;
    Omega_h::MeshSets mMeshSets;
    Plato::comm::Machine mMachine;

    std::string mCurrentProblemName;
    Teuchos::RCP<ProblemDefinition> mDefaultProblem;
    std::map<std::string, Teuchos::RCP<ProblemDefinition>> mProblemDefinitions;

    Plato::InputData mInputData;

    std::shared_ptr<Plato::AbstractProblem> mProblem;

    Plato::ScalarVector mControl;
    Plato::ScalarMultiVector mAdjoint;
    Plato::ScalarMultiVector mGlobalState;
    Plato::ScalarMultiVector mCoords;

    Plato::Scalar mObjectiveValue;
    Plato::ScalarVector mObjectiveGradientZ;
    Plato::ScalarVector mObjectiveGradientX;

    Plato::Scalar mConstraintValue;
    Plato::ScalarVector mConstraintGradientZ;
    Plato::ScalarVector mConstraintGradientX;

    Plato::OrdinalType mNumSpatialDims;
    Plato::OrdinalType mNumSolutionDofs;

#ifdef PLATO_GEOMETRY
    struct MLSstruct
    {   Plato::any mls; int dimension;};
    std::map<std::string,std::shared_ptr<MLSstruct>> mMLS;
#endif

    std::map<std::string, std::vector<Plato::Scalar>> mValuesMap;

    /******************************************************************************/

    // Solution sub-class
    //
    /******************************************************************************/
    class ComputeSolution : public LocalOp
    {
    public:
        ComputeSolution(MPMD_App* aMyApp, Plato::InputData& aNode, Teuchos::RCP<ProblemDefinition> aOpDef);
        void operator()();
    };
    friend class ComputeSolution;
    /******************************************************************************/

    // Reinitialize sub-class
    //
    /******************************************************************************/
    class Reinitialize : public LocalOp
    {
    public:
        Reinitialize(MPMD_App* aMyApp, Plato::InputData& aNode, Teuchos::RCP<ProblemDefinition> aOpDef);
        void operator()();
    };
    friend class Reinitialize;
    /******************************************************************************/

    // UpdateProblem sub-class
    //
    /******************************************************************************/
    class UpdateProblem : public LocalOp
    {
    public:
        UpdateProblem(MPMD_App* aMyApp, Plato::InputData& aNode, Teuchos::RCP<ProblemDefinition> aOpDef);
        void operator()();
    };
    friend class UpdateProblem;
    /******************************************************************************/

    // Objective sub-classes
    //
    /******************************************************************************/
    class ComputeObjective : public LocalOp
    {
    public:
        ComputeObjective(MPMD_App* aMyApp, Plato::InputData& aNode, Teuchos::RCP<ProblemDefinition> aOpDef);
        void operator()();
    };
    friend class ComputeObjective;
    /******************************************************************************/

    /******************************************************************************/
    class ComputeObjectiveX : public LocalOp
    {
    public:
        ComputeObjectiveX(MPMD_App* aMyApp, Plato::InputData& aNode, Teuchos::RCP<ProblemDefinition> aOpDef);
        void operator()();
    };
    friend class ComputeObjectiveX;
    /******************************************************************************/

    /******************************************************************************/
    class ComputeObjectiveValue : public LocalOp
    {
    public:
        ComputeObjectiveValue(MPMD_App* aMyApp, Plato::InputData& aNode, Teuchos::RCP<ProblemDefinition> aOpDef);
        void operator()();
    };
    friend class ComputeObjectiveValue;
    /******************************************************************************/

    /******************************************************************************/
    class ComputeObjectiveGradient : public LocalOp
    {
    public:
        ComputeObjectiveGradient(MPMD_App* aMyApp, Plato::InputData& aNode, Teuchos::RCP<ProblemDefinition> aOpDef);
        void operator()();
    };
    friend class ComputeObjectiveGradient;
    /******************************************************************************/

    /******************************************************************************/
    class ComputeObjectiveGradientX : public LocalOp
    {
    public:
        ComputeObjectiveGradientX(MPMD_App* aMyApp, Plato::InputData& aNode, Teuchos::RCP<ProblemDefinition> aOpDef);
        void operator()();
    };
    friend class ComputeObjectiveGradientX;
    /******************************************************************************/

    // Constraint sub-classes
    //
    class ComputeConstraint : public LocalOp
    {
    public:
        ComputeConstraint(MPMD_App* aMyApp, Plato::InputData& aNode, Teuchos::RCP<ProblemDefinition> aOpDef);
        void operator()();
    };
    friend class ComputeConstraint;
    /******************************************************************************/

    /******************************************************************************/
    class ComputeConstraintX : public LocalOp
    {
    public:
        ComputeConstraintX(MPMD_App* aMyApp, Plato::InputData& aNode, Teuchos::RCP<ProblemDefinition> aOpDef);
        void operator()();
    };
    friend class ComputeConstraintX;
    /******************************************************************************/

    /******************************************************************************/
    class ComputeConstraintValue : public LocalOp
    {
    public:
        ComputeConstraintValue(MPMD_App* aMyApp, Plato::InputData& aNode, Teuchos::RCP<ProblemDefinition> aOpDef);
        void operator()();
    };
    friend class ComputeConstraintValue;
    /******************************************************************************/

    /******************************************************************************/
    class ComputeConstraintGradient : public LocalOp
    {
    public:
        ComputeConstraintGradient(MPMD_App* aMyApp, Plato::InputData& aNode, Teuchos::RCP<ProblemDefinition> aOpDef);
        void operator()();
    };
    friend class ComputeConstraintGradient;
    /******************************************************************************/

    /******************************************************************************/
    class ComputeConstraintGradientX : public LocalOp
    {
    public:
        ComputeConstraintGradientX(MPMD_App* aMyApp, Plato::InputData& aNode, Teuchos::RCP<ProblemDefinition> aOpDef);
        void operator()();
    };
    friend class ComputeConstraintGradientX;
    /******************************************************************************/

    // Output sub-classes
    //
    /******************************************************************************/
    class WriteOutput : public LocalOp
    {
    public:
        WriteOutput(MPMD_App* aMyApp, Plato::InputData& aNode, Teuchos::RCP<ProblemDefinition> aOpDef);
        void operator()();
    };
    friend class WriteOutput;
    /******************************************************************************/

    // FD sub-classes
    //
    /******************************************************************************/
    class ComputeFiniteDifference : public LocalOp
    {
    public:
        ComputeFiniteDifference(MPMD_App* aMyApp, Plato::InputData& aNode, Teuchos::RCP<ProblemDefinition> aOpDef);
        void operator()();
    private:
        Plato::Scalar mDelta;
        std::string mStrInitialValue, mStrPerturbedValue, mStrGradient;
    };
    friend class ComputeFiniteDifference;
    /******************************************************************************/

#ifdef PLATO_GEOMETRY
    // MLS sub-class
    //
    /******************************************************************************/
    template<int SpaceDim, typename ScalarType=Plato::Scalar>
    class ComputeMLSField : public LocalOp
    {
    public:
        ComputeMLSField( MPMD_App* aMyApp, Plato::InputData& aNode, Teuchos::RCP<ProblemDefinition> aOpDef) :
        LocalOp(aMyApp, aNode, aOpDef), mStrMLSValues("MLS Values")
        {
            auto tName = Plato::Get::String(aNode,"MLSName");
            auto& tMLS = mMyApp->mMLS;
            if( tMLS.count(tName) == 0 )
            {
                throw Plato::ParsingException("Requested PointArray that doesn't exist.");
            }
            m_MLS = mMyApp->mMLS[tName];

            mMyApp->mValuesMap[mStrMLSValues] = std::vector<Plato::Scalar>();
        }

        ~ComputeMLSField()
        {}

        void operator()()
        {
            // pull MLS point values into device
            std::vector<Plato::Scalar>& tLocalData = mMyApp->mValuesMap["MLS Values"];
            Kokkos::View<ScalarType*, Kokkos::HostSpace, Kokkos::MemoryUnmanaged> t_pointsHost(tLocalData.data(),tLocalData.size());
            Kokkos::View<ScalarType*, Kokkos::DefaultExecutionSpace::memory_space> t_pointValues("point values",tLocalData.size());
            Kokkos::deep_copy(t_pointValues, t_pointsHost);

            Plato::any_cast<MLS_Type>(m_MLS->mls).f(t_pointValues, mMyApp->mCoords, mMyApp->mControl);
        }

    private:
        std::shared_ptr<MLSstruct> m_MLS;
        typedef typename Plato::Geometry::MovingLeastSquares<SpaceDim, ScalarType> MLS_Type;
        std::string mStrMLSValues;
    };
    template<int SpaceDim, typename ScalarType> friend class ComputeMLSField;

    // MLS sub-class
    //
    /******************************************************************************/
    template<int SpaceDim, typename ScalarType=Plato::Scalar>
    class ComputePerturbedMLSField : public LocalOp
    {
    public:
        ComputePerturbedMLSField( MPMD_App* aMyApp, Plato::InputData& aNode, Teuchos::RCP<ProblemDefinition> aOpDef) :
        LocalOp(aMyApp, aNode, aOpDef), mStrMLSValues("MLS Values")
        {
            auto tName = Plato::Get::String(aNode,"MLSName");
            auto& tMLS = mMyApp->mMLS;
            if( tMLS.count(tName) == 0 )
            {
                throw Plato::ParsingException("Requested PointArray that doesn't exist.");
            }
            m_MLS = mMyApp->mMLS[tName];

            mDelta = (ScalarType)(Plato::Get::Double(aNode,"Delta"));
        }

        ~ComputePerturbedMLSField()
        {}

        void operator()()
        {

            std::vector<Plato::Scalar>& tLocalData = mMyApp->mValuesMap["MLS Values"];

            int tIndex=0;
            ScalarType tDelta=0.0;
            if( mParameters.count("Perturbed Index") )
            {
                tIndex = std::round(mParameters["Perturbed Index"]->mValue);
                tDelta = mDelta;
            }
            tLocalData[tIndex] += tDelta;

            // pull MLS point values into device
            Kokkos::View<ScalarType*, Kokkos::HostSpace, Kokkos::MemoryUnmanaged> t_pointsHost(tLocalData.data(),tLocalData.size());
            Kokkos::View<ScalarType*, Kokkos::DefaultExecutionSpace::memory_space> t_pointValues("point values",tLocalData.size());
            Kokkos::deep_copy(t_pointValues, t_pointsHost);

            Plato::any_cast<MLS_Type>(m_MLS->mls).f(t_pointValues, mMyApp->mCoords, mMyApp->mControl);

            tLocalData[tIndex] -= tDelta;
        }

    private:
        std::shared_ptr<MLSstruct> m_MLS;
        typedef typename Plato::Geometry::MovingLeastSquares<SpaceDim, ScalarType> MLS_Type;
        std::string mStrMLSValues;
        ScalarType mDelta;
    };
    template<int SpaceDim, typename ScalarType> friend class ComputeMLSField;

#endif

    std::map<std::string, LocalOp*> mOperationMap;

};
#endif<|MERGE_RESOLUTION|>--- conflicted
+++ resolved
@@ -179,13 +179,8 @@
         else if(aName == "Solution")
         {
             const Plato::OrdinalType tTIME_STEP_INDEX = 0;
-<<<<<<< HEAD
-            auto tStatesSubView = Kokkos::subview(mGlobalState, tTIME_STEP_INDEX, Kokkos::ALL());
-            this->copyFieldIntolgr(tStatesSubView, aSharedField);
-=======
             auto tStatesSubView = Kokkos::subview(mState, tTIME_STEP_INDEX, Kokkos::ALL());
             this->copyFieldIntoAnalyze(tStatesSubView, aSharedField);
->>>>>>> 55b13cd0
         }
     }
 
