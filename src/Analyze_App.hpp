--- conflicted
+++ resolved
@@ -256,15 +256,7 @@
         for( int i=0; i<tNumDisplay; i++) ss << tValues[i] << " ";
         if(tNumValues > tMaxDisplay) ss << " ... ";
         ss << "]" << std::endl;
-<<<<<<< HEAD
         Plato::Console::Status(ss.str());
-=======
-        #ifdef PLATO_CONSOLE
-        Plato::Console::Status(ss.str());
-        #else
-        std::cout << ss.str();
-        #endif
->>>>>>> fb7db541
     }
 
     /******************************************************************************//**
@@ -328,15 +320,7 @@
             ss << "[ ";
             for( auto val : tValues ) ss << val << " ";
             ss << "]" << std::endl;
-<<<<<<< HEAD
             Plato::Console::Status(ss.str());
-=======
-            #ifdef PLATO_CONSOLE
-            Plato::Console::Status(ss.str());
-            #else
-            std::cout << ss.str();
-            #endif
->>>>>>> fb7db541
         }
     }
 
