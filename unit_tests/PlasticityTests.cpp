--- conflicted
+++ resolved
@@ -72,12 +72,8 @@
             TEST_FLOATING_EQUALITY(tHostLocalState(tCellIndex, tDofIndex), tGold[tCellIndex][tDofIndex], tTolerance);
 }
 
-<<<<<<< HEAD
 
 TEUCHOS_UNIT_TEST(PlatoAnalyzeUnitTests, J2PlasticityUtils_UpdatePlasticStep3D)
-=======
-TEUCHOS_UNIT_TEST(PlatoLGRUnitTests, J2PlasticityUtils_UpdatePlasticStep3D)
->>>>>>> f7210115
 {
     constexpr Plato::OrdinalType tNumCells = 2;
     constexpr Plato::OrdinalType tSpaceDim = 3;
@@ -129,12 +125,8 @@
             TEST_FLOATING_EQUALITY(tHostLocalState(tCellIndex, tDofIndex), tGold[tCellIndex][tDofIndex], tTolerance);
 }
 
-<<<<<<< HEAD
 
 TEUCHOS_UNIT_TEST(PlatoAnalyzeUnitTests, J2PlasticityUtils_UpdateElasticStep2D)
-=======
-TEUCHOS_UNIT_TEST(PlatoLGRUnitTests, J2PlasticityUtils_UpdateElasticStep2D)
->>>>>>> f7210115
 {
     constexpr Plato::OrdinalType tNumCells = 2;
     constexpr Plato::OrdinalType tSpaceDim = 2;
@@ -208,10 +200,7 @@
 }
 
 
-<<<<<<< HEAD
-TEUCHOS_UNIT_TEST(PlatoAnalyzeUnitTests, J2PlasticityUtils_YieldSurfaceNormal2D)
-=======
-TEUCHOS_UNIT_TEST(PlatoLGRUnitTests, J2PlasticityUtils_computePlasticStrainMisfit2D)
+TEUCHOS_UNIT_TEST(PlatoAnalyzeUnitTests, J2PlasticityUtils_computePlasticStrainMisfit2D)
 {
     //1. SET DATA FOR TEST
     constexpr Plato::OrdinalType tNumCells = 2;
@@ -267,7 +256,7 @@
 }
 
 
-TEUCHOS_UNIT_TEST(PlatoLGRUnitTests, J2PlasticityUtils_computePlasticStrainMisfit3D)
+TEUCHOS_UNIT_TEST(PlatoAnalyzeUnitTests, J2PlasticityUtils_computePlasticStrainMisfit3D)
 {
     //1. SET DATA FOR TEST
     constexpr Plato::OrdinalType tNumCells = 2;
@@ -323,7 +312,7 @@
 }
 
 
-TEUCHOS_UNIT_TEST(PlatoLGRUnitTests, J2PlasticityUtils_computeCauchyStress2D)
+TEUCHOS_UNIT_TEST(PlatoAnalyzeUnitTests, J2PlasticityUtils_computeCauchyStress2D)
 {
     //1. SET DATA FOR TEST
     constexpr Plato::OrdinalType tNumCells = 2;
@@ -368,8 +357,7 @@
 }
 
 
-TEUCHOS_UNIT_TEST(PlatoLGRUnitTests, J2PlasticityUtils_YieldSurfaceNormal2D)
->>>>>>> f7210115
+TEUCHOS_UNIT_TEST(PlatoAnalyzeUnitTests, J2PlasticityUtils_YieldSurfaceNormal2D)
 {
     constexpr Plato::OrdinalType tNumCells = 1;
     constexpr Plato::OrdinalType tSpaceDim = 2;
@@ -1497,7 +1485,7 @@
 }
 
 
-TEUCHOS_UNIT_TEST(PlatoLGRUnitTests, J2Plasticity_GradGlobalState2D)
+TEUCHOS_UNIT_TEST(PlatoAnalyzeUnitTests, J2Plasticity_GradGlobalState2D)
 {
     constexpr Plato::OrdinalType tSpaceDim = 2;
     constexpr Plato::OrdinalType tMeshWidth = 1;
@@ -1585,7 +1573,7 @@
 }
 
 
-TEUCHOS_UNIT_TEST(PlatoLGRUnitTests, J2Plasticity_GradPrevGlobalState2D)
+TEUCHOS_UNIT_TEST(PlatoAnalyzeUnitTests, J2Plasticity_GradPrevGlobalState2D)
 {
     constexpr Plato::OrdinalType tSpaceDim = 2;
     constexpr Plato::OrdinalType tMeshWidth = 1;
@@ -1673,10 +1661,7 @@
 }
 
 
-<<<<<<< HEAD
-TEUCHOS_UNIT_TEST(PlatoAnalyzeUnitTests, J2Plasticity_GradPrevLocalState3D)
-=======
-TEUCHOS_UNIT_TEST(PlatoLGRUnitTests, J2Plasticity_GradLocalState2D)
+TEUCHOS_UNIT_TEST(PlatoAnalyzeUnitTests, J2Plasticity_GradLocalState2D)
 {
     constexpr Plato::OrdinalType tSpaceDim = 2;
     constexpr Plato::OrdinalType tMeshWidth = 1;
@@ -1719,8 +1704,7 @@
     Plato::test_partial_local_state<EvalType, PhysicsT>(*tMesh, tLocalVectorFuncInc);
 }
 
-TEUCHOS_UNIT_TEST(PlatoLGRUnitTests, J2Plasticity_GradPrevLocalState3D)
->>>>>>> f7210115
+TEUCHOS_UNIT_TEST(PlatoAnalyzeUnitTests, J2Plasticity_GradPrevLocalState3D)
 {
     constexpr Plato::OrdinalType tSpaceDim = 3;
     constexpr Plato::OrdinalType tMeshWidth = 1;
@@ -1764,10 +1748,7 @@
 }
 
 
-<<<<<<< HEAD
-TEUCHOS_UNIT_TEST(PlatoAnalyzeUnitTests, J2Plasticity_GradControl3D)
-=======
-TEUCHOS_UNIT_TEST(PlatoLGRUnitTests, J2Plasticity_GradPrevLocalState2D)
+TEUCHOS_UNIT_TEST(PlatoAnalyzeUnitTests, J2Plasticity_GradPrevLocalState2D)
 {
     constexpr Plato::OrdinalType tSpaceDim = 2;
     constexpr Plato::OrdinalType tMeshWidth = 1;
@@ -1810,8 +1791,7 @@
     Plato::test_partial_prev_local_state<EvalType, PhysicsT>(*tMesh, tLocalVectorFuncInc);
 }
 
-TEUCHOS_UNIT_TEST(PlatoLGRUnitTests, J2Plasticity_GradControl3D)
->>>>>>> f7210115
+TEUCHOS_UNIT_TEST(PlatoAnalyzeUnitTests, J2Plasticity_GradControl3D)
 {
     constexpr Plato::OrdinalType tSpaceDim = 3;
     constexpr Plato::OrdinalType tMeshWidth = 1;
@@ -1855,7 +1835,7 @@
 }
 
 
-TEUCHOS_UNIT_TEST(PlatoLGRUnitTests, J2Plasticity_GradControl2D)
+TEUCHOS_UNIT_TEST(PlatoAnalyzeUnitTests, J2Plasticity_GradControl2D)
 {
     constexpr Plato::OrdinalType tSpaceDim = 2;
     constexpr Plato::OrdinalType tMeshWidth = 1;
