--- conflicted
+++ resolved
@@ -743,10 +743,6 @@
     }, "fill specific vector entry globally");
 }
 
-<<<<<<< HEAD
-}
-// namespace PlatoUtestHelpers
-=======
 inline std::vector<std::vector<Plato::Scalar>>
 toFull( Teuchos::RCP<Plato::CrsMatrixType> aInMatrix )
 {
@@ -789,6 +785,5 @@
 
 
 } // namespace PlatoUtestHelpers
->>>>>>> 5468410c
 
 #endif /* PLATOTESTHELPERS_HPP_ */