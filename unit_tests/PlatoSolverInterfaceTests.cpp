--- conflicted
+++ resolved
@@ -143,11 +143,7 @@
   MPI_Comm_dup(MPI_COMM_WORLD, &myComm);
   Plato::Comm::Machine tMachine(myComm);
 
-<<<<<<< HEAD
-  Plato::EpetraSystem tSystem(mesh->nverts(), tMachine, tNumDofsPerNode);
-=======
-  Plato::EpetraSystem tSystem(*tMesh, tMachine, tNumDofsPerNode);
->>>>>>> 9cb2260c
+  Plato::EpetraSystem tSystem(tMesh->nverts(), tMachine, tNumDofsPerNode);
 
   auto tEpetra_VbrMatrix = tSystem.fromMatrix(*jacobian);
 
@@ -460,11 +456,7 @@
   MPI_Comm_dup(MPI_COMM_WORLD, &myComm);
   Plato::Comm::Machine tMachine(myComm);
 
-<<<<<<< HEAD
-  Plato::TpetraSystem tSystem(mesh->nverts(), tMachine, tNumDofsPerNode);
-=======
-  Plato::TpetraSystem tSystem(*tMesh, tMachine, tNumDofsPerNode);
->>>>>>> 9cb2260c
+  Plato::TpetraSystem tSystem(tMesh->nverts(), tMachine, tNumDofsPerNode);
 
   auto tTpetra_Matrix = tSystem.fromMatrix(*jacobian);
 
@@ -613,11 +605,7 @@
   MPI_Comm_dup(MPI_COMM_WORLD, &myComm);
   Plato::Comm::Machine tMachine(myComm);
 
-<<<<<<< HEAD
-  Plato::TpetraSystem tSystem(mesh->nverts(), tMachine, tNumDofsPerNode);
-=======
-  Plato::TpetraSystem tSystem(*tMesh, tMachine, tNumDofsPerNode);
->>>>>>> 9cb2260c
+  Plato::TpetraSystem tSystem(tMesh->nverts(), tMachine, tNumDofsPerNode);
 
   Plato::ScalarVector tTestVector("test vector", tNumDofs);
 
@@ -669,11 +657,7 @@
   MPI_Comm_dup(MPI_COMM_WORLD, &myComm);
   Plato::Comm::Machine tMachine(myComm);
 
-<<<<<<< HEAD
-  Plato::TpetraSystem tSystem(mesh->nverts(), tMachine, tNumDofsPerNode);
-=======
-  Plato::TpetraSystem tSystem(*tMesh, tMachine, tNumDofsPerNode);
->>>>>>> 9cb2260c
+  Plato::TpetraSystem tSystem(tMesh->nverts(), tMachine, tNumDofsPerNode);
 
   Plato::ScalarVector tTestVector("test vector", tNumDofs+1);
 
@@ -713,11 +697,7 @@
   MPI_Comm_dup(MPI_COMM_WORLD, &myComm);
   Plato::Comm::Machine tMachine(myComm);
 
-<<<<<<< HEAD
-  Plato::TpetraSystem tSystem(mesh->nverts(), tMachine, tNumDofsPerNode);
-=======
-  Plato::TpetraSystem tSystem(*tMesh, tMachine, tNumDofsPerNode);
->>>>>>> 9cb2260c
+  Plato::TpetraSystem tSystem(tMesh->nverts(), tMachine, tNumDofsPerNode);
 
   auto tTestVector = Teuchos::rcp(new Plato::Tpetra_MultiVector(tSystem.getMap(),1));
 
@@ -768,11 +748,7 @@
   MPI_Comm_dup(MPI_COMM_WORLD, &myComm);
   Plato::Comm::Machine tMachine(myComm);
 
-<<<<<<< HEAD
-  Plato::TpetraSystem tSystem(mesh->nverts(), tMachine, tNumDofsPerNode);
-=======
-  Plato::TpetraSystem tSystem(*tMesh, tMachine, tNumDofsPerNode);
->>>>>>> 9cb2260c
+  Plato::TpetraSystem tSystem(tMesh->nverts(), tMachine, tNumDofsPerNode);
 
   auto tBogusMap = Teuchos::rcp(new Plato::Tpetra_Map(tNumDofs+1, 0, tMachine.teuchosComm));
 
@@ -812,11 +788,7 @@
   MPI_Comm_dup(MPI_COMM_WORLD, &myComm);
   Plato::Comm::Machine tMachine(myComm);
 
-<<<<<<< HEAD
-  Plato::TpetraSystem tSystem(mesh->nverts(), tMachine, tNumDofsPerNode);
-=======
-  Plato::TpetraSystem tSystem(*tMesh, tMachine, tNumDofsPerNode);
->>>>>>> 9cb2260c
+  Plato::TpetraSystem tSystem(tMesh->nverts(), tMachine, tNumDofsPerNode);
 
   auto tTestVector = Teuchos::rcp(new Plato::Tpetra_MultiVector(tSystem.getMap(),1));
 
@@ -977,11 +949,7 @@
 
    Plato::SolverFactory tSolverFactory(*tSolverParams);
 
-<<<<<<< HEAD
-   auto tSolver = tSolverFactory.create(mesh->nverts(), tMachine, tNumDofsPerNode);
-=======
-   auto tSolver = tSolverFactory.create(*tMesh, tMachine, tNumDofsPerNode);
->>>>>>> 9cb2260c
+   auto tSolver = tSolverFactory.create(tMesh->nverts(), tMachine, tNumDofsPerNode);
 
    tSolver->solve(*jacobian, state, residual);
   }
@@ -1007,11 +975,7 @@
 
     Plato::SolverFactory tSolverFactory(*tSolverParams);
 
-<<<<<<< HEAD
-    auto tSolver = tSolverFactory.create(mesh->nverts(), tMachine, tNumDofsPerNode);
-=======
-    auto tSolver = tSolverFactory.create(*tMesh, tMachine, tNumDofsPerNode);
->>>>>>> 9cb2260c
+    auto tSolver = tSolverFactory.create(tMesh->nverts(), tMachine, tNumDofsPerNode);
 
     tSolver->solve(*jacobian, state, residual);
   }
@@ -1039,11 +1003,7 @@
 
     Plato::SolverFactory tSolverFactory(*tSolverParams);
 
-<<<<<<< HEAD
-    auto tSolver = tSolverFactory.create(mesh->nverts(), tMachine, tNumDofsPerNode);
-=======
-    auto tSolver = tSolverFactory.create(*tMesh, tMachine, tNumDofsPerNode);
->>>>>>> 9cb2260c
+    auto tSolver = tSolverFactory.create(tMesh->nverts(), tMachine, tNumDofsPerNode);
 
     tSolver->solve(*jacobian, state, residual);
   }
