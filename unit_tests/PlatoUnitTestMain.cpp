--- conflicted
+++ resolved
@@ -9,13 +9,8 @@
 int main( int argc, char* argv[] )
 {
 
-<<<<<<< HEAD
   // feclearexcept(FE_ALL_EXCEPT);
   // feenableexcept(FE_ALL_EXCEPT - FE_INEXACT - FE_UNDERFLOW);
-=======
-//  feclearexcept(FE_ALL_EXCEPT);
-//  feenableexcept(FE_ALL_EXCEPT - FE_INEXACT - FE_UNDERFLOW);
->>>>>>> fb939f6d
 
   MPI_Init(&argc, &argv);
   Kokkos::initialize(argc, argv);
