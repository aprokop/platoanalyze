/*
 * PlatoAugLagStressTest.cpp
 *
 *  Created on: Feb 3, 2019
 */

#include "Teuchos_UnitTestHarness.hpp"

#include "PlatoTestHelpers.hpp"

#include "BLAS1.hpp"
#include "Plato_Diagnostics.hpp"
//#include "elliptic/ScalarFunctionBase.hpp"
#include "geometric/WeightedSumFunction.hpp"
#include "geometric/GeometryScalarFunction.hpp"
#include "geometric/MassPropertiesFunction.hpp"


namespace MassPropertiesTest
{

TEUCHOS_UNIT_TEST(PlatoAnalyzeUnitTests, MassInsteadOfVolume2D)
{
    constexpr Plato::OrdinalType tSpaceDim = 2;
    constexpr Plato::OrdinalType tMeshWidth = 1;
    auto tMesh = PlatoUtestHelpers::getBoxMesh(tSpaceDim, tMeshWidth);

    Teuchos::RCP<Teuchos::ParameterList> params =
      Teuchos::getParametersFromXmlString(
      "<ParameterList name='Plato Problem'>                                           \n"
      "  <ParameterList name='Spatial Model'>                                         \n"
      "    <ParameterList name='Domains'>                                             \n"
      "      <ParameterList name='Design Volume'>                                     \n"
      "        <Parameter name='Element Block' type='string' value='body'/>           \n"
      "        <Parameter name='Material Model' type='string' value='Beef Jerky'/>    \n"
      "      </ParameterList>                                                         \n"
      "    </ParameterList>                                                           \n"
      "  </ParameterList>                                                             \n"
      "  <ParameterList name='Material Models'>                                       \n"
      "    <ParameterList name='Beef Jerky'>                                          \n"
      "      <ParameterList name='Thermoelastic'>                                     \n"
      "        <ParameterList name='Elastic Stiffness'>                               \n"
      "          <Parameter  name='Poissons Ratio' type='double' value='0.3'/>        \n"
      "          <Parameter  name='Youngs Modulus' type='double' value='1.0e11'/>     \n"
      "        </ParameterList>                                                       \n"
      "        <Parameter  name='Thermal Expansivity' type='double' value='1.0e-5'/>  \n"
      "        <Parameter  name='Thermal Conductivity' type='double' value='910.0'/>  \n"
      "        <Parameter  name='Reference Temperature' type='double' value='0.0'/>   \n"
      "      </ParameterList>                                                         \n"
      "    </ParameterList>                                                           \n"
      "  </ParameterList>                                                             \n"
      "</ParameterList>                                                               \n"
    );

    using Residual = typename Plato::Geometric::Evaluation<Plato::Simplex<tSpaceDim>>::Residual;
    using ConfigT  = typename Residual::ConfigScalarType;
    using ResultT  = typename Residual::ResultScalarType;
    using ControlT = typename Residual::ControlScalarType;

    const Plato::OrdinalType tNumCells = tMesh->nelems();

    // Create control workset
    const Plato::Scalar tPseudoDensity = 0.8;
    const Plato::OrdinalType tNumVerts = tMesh->nverts();
    Plato::ScalarVector tControl("Controls", tNumVerts);
    Plato::blas1::fill(tPseudoDensity, tControl);

    // ALLOCATE PLATO CRITERION
    Plato::DataMap tDataMap;
    Omega_h::Assoc tAssoc = Omega_h::get_box_assoc(tSpaceDim);
    Omega_h::MeshSets tMeshSets = Omega_h::invert(&(*tMesh), tAssoc);
    Plato::SpatialModel tSpatialModel(*tMesh, tMeshSets, *params);
    Plato::Geometric::WeightedSumFunction<Plato::Geometrical<tSpaceDim>> tWeightedSum(tSpatialModel, tDataMap);

    auto tOnlyDomain = tSpatialModel.Domains.front();

    const Plato::Scalar tMaterialDensity = 0.5;
    const std::shared_ptr<Plato::Geometric::MassMoment<Residual>> tCriterion =
          std::make_shared<Plato::Geometric::MassMoment<Residual>>(tOnlyDomain, tDataMap);
    tCriterion->setMaterialDensity(tMaterialDensity);
    tCriterion->setCalculationType("Mass");

    const std::shared_ptr<Plato::Geometric::GeometryScalarFunction<Plato::Geometrical<tSpaceDim>>> tGeometryScalarFunc =
          std::make_shared<Plato::Geometric::GeometryScalarFunction<Plato::Geometrical<tSpaceDim>>>(tSpatialModel, tDataMap);

    tGeometryScalarFunc->setEvaluator(tCriterion, tOnlyDomain.getDomainName());

    const Plato::Scalar tFunctionWeight = 0.75;
    tWeightedSum.allocateScalarFunctionBase(tGeometryScalarFunc);
    tWeightedSum.appendFunctionWeight(tFunctionWeight);

    auto tObjFuncVal = tWeightedSum.value(tControl);

    Plato::Scalar tGoldValue = pow(static_cast<Plato::Scalar>(tMeshWidth), tSpaceDim)
                               * tPseudoDensity * tFunctionWeight * tMaterialDensity;

    // ****** TEST OUTPUT/RESULT VALUE FOR EACH CELL ******
    constexpr Plato::Scalar tTolerance = 1e-4;
    TEST_FLOATING_EQUALITY(tGoldValue, tObjFuncVal, tTolerance);
}

TEUCHOS_UNIT_TEST(PlatoAnalyzeUnitTests, MassInsteadOfVolume3D)
{
    constexpr Plato::OrdinalType tSpaceDim = 3;
    constexpr Plato::OrdinalType tMeshWidth = 1;
    auto tMesh = PlatoUtestHelpers::getBoxMesh(tSpaceDim, tMeshWidth);

    Teuchos::RCP<Teuchos::ParameterList> params =
      Teuchos::getParametersFromXmlString(
      "<ParameterList name='Plato Problem'>                                           \n"
      "  <ParameterList name='Spatial Model'>                                         \n"
      "    <ParameterList name='Domains'>                                             \n"
      "      <ParameterList name='Design Volume'>                                     \n"
      "        <Parameter name='Element Block' type='string' value='body'/>           \n"
      "        <Parameter name='Material Model' type='string' value='Snapple'/>       \n"
      "      </ParameterList>                                                         \n"
      "    </ParameterList>                                                           \n"
      "  </ParameterList>                                                             \n"
      "  <ParameterList name='Material Models'>                                       \n"
      "    <ParameterList name='Snapple'>                                             \n"
      "      <ParameterList name='Thermoelastic'>                                     \n"
      "        <ParameterList name='Elastic Stiffness'>                               \n"
      "          <Parameter  name='Poissons Ratio' type='double' value='0.3'/>        \n"
      "          <Parameter  name='Youngs Modulus' type='double' value='1.0e11'/>     \n"
      "        </ParameterList>                                                       \n"
      "        <Parameter  name='Thermal Expansivity' type='double' value='1.0e-5'/>  \n"
      "        <Parameter  name='Thermal Conductivity' type='double' value='910.0'/>  \n"
      "        <Parameter  name='Reference Temperature' type='double' value='0.0'/>   \n"
      "      </ParameterList>                                                         \n"
      "    </ParameterList>                                                           \n"
      "  </ParameterList>                                                             \n"
      "</ParameterList>                                                               \n"
    );

    using Residual = typename Plato::Geometric::Evaluation<Plato::Simplex<tSpaceDim>>::Residual;
    using ConfigT  = typename Residual::ConfigScalarType;
    using ResultT  = typename Residual::ResultScalarType;
    using ControlT = typename Residual::ControlScalarType;

    const Plato::OrdinalType tNumCells = tMesh->nelems();

    // Create control workset
    const Plato::Scalar tPseudoDensity = 0.8;
    const Plato::OrdinalType tNumVerts = tMesh->nverts();
    Plato::ScalarVector tControl("Controls", tNumVerts);
    Plato::blas1::fill(tPseudoDensity, tControl);

    // ALLOCATE PLATO CRITERION
    Plato::DataMap tDataMap;
    Omega_h::Assoc tAssoc = Omega_h::get_box_assoc(tSpaceDim);
    Omega_h::MeshSets tMeshSets = Omega_h::invert(&(*tMesh), tAssoc);
    Plato::SpatialModel tSpatialModel(*tMesh, tMeshSets, *params);
    Plato::Geometric::WeightedSumFunction<Plato::Geometrical<tSpaceDim>> tWeightedSum(tSpatialModel, tDataMap);

    auto tOnlyDomain = tSpatialModel.Domains.front();

    const Plato::Scalar tMaterialDensity = 0.5;
    const std::shared_ptr<Plato::Geometric::MassMoment<Residual>> tCriterion =
          std::make_shared<Plato::Geometric::MassMoment<Residual>>(tOnlyDomain, tDataMap);
    tCriterion->setMaterialDensity(tMaterialDensity);
    tCriterion->setCalculationType("Mass");

//    const std::shared_ptr<Plato::Geometric::GeometryScalarFunction<Plato::Geometrical<tSpaceDim>>> tGeometryScalarFunc =
    const auto tGeometryScalarFunc =
          std::make_shared<Plato::Geometric::GeometryScalarFunction<Plato::Geometrical<tSpaceDim>>>(tSpatialModel, tDataMap);

    tGeometryScalarFunc->setEvaluator(tCriterion, tOnlyDomain.getDomainName());

    const Plato::Scalar tFunctionWeight = 0.75;
    tWeightedSum.allocateScalarFunctionBase(tGeometryScalarFunc);
    tWeightedSum.appendFunctionWeight(tFunctionWeight);

    auto tObjFuncVal = tWeightedSum.value(tControl);

    Plato::Scalar tGoldValue = pow(static_cast<Plato::Scalar>(tMeshWidth), tSpaceDim)
                               * tPseudoDensity * tFunctionWeight * tMaterialDensity;

    // ****** TEST OUTPUT/RESULT VALUE FOR EACH CELL ******
    constexpr Plato::Scalar tTolerance = 1e-4;
    TEST_FLOATING_EQUALITY(tGoldValue, tObjFuncVal, tTolerance);
}

TEUCHOS_UNIT_TEST(PlatoAnalyzeUnitTests, MassPropertiesValue3D)
{
    constexpr Plato::OrdinalType tSpaceDim = 3;
    constexpr Plato::OrdinalType tMeshWidth = 15; // Need high mesh density in order to get correct inertias
    auto tMesh = PlatoUtestHelpers::getBoxMesh(tSpaceDim, tMeshWidth);

    //const Plato::OrdinalType tNumCells = tMesh->nelems();

    // Create control workset
    const Plato::Scalar tPseudoDensity = 0.8;
    const Plato::OrdinalType tNumVerts = tMesh->nverts();
    Plato::ScalarVector tControl("Controls", tNumVerts);
    Plato::blas1::fill(tPseudoDensity, tControl);

    Teuchos::RCP<Teuchos::ParameterList> tParams =
    Teuchos::getParametersFromXmlString(
<<<<<<< HEAD
    "<ParameterList name='Plato Problem'>                                           \n"
    "  <Parameter name='Objective' type='string' value='My Mass Properties'/>       \n"
    "  <ParameterList name='My Mass Properties'>                                    \n"
    "      <Parameter name='Type' type='string' value='Mass Properties'/>           \n"
    "      <Parameter name='Properties' type='Array(string)' value='{Mass,CGx,CGy,CGz,Ixx,Iyy,Izz,Ixy,Iyz}'/>     \n"
    "      <Parameter name='Weights' type='Array(double)' value='{2.0,0.1,2.0,3.0,4.0,5.0,6.0,7.0,8.0}'/>         \n"
    "      <Parameter name='Gold Values' type='Array(double)' value='{0.2,0.05,0.55,0.75,0.5,0.5,0.5,0.3,0.3}'/>  \n"
    "  </ParameterList>                                                             \n"
    "  <ParameterList name='Material Models'>                                       \n"
    "    <ParameterList name='Goop'>                                                \n"
    "      <Parameter  name='Density' type='double' value='0.5'/>                   \n"
    "    </ParameterList>                                                           \n"
    "  </ParameterList>                                                             \n"
    "  <ParameterList name='Spatial Model'>                                         \n"
    "    <ParameterList name='Domains'>                                             \n"
    "      <ParameterList name='Design Volume'>                                     \n"
    "        <Parameter name='Element Block' type='string' value='body'/>           \n"
    "        <Parameter name='Material Model' type='string' value='Goop'/>          \n"
    "      </ParameterList>                                                         \n"
    "    </ParameterList>                                                           \n"
    "  </ParameterList>                                                             \n"
    "</ParameterList>                                                               \n"
    );

    // ALLOCATE PLATO CRITERION
    Plato::DataMap tDataMap;
    Omega_h::Assoc tAssoc = Omega_h::get_box_assoc(tSpaceDim);
    Omega_h::MeshSets tMeshSets = Omega_h::invert(&(*tMesh), tAssoc);
    Plato::SpatialModel tSpatialModel(*tMesh, tMeshSets, *tParams);
    std::string tFuncName = "My Mass Properties";
=======
    "<ParameterList name='Plato Problem'>                                                     \n"
    "  <ParameterList name='Criteria'>                                                        \n"
    "    <ParameterList name='Mass Properties'>                                               \n"
    "        <Parameter name='Type' type='string' value='Mass Properties'/>                   \n"
    "        <Parameter name='Properties' type='Array(string)' value='{Mass,CGx,CGy,CGz,Ixx,Iyy,Izz,Ixy,Iyz}'/>     \n"
    "        <Parameter name='Weights' type='Array(double)' value='{2.0,0.1,2.0,3.0,4.0,5.0,6.0,7.0,8.0}'/>         \n"
    "        <Parameter name='Gold Values' type='Array(double)' value='{0.2,0.05,0.55,0.75,0.5,0.5,0.5,0.3,0.3}'/>  \n"
    "    </ParameterList>                                                                     \n"
    "  </ParameterList>                                                                       \n"
    "  <ParameterList name='Material Model'>                                                  \n"
    "      <Parameter  name='Density' type='double' value='0.5'/>                             \n"
    "  </ParameterList>                                                                       \n"
    "</ParameterList>                                                                         \n"
  );

    // ALLOCATE PLATO CRITERION
    Plato::DataMap tDataMap;
    Omega_h::MeshSets tMeshSets;
    std::string tFuncName = "Mass Properties";
>>>>>>> 1e72b948
    Plato::Geometric::MassPropertiesFunction<Plato::Geometrical<tSpaceDim>>
          tMassProperties(tSpatialModel, tDataMap, *tParams, tFuncName);

    auto tObjFuncVal = tMassProperties.value(tControl);

    Plato::Scalar tGoldValue = 2.0*pow((0.4-0.2)/0.2, 2) + 0.1*pow((0.5-0.05),2)
                             + 2.0*pow((0.5-0.55),2) + 3.0*pow((0.5-0.75),2)
                             + 4.0*pow((0.2666666-0.5)/0.5,2)
                             + 5.0*pow((0.2666666-0.5)/0.5,2)
                             + 6.0*pow((0.2666666-0.5)/0.5,2)
                             + 7.0*pow((-0.1-0.3)/0.3,2)
                             + 8.0*pow((-0.1-0.3)/0.3,2);

    // ****** TEST OUTPUT/RESULT VALUE FOR EACH CELL ******
    constexpr Plato::Scalar tTolerance = 1e-4;
    TEST_FLOATING_EQUALITY(tGoldValue, tObjFuncVal, tTolerance);
}


TEUCHOS_UNIT_TEST(PlatoAnalyzeUnitTests, MassPropertiesValue3DNormalized)
{
    constexpr Plato::OrdinalType tSpaceDim = 3;
    constexpr Plato::OrdinalType tMeshWidth = 15; // Need high mesh density in order to get correct inertias
    auto tMesh = PlatoUtestHelpers::getBoxMesh(tSpaceDim, tMeshWidth);

    //const Plato::OrdinalType tNumCells = tMesh->nelems();

    // Create control workset
    const Plato::Scalar tPseudoDensity = 0.8;
    const Plato::OrdinalType tNumVerts = tMesh->nverts();
    Plato::ScalarVector tControl("Controls", tNumVerts);
    Plato::blas1::fill(tPseudoDensity, tControl);

    Teuchos::RCP<Teuchos::ParameterList> tParams =
    Teuchos::getParametersFromXmlString(
<<<<<<< HEAD
    "<ParameterList name='Plato Problem'>                                           \n"
    "  <Parameter name='Objective' type='string' value='My Mass Properties'/>       \n"
    "  <ParameterList name='My Mass Properties'>                                    \n"
    "      <Parameter name='Type' type='string' value='Mass Properties'/>           \n"
    "      <Parameter name='Properties' type='Array(string)' value='{Mass,CGx,CGy,CGz,Ixx,Iyy,Izz,Ixy,Ixz,Iyz}'/>     \n"
    "      <Parameter name='Weights' type='Array(double)' value='{2.0,0.1,2.0,3.0,4.0,5.0,6.0,7.0,8.0,9.0}'/>         \n"
    "      <Parameter name='Gold Values' type='Array(double)' value='{0.2,0.05,0.55,0.75,5.4,5.5,5.4,-0.1,-0.1,-0.15}'/>  \n"
    "  </ParameterList>                                                             \n"
    "  <ParameterList name='Material Models'>                                       \n"
    "    <ParameterList name='Goop'>                                                \n"
    "      <Parameter  name='Density' type='double' value='0.5'/>                   \n"
    "    </ParameterList>                                                           \n"
    "  </ParameterList>                                                             \n"
    "  <ParameterList name='Spatial Model'>                                         \n"
    "    <ParameterList name='Domains'>                                             \n"
    "      <ParameterList name='Design Volume'>                                     \n"
    "        <Parameter name='Element Block' type='string' value='body'/>           \n"
    "        <Parameter name='Material Model' type='string' value='Goop'/>          \n"
    "      </ParameterList>                                                         \n"
    "    </ParameterList>                                                           \n"
    "  </ParameterList>                                                             \n"
    "</ParameterList>                                                               \n"
=======
    "<ParameterList name='Plato Problem'>                                                     \n"
    "  <ParameterList name='Criteria'>                                                        \n"
    "    <ParameterList name='Mass Properties'>                                               \n"
    "        <Parameter name='Type' type='string' value='Mass Properties'/>                   \n"
    "        <Parameter name='Properties' type='Array(string)' value='{Mass,CGx,CGy,CGz,Ixx,Iyy,Izz,Ixy,Ixz,Iyz}'/>     \n"
    "        <Parameter name='Weights' type='Array(double)' value='{2.0,0.1,2.0,3.0,4.0,5.0,6.0,7.0,8.0,9.0}'/>         \n"
    "        <Parameter name='Gold Values' type='Array(double)' value='{0.2,0.05,0.55,0.75,5.4,5.5,5.4,-0.1,-0.1,-0.15}'/>  \n"
    "    </ParameterList>                                                                     \n"
    "  </ParameterList>                                                                       \n"
    "  <ParameterList name='Material Model'>                                                  \n"
    "      <Parameter  name='Density' type='double' value='0.5'/>                             \n"
    "  </ParameterList>                                                                       \n"
    "</ParameterList>                                                                         \n"
>>>>>>> 1e72b948
  );

    // ALLOCATE PLATO CRITERION
    Plato::DataMap tDataMap;
<<<<<<< HEAD
    Omega_h::Assoc tAssoc = Omega_h::get_box_assoc(tSpaceDim);
    Omega_h::MeshSets tMeshSets = Omega_h::invert(&(*tMesh), tAssoc);
    Plato::SpatialModel tSpatialModel(*tMesh, tMeshSets, *tParams);
    std::string tFuncName = "My Mass Properties";
=======
    Omega_h::MeshSets tMeshSets;
    std::string tFuncName = "Mass Properties";
>>>>>>> 1e72b948
    Plato::Geometric::MassPropertiesFunction<Plato::Geometrical<tSpaceDim>>
          tMassProperties(tSpatialModel, tDataMap, *tParams, tFuncName);

    auto tObjFuncVal = tMassProperties.value(tControl);

    Plato::Scalar tGoldValue = 2.0*pow((0.4-0.2)/0.2, 2) + 0.1*pow((0.5-0.05),2)
                             + 2.0*pow((0.5-0.55),2) + 3.0*pow((0.5-0.75),2)
                             + 4.0*pow((-1.0589e-01-5.1241) /  5.1241,2)
                             + 5.0*pow((2.6130e-02-5.4403)  /  5.4403,2)
                             + 6.0*pow((1.8531e-01-5.3886)  /  5.3886,2)
                             + 7.0*pow((1.9408e-04-0.0000)  /  5.1241,2)
                             + 8.0*pow((9.5366e-02-0.0000)  /  5.1241,2)
                             + 9.0*pow((3.9663e-02-0.0000)  /  5.1241,2);

    // ****** TEST OUTPUT/RESULT VALUE FOR EACH CELL ******
    constexpr Plato::Scalar tTolerance = 1e-4;
    TEST_FLOATING_EQUALITY(tGoldValue, tObjFuncVal, tTolerance);
}


TEUCHOS_UNIT_TEST(PlatoAnalyzeUnitTests, MassPropertiesGradZ_3D)
{
    constexpr Plato::OrdinalType tSpaceDim = 3;
    constexpr Plato::OrdinalType tMeshWidth = 1;
    auto tMesh = PlatoUtestHelpers::getBoxMesh(tSpaceDim, tMeshWidth);

    //const Plato::OrdinalType tNumCells = tMesh->nelems();

    using GradientZ = typename Plato::Geometric::Evaluation<Plato::Simplex<tSpaceDim>>::GradientZ;

    Teuchos::RCP<Teuchos::ParameterList> tParams =
    Teuchos::getParametersFromXmlString(
    "<ParameterList name='Plato Problem'>                                      \n"
    "  <ParameterList name='Criteria'>                                         \n"
    "    <ParameterList name='Mass Properties'>                                \n"
    "        <Parameter name='Type' type='string' value='Mass Properties'/>    \n"
    "        <Parameter name='Properties' type='Array(string)' value='{Mass,CGx,CGy,CGz,Ixx,Iyy,Izz,Ixy,Iyz}'/>  \n"
    "        <Parameter name='Weights' type='Array(double)' value='{2.0,1.0,2.0,3.0,4.0,5.0,6.0,7.0,8.0}'/>      \n"
    "        <Parameter name='Gold Values' type='Array(double)' value='{0.2,0.45,0.55,0.75,0.5,0.5,0.5,0.3,0.3}'/>  \n"
    "    </ParameterList>                                                      \n"
    "  </ParameterList>                                                        \n"
    "  <ParameterList name='Material Models'>                                  \n"
    "    <ParameterList name='Goop'>                                           \n"
    "      <Parameter  name='Density' type='double' value='0.5'/>              \n"
    "    </ParameterList>                                                      \n"
    "  </ParameterList>                                                        \n"
    "  <ParameterList name='Spatial Model'>                                    \n"
    "    <ParameterList name='Domains'>                                        \n"
    "      <ParameterList name='Design Volume'>                                \n"
    "        <Parameter name='Element Block' type='string' value='body'/>      \n"
    "        <Parameter name='Material Model' type='string' value='Goop'/>     \n"
    "      </ParameterList>                                                    \n"
    "    </ParameterList>                                                      \n"
    "  </ParameterList>                                                        \n"
    "</ParameterList>                                                          \n"
  );

    // ALLOCATE PLATO CRITERION
    Plato::DataMap tDataMap;
<<<<<<< HEAD
    Omega_h::Assoc tAssoc = Omega_h::get_box_assoc(tSpaceDim);
    Omega_h::MeshSets tMeshSets = Omega_h::invert(&(*tMesh), tAssoc);
    Plato::SpatialModel tSpatialModel(*tMesh, tMeshSets, *tParams);
    std::string tFuncName = "My Mass Properties";
=======
    Omega_h::MeshSets tMeshSets;
    std::string tFuncName = "Mass Properties";
>>>>>>> 1e72b948
    Plato::Geometric::MassPropertiesFunction<Plato::Geometrical<tSpaceDim>>
          tMassProperties(tSpatialModel, tDataMap, *tParams, tFuncName);

    Plato::test_partial_control<GradientZ, Plato::Geometrical<tSpaceDim>>(*tMesh, tMassProperties);
}

} // namespace MassPropertiesTest<|MERGE_RESOLUTION|>--- conflicted
+++ resolved
@@ -196,15 +196,16 @@
 
     Teuchos::RCP<Teuchos::ParameterList> tParams =
     Teuchos::getParametersFromXmlString(
-<<<<<<< HEAD
+
     "<ParameterList name='Plato Problem'>                                           \n"
-    "  <Parameter name='Objective' type='string' value='My Mass Properties'/>       \n"
-    "  <ParameterList name='My Mass Properties'>                                    \n"
-    "      <Parameter name='Type' type='string' value='Mass Properties'/>           \n"
-    "      <Parameter name='Properties' type='Array(string)' value='{Mass,CGx,CGy,CGz,Ixx,Iyy,Izz,Ixy,Iyz}'/>     \n"
-    "      <Parameter name='Weights' type='Array(double)' value='{2.0,0.1,2.0,3.0,4.0,5.0,6.0,7.0,8.0}'/>         \n"
-    "      <Parameter name='Gold Values' type='Array(double)' value='{0.2,0.05,0.55,0.75,0.5,0.5,0.5,0.3,0.3}'/>  \n"
-    "  </ParameterList>                                                             \n"
+    "  <ParameterList name='Criteria'>                                                        \n"
+    "    <ParameterList name='Mass Properties'>                                               \n"
+    "        <Parameter name='Type' type='string' value='Mass Properties'/>                   \n"
+    "        <Parameter name='Properties' type='Array(string)' value='{Mass,CGx,CGy,CGz,Ixx,Iyy,Izz,Ixy,Iyz}'/>     \n"
+    "        <Parameter name='Weights' type='Array(double)' value='{2.0,0.1,2.0,3.0,4.0,5.0,6.0,7.0,8.0}'/>         \n"
+    "        <Parameter name='Gold Values' type='Array(double)' value='{0.2,0.05,0.55,0.75,0.5,0.5,0.5,0.3,0.3}'/>  \n"
+    "    </ParameterList>                                                                     \n"
+    "  </ParameterList>                                                                       \n"
     "  <ParameterList name='Material Models'>                                       \n"
     "    <ParameterList name='Goop'>                                                \n"
     "      <Parameter  name='Density' type='double' value='0.5'/>                   \n"
@@ -226,28 +227,7 @@
     Omega_h::Assoc tAssoc = Omega_h::get_box_assoc(tSpaceDim);
     Omega_h::MeshSets tMeshSets = Omega_h::invert(&(*tMesh), tAssoc);
     Plato::SpatialModel tSpatialModel(*tMesh, tMeshSets, *tParams);
-    std::string tFuncName = "My Mass Properties";
-=======
-    "<ParameterList name='Plato Problem'>                                                     \n"
-    "  <ParameterList name='Criteria'>                                                        \n"
-    "    <ParameterList name='Mass Properties'>                                               \n"
-    "        <Parameter name='Type' type='string' value='Mass Properties'/>                   \n"
-    "        <Parameter name='Properties' type='Array(string)' value='{Mass,CGx,CGy,CGz,Ixx,Iyy,Izz,Ixy,Iyz}'/>     \n"
-    "        <Parameter name='Weights' type='Array(double)' value='{2.0,0.1,2.0,3.0,4.0,5.0,6.0,7.0,8.0}'/>         \n"
-    "        <Parameter name='Gold Values' type='Array(double)' value='{0.2,0.05,0.55,0.75,0.5,0.5,0.5,0.3,0.3}'/>  \n"
-    "    </ParameterList>                                                                     \n"
-    "  </ParameterList>                                                                       \n"
-    "  <ParameterList name='Material Model'>                                                  \n"
-    "      <Parameter  name='Density' type='double' value='0.5'/>                             \n"
-    "  </ParameterList>                                                                       \n"
-    "</ParameterList>                                                                         \n"
-  );
-
-    // ALLOCATE PLATO CRITERION
-    Plato::DataMap tDataMap;
-    Omega_h::MeshSets tMeshSets;
     std::string tFuncName = "Mass Properties";
->>>>>>> 1e72b948
     Plato::Geometric::MassPropertiesFunction<Plato::Geometrical<tSpaceDim>>
           tMassProperties(tSpatialModel, tDataMap, *tParams, tFuncName);
 
@@ -283,15 +263,16 @@
 
     Teuchos::RCP<Teuchos::ParameterList> tParams =
     Teuchos::getParametersFromXmlString(
-<<<<<<< HEAD
     "<ParameterList name='Plato Problem'>                                           \n"
     "  <Parameter name='Objective' type='string' value='My Mass Properties'/>       \n"
-    "  <ParameterList name='My Mass Properties'>                                    \n"
-    "      <Parameter name='Type' type='string' value='Mass Properties'/>           \n"
-    "      <Parameter name='Properties' type='Array(string)' value='{Mass,CGx,CGy,CGz,Ixx,Iyy,Izz,Ixy,Ixz,Iyz}'/>     \n"
-    "      <Parameter name='Weights' type='Array(double)' value='{2.0,0.1,2.0,3.0,4.0,5.0,6.0,7.0,8.0,9.0}'/>         \n"
-    "      <Parameter name='Gold Values' type='Array(double)' value='{0.2,0.05,0.55,0.75,5.4,5.5,5.4,-0.1,-0.1,-0.15}'/>  \n"
-    "  </ParameterList>                                                             \n"
+    "  <ParameterList name='Criteria'>                                                        \n"
+    "    <ParameterList name='Mass Properties'>                                               \n"
+    "        <Parameter name='Type' type='string' value='Mass Properties'/>                   \n"
+    "        <Parameter name='Properties' type='Array(string)' value='{Mass,CGx,CGy,CGz,Ixx,Iyy,Izz,Ixy,Ixz,Iyz}'/>     \n"
+    "        <Parameter name='Weights' type='Array(double)' value='{2.0,0.1,2.0,3.0,4.0,5.0,6.0,7.0,8.0,9.0}'/>         \n"
+    "        <Parameter name='Gold Values' type='Array(double)' value='{0.2,0.05,0.55,0.75,5.4,5.5,5.4,-0.1,-0.1,-0.15}'/>  \n"
+    "    </ParameterList>                                                                     \n"
+    "  </ParameterList>                                                                       \n"
     "  <ParameterList name='Material Models'>                                       \n"
     "    <ParameterList name='Goop'>                                                \n"
     "      <Parameter  name='Density' type='double' value='0.5'/>                   \n"
@@ -306,34 +287,14 @@
     "    </ParameterList>                                                           \n"
     "  </ParameterList>                                                             \n"
     "</ParameterList>                                                               \n"
-=======
-    "<ParameterList name='Plato Problem'>                                                     \n"
-    "  <ParameterList name='Criteria'>                                                        \n"
-    "    <ParameterList name='Mass Properties'>                                               \n"
-    "        <Parameter name='Type' type='string' value='Mass Properties'/>                   \n"
-    "        <Parameter name='Properties' type='Array(string)' value='{Mass,CGx,CGy,CGz,Ixx,Iyy,Izz,Ixy,Ixz,Iyz}'/>     \n"
-    "        <Parameter name='Weights' type='Array(double)' value='{2.0,0.1,2.0,3.0,4.0,5.0,6.0,7.0,8.0,9.0}'/>         \n"
-    "        <Parameter name='Gold Values' type='Array(double)' value='{0.2,0.05,0.55,0.75,5.4,5.5,5.4,-0.1,-0.1,-0.15}'/>  \n"
-    "    </ParameterList>                                                                     \n"
-    "  </ParameterList>                                                                       \n"
-    "  <ParameterList name='Material Model'>                                                  \n"
-    "      <Parameter  name='Density' type='double' value='0.5'/>                             \n"
-    "  </ParameterList>                                                                       \n"
-    "</ParameterList>                                                                         \n"
->>>>>>> 1e72b948
   );
 
     // ALLOCATE PLATO CRITERION
     Plato::DataMap tDataMap;
-<<<<<<< HEAD
     Omega_h::Assoc tAssoc = Omega_h::get_box_assoc(tSpaceDim);
     Omega_h::MeshSets tMeshSets = Omega_h::invert(&(*tMesh), tAssoc);
     Plato::SpatialModel tSpatialModel(*tMesh, tMeshSets, *tParams);
-    std::string tFuncName = "My Mass Properties";
-=======
-    Omega_h::MeshSets tMeshSets;
     std::string tFuncName = "Mass Properties";
->>>>>>> 1e72b948
     Plato::Geometric::MassPropertiesFunction<Plato::Geometrical<tSpaceDim>>
           tMassProperties(tSpatialModel, tDataMap, *tParams, tFuncName);
 
@@ -393,15 +354,10 @@
 
     // ALLOCATE PLATO CRITERION
     Plato::DataMap tDataMap;
-<<<<<<< HEAD
     Omega_h::Assoc tAssoc = Omega_h::get_box_assoc(tSpaceDim);
     Omega_h::MeshSets tMeshSets = Omega_h::invert(&(*tMesh), tAssoc);
     Plato::SpatialModel tSpatialModel(*tMesh, tMeshSets, *tParams);
-    std::string tFuncName = "My Mass Properties";
-=======
-    Omega_h::MeshSets tMeshSets;
     std::string tFuncName = "Mass Properties";
->>>>>>> 1e72b948
     Plato::Geometric::MassPropertiesFunction<Plato::Geometrical<tSpaceDim>>
           tMassProperties(tSpatialModel, tDataMap, *tParams, tFuncName);
 
