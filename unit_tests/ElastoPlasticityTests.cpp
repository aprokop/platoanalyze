/*
 * ElastoPlasticityTest.cpp
 *
 *  Created on: Sep 30, 2019
 */

#include "Teuchos_UnitTestHarness.hpp"

#include "PlatoUtilities.hpp"
#include "PlatoTestHelpers.hpp"
#include "Plato_Diagnostics.hpp"

#include "PlasticityProblem.hpp"
#include "Plato_Diagnostics.hpp"
#include "SimplexStabilizedMechanics.hpp"
#include "StabilizedElastostaticResidual.hpp"

#include <Teuchos_XMLParameterListCoreHelpers.hpp>


namespace ElastoPlasticityTests
{


TEUCHOS_UNIT_TEST(PlatoAnalyzeUnitTests, ElastoPlasticity_NewtonRaphsonStoppingCriterion)
{
    auto tCriterion = Plato::newton_raphson_stopping_criterion("absolute residual norm");
    TEST_EQUALITY(tCriterion, Plato::NewtonRaphson::ABSOLUTE_RESIDUAL_NORM);

    tCriterion = Plato::newton_raphson_stopping_criterion("relative residual norm");
    TEST_EQUALITY(tCriterion, Plato::NewtonRaphson::RELATIVE_RESIDUAL_NORM);

    TEST_THROW(Plato::newton_raphson_stopping_criterion("absolute displacement norm"), std::runtime_error);
}


TEUCHOS_UNIT_TEST(PlatoAnalyzeUnitTests, ElastoPlasticity_ComputePrincipalStresses2D)
{
    constexpr Plato::OrdinalType tSpaceDim = 2;
    constexpr Plato::OrdinalType tMeshWidth = 1;
    auto tMesh = PlatoUtestHelpers::getBoxMesh(tSpaceDim, tMeshWidth);

    // Set configuration workset
    auto tNumCells = tMesh->nelems();
    using PhysicsT = Plato::SimplexPlasticity<tSpaceDim>;
    using EvalType = typename Plato::Evaluation<PhysicsT>::Residual;
    Plato::WorksetBase<PhysicsT> tWorksetBase(*tMesh);
    Plato::ScalarArray3DT<EvalType::ConfigScalarType> tConfigWS("configuration", tNumCells, PhysicsT::mNumNodesPerCell, tSpaceDim);
    tWorksetBase.worksetConfig(tConfigWS);

    // Set global, local state, and control worksets
    auto tNumNodes = tMesh->nverts();
    decltype(tNumNodes) tNumState = 4;
    auto tNumDofsPerNode = PhysicsT::mNumDofsPerNode;
    Plato::ScalarVectorT<EvalType::StateScalarType> tGlobalState("state", tNumState * tNumNodes);
    Kokkos::parallel_for(Kokkos::RangePolicy<>(0,tNumNodes), LAMBDA_EXPRESSION(const Plato::OrdinalType & aNodeOrdinal)
    {
        tGlobalState(aNodeOrdinal*tNumDofsPerNode+0) = (1e-7)*aNodeOrdinal; // disp_x
        tGlobalState(aNodeOrdinal*tNumDofsPerNode+1) = (2e-7)*aNodeOrdinal; // disp_y
        tGlobalState(aNodeOrdinal*tNumDofsPerNode+2) = (3e-7)*aNodeOrdinal; // disp_z
        tGlobalState(aNodeOrdinal*tNumDofsPerNode+3) = (4e-7)*aNodeOrdinal; // press
    }, "set global state");
    Plato::ScalarMultiVector tGlobalStateWS("current state", tNumCells, PhysicsT::mNumDofsPerCell);
    tWorksetBase.worksetState(tGlobalState, tGlobalStateWS);

    Plato::ScalarMultiVectorT<EvalType::LocalStateScalarType> tLocalStateWS("local state", tNumCells, PhysicsT::mNumLocalDofsPerCell);
    Plato::ScalarMultiVectorT<EvalType::ControlScalarType> tControlWS("control", tNumCells, PhysicsT::mNumNodesPerCell);
    Kokkos::deep_copy(tControlWS, 1.0);

    // Compute principal stresses
    Plato::ScalarMultiVectorT<EvalType::ResultScalarType> tPrincipalStressWS("principal stresses", tNumCells, tSpaceDim);
    Plato::ComputePrincipalStresses<EvalType, PhysicsT> tComputePrincipalStresses;
    tComputePrincipalStresses.setBulkModulus(4);
    tComputePrincipalStresses.setShearModulus(1);
    tComputePrincipalStresses(tGlobalStateWS, tLocalStateWS, tControlWS, tConfigWS, tPrincipalStressWS);

    // Test results
    constexpr Plato::Scalar tTolerance = 1e-4;
    std::vector<std::vector<Plato::Scalar>> tGold = {{3.219804e-06,1.180196e-06}, {2.482843e-06,1.917157e-06}};
    auto tHostPrincipalStressWS = Kokkos::create_mirror(tPrincipalStressWS);
    Kokkos::deep_copy(tHostPrincipalStressWS, tPrincipalStressWS);
    for (size_t tCell = 0; tCell < tNumCells; tCell++)
    {
        for (size_t tDim = 0; tDim < tSpaceDim; tDim++)
        {
            //printf("(%d,%d) = %e\n", tCell, tDim, tHostPrincipalStressWS(tCell, tDim));
            TEST_FLOATING_EQUALITY(tHostPrincipalStressWS(tCell, tDim), tGold[tCell][tDim], tTolerance);
        }
    }
}


TEUCHOS_UNIT_TEST(PlatoAnalyzeUnitTests, ElastoPlasticity_ComputePrincipalStresses3D)
{
    constexpr Plato::OrdinalType tSpaceDim = 3;
    constexpr Plato::OrdinalType tMeshWidth = 1;
    auto tMesh = PlatoUtestHelpers::getBoxMesh(tSpaceDim, tMeshWidth);

    // Set configuration workset
    auto tNumCells = tMesh->nelems();
    using PhysicsT = Plato::SimplexPlasticity<tSpaceDim>;
    using EvalType = typename Plato::Evaluation<PhysicsT>::Residual;
    Plato::WorksetBase<PhysicsT> tWorksetBase(*tMesh);
    Plato::ScalarArray3DT<EvalType::ConfigScalarType> tConfigWS("configuration", tNumCells, PhysicsT::mNumNodesPerCell, tSpaceDim);
    tWorksetBase.worksetConfig(tConfigWS);

    // Set global, local state, and control worksets
    auto tNumNodes = tMesh->nverts();
    decltype(tNumNodes) tNumState = 4;
    auto tNumDofsPerNode = PhysicsT::mNumDofsPerNode;
    Plato::ScalarVectorT<EvalType::StateScalarType> tGlobalState("state", tNumState * tNumNodes);
    Kokkos::parallel_for(Kokkos::RangePolicy<>(0,tNumNodes), LAMBDA_EXPRESSION(const Plato::OrdinalType & aNodeOrdinal)
    {
        tGlobalState(aNodeOrdinal*tNumDofsPerNode+0) = (1e-7)*aNodeOrdinal; // disp_x
        tGlobalState(aNodeOrdinal*tNumDofsPerNode+1) = (2e-7)*aNodeOrdinal; // disp_y
        tGlobalState(aNodeOrdinal*tNumDofsPerNode+2) = (3e-7)*aNodeOrdinal; // disp_z
        tGlobalState(aNodeOrdinal*tNumDofsPerNode+3) = (4e-7)*aNodeOrdinal; // press
    }, "set global state");
    Plato::ScalarMultiVector tGlobalStateWS("current state", tNumCells, PhysicsT::mNumDofsPerCell);
    tWorksetBase.worksetState(tGlobalState, tGlobalStateWS);

    Plato::ScalarMultiVectorT<EvalType::LocalStateScalarType> tLocalStateWS("local state", tNumCells, PhysicsT::mNumLocalDofsPerCell);
    Plato::ScalarMultiVectorT<EvalType::ControlScalarType> tControlWS("control", tNumCells, PhysicsT::mNumNodesPerCell);
    Kokkos::deep_copy(tControlWS, 1.0);

    // Compute principal stresses
    Plato::ScalarMultiVectorT<EvalType::ResultScalarType> tPrincipalStressWS("principal stresses", tNumCells, tSpaceDim);
    Plato::ComputePrincipalStresses<EvalType, PhysicsT> tComputePrincipalStresses;
    tComputePrincipalStresses.setBulkModulus(4);
    tComputePrincipalStresses.setShearModulus(1);
    tComputePrincipalStresses(tGlobalStateWS, tLocalStateWS, tControlWS, tConfigWS, tPrincipalStressWS);

    // Test results
    constexpr Plato::Scalar tTolerance = 1e-4;
    std::vector<std::vector<Plato::Scalar>> tGold =
        {
         {4.800000e-06,7.040967e-06,4.559033e-06},
         {4.266667e-06,6.497617e-06,3.235716e-06},
         {2.225699e-06,2.666667e-06,4.707634e-06},
         {3.077556e-06,5.333333e-07,-8.108889e-07},
         {2.872078e-06,-3.70662e-19,-2.472078e-06},
         {1.674022e-06,-1.600000e-06,-4.074022e-06},
        };
    auto tHostPrincipalStressWS = Kokkos::create_mirror(tPrincipalStressWS);
    Kokkos::deep_copy(tHostPrincipalStressWS, tPrincipalStressWS);
    for (size_t tCell = 0; tCell < tNumCells; tCell++)
    {
        for (size_t tDim = 0; tDim < tSpaceDim; tDim++)
        {
            //printf("(%d,%d) = %e\n", tCell, tDim, tHostPrincipalStressWS(tCell, tDim));
            TEST_FLOATING_EQUALITY(tHostPrincipalStressWS(tCell, tDim), tGold[tCell][tDim], tTolerance);
        }
    }
}


TEUCHOS_UNIT_TEST(PlatoAnalyzeUnitTests, ElastoPlasticity_DeviatoricStress1D)
{
    constexpr Plato::OrdinalType tNumCells = 1;
    constexpr Plato::OrdinalType tSpaceDim = 1;
    constexpr Plato::OrdinalType tNumStressTerms = 1;

    Plato::ScalarMultiVector tElasticStrain("elastic strain", tNumCells, tNumStressTerms);
    auto tHostElasticStrain = Kokkos::create_mirror(tElasticStrain);
    for (unsigned int i = 0; i < tNumCells; ++i)
        for (unsigned int j = 0; j < tNumStressTerms; ++j)
        {
            tHostElasticStrain(i, j) = (i + 1.0) * (j + 1.0);
            //printf("ElasticStrain(%d,%d) = %f\n", i,j,tHostElasticStrain(i, j));
        }
    Kokkos::deep_copy(tElasticStrain, tHostElasticStrain);

    Plato::ScalarMultiVector tDeviatoricStress("deviatoric stress", tNumCells, tNumStressTerms);

    Plato::ComputeDeviatoricStress<tSpaceDim> tComputeDeviatoricStress;

    Plato::Scalar tShearModulus = 3.5;

    Kokkos::parallel_for(Kokkos::RangePolicy<>(0, tNumCells), LAMBDA_EXPRESSION(const Plato::OrdinalType & tCellOrdinal)
    {
        tComputeDeviatoricStress(tCellOrdinal, tShearModulus, tElasticStrain, tDeviatoricStress);
    }, "Unit Test");

    constexpr Plato::Scalar tTolerance = 1e-4;
    std::vector<Plato::Scalar> tGold = {4.666666667};
    auto tHostDeviatoricStress = Kokkos::create_mirror(tDeviatoricStress);
    Kokkos::deep_copy(tHostDeviatoricStress, tDeviatoricStress);

    Plato::OrdinalType tCellIndex = 0;
    for(Plato::OrdinalType tDofIndex = 0; tDofIndex < tNumStressTerms; ++tDofIndex)
        TEST_FLOATING_EQUALITY(tHostDeviatoricStress(tCellIndex, tDofIndex), tGold[tDofIndex], tTolerance);
}


TEUCHOS_UNIT_TEST(PlatoAnalyzeUnitTests, ElastoPlasticity_DeviatoricStress2D)
{
    constexpr Plato::OrdinalType tNumCells = 1;
    constexpr Plato::OrdinalType tSpaceDim = 2;
    constexpr Plato::OrdinalType tNumStressTerms = 4;

    Plato::ScalarMultiVector tElasticStrain("elastic strain", tNumCells, tNumStressTerms);
    auto tHostElasticStrain = Kokkos::create_mirror(tElasticStrain);
    for (unsigned int i = 0; i < tNumCells; ++i)
        for (unsigned int j = 0; j < tNumStressTerms; ++j)
        {
            tHostElasticStrain(i, j) = (i + 1.0) * (j + 1.0);
            //printf("ElasticStrain(%d,%d) = %f\n", i,j,tHostElasticStrain(i, j));
        }
    Kokkos::deep_copy(tElasticStrain, tHostElasticStrain);

    Plato::ScalarMultiVector tDeviatoricStress("deviatoric stress", tNumCells, tNumStressTerms);

    Plato::ComputeDeviatoricStress<tSpaceDim> tComputeDeviatoricStress;

    Plato::Scalar tShearModulus = 3.5;

    Kokkos::parallel_for(Kokkos::RangePolicy<>(0, tNumCells), LAMBDA_EXPRESSION(const Plato::OrdinalType & tCellOrdinal)
    {
        tComputeDeviatoricStress(tCellOrdinal, tShearModulus, tElasticStrain, tDeviatoricStress);
    }, "Unit Test");

    constexpr Plato::Scalar tTolerance = 1e-4;
    std::vector<Plato::Scalar> tGold = {-9.33333,-2.33333,10.5,11.6667};
    auto tHostDeviatoricStress = Kokkos::create_mirror(tDeviatoricStress);
    Kokkos::deep_copy(tHostDeviatoricStress, tDeviatoricStress);

    Plato::OrdinalType tCellIndex = 0;
    for(Plato::OrdinalType tDofIndex = 0; tDofIndex < tNumStressTerms; ++tDofIndex)
        TEST_FLOATING_EQUALITY(tHostDeviatoricStress(tCellIndex, tDofIndex), tGold[tDofIndex], tTolerance);
}


TEUCHOS_UNIT_TEST(PlatoAnalyzeUnitTests, ElastoPlasticity_DeviatoricStress3D)
{
    constexpr Plato::OrdinalType tNumCells = 1;
    constexpr Plato::OrdinalType tSpaceDim = 3;
    constexpr Plato::OrdinalType tNumStressTerms = 6;

    Plato::ScalarMultiVector tElasticStrain("elastic strain", tNumCells, tNumStressTerms);
    auto tHostElasticStrain = Kokkos::create_mirror(tElasticStrain);
    for (unsigned int i = 0; i < tNumCells; ++i)
        for (unsigned int j = 0; j < tNumStressTerms; ++j)
        {
            tHostElasticStrain(i, j) = (i + 1.0) * (j + 1.0);
            //printf("(%d,%d) = %f\n", i,j,tHostElasticStrain(i, j));
        }
    Kokkos::deep_copy(tElasticStrain, tHostElasticStrain);

    Plato::ScalarMultiVector tDeviatoricStress("deviatoric stress", tNumCells, tNumStressTerms);

    Plato::ComputeDeviatoricStress<tSpaceDim> tComputeDeviatoricStress;

    Plato::Scalar tShearModulus = 3.5;

    Kokkos::parallel_for(Kokkos::RangePolicy<>(0, tNumCells), LAMBDA_EXPRESSION(const Plato::OrdinalType & tCellOrdinal)
    {
        tComputeDeviatoricStress(tCellOrdinal, tShearModulus, tElasticStrain, tDeviatoricStress);
    }, "Unit Test");

    constexpr Plato::Scalar tTolerance = 1e-4;
    std::vector<Plato::Scalar> tGold = {-7.0,0.0,7.0,14.0,17.5,21.0};
    auto tHostDeviatoricStress = Kokkos::create_mirror(tDeviatoricStress);
    Kokkos::deep_copy(tHostDeviatoricStress, tDeviatoricStress);

    Plato::OrdinalType tCellIndex = 0;
    for(Plato::OrdinalType tDofIndex = 0; tDofIndex < tNumStressTerms; ++tDofIndex)
        TEST_FLOATING_EQUALITY(tHostDeviatoricStress(tCellIndex, tDofIndex), tGold[tDofIndex], tTolerance);
}


TEUCHOS_UNIT_TEST(PlatoAnalyzeUnitTests, ElastoPlasticity_computeCauchyStress3D)
{
    //1. SET DATA FOR TEST
    constexpr Plato::OrdinalType tNumCells = 2;
    constexpr Plato::OrdinalType tSpaceDim = 3;
    constexpr Plato::OrdinalType tNumStressTerms = 6;

    Plato::ScalarMultiVector tElasticStrain("elastic strain", tNumCells, tNumStressTerms);
    auto tHostElasticStrain = Kokkos::create_mirror(tElasticStrain);
    for (unsigned int tCellIndex = 0; tCellIndex < tNumCells; tCellIndex++)
    {
        for (unsigned int tDofIndex = 0; tDofIndex < tNumStressTerms; tDofIndex++)
        {
            tHostElasticStrain(tCellIndex, tDofIndex) = (tCellIndex + 1.0) * (tDofIndex + 1.0);
            //printf("ElasticStrain(%d,%d) = %f\n", tCellIndex,tDofIndex, tHostElasticStrain(tCellIndex, tDofIndex));
        }
    }
    Kokkos::deep_copy(tElasticStrain, tHostElasticStrain);

    // 2. CALL FUNCTION
    constexpr Plato::Scalar tBulkModulus = 25;
    constexpr Plato::Scalar tShearModulus = 3;
    Plato::ComputeCauchyStress<tSpaceDim> tComputeCauchyStress;
    Plato::ScalarMultiVector tCauchyStress("cauchy stress", tNumCells, tNumStressTerms);
    Kokkos::parallel_for(Kokkos::RangePolicy<>(0, tNumCells), LAMBDA_EXPRESSION(const Plato::OrdinalType & tCellOrdinal)
    {
        tComputeCauchyStress(tCellOrdinal, tBulkModulus, tShearModulus, tElasticStrain, tCauchyStress);
    }, "Unit Test");

    // 3. TEST RESULTS
    constexpr Plato::Scalar tTolerance = 1e-4;
    std::vector<std::vector<Plato::Scalar>> tGold = {{153,159,165,12,15,18}, {306,318,330,24,30,36}};
    auto tHostCauchyStress = Kokkos::create_mirror(tCauchyStress);
    Kokkos::deep_copy(tHostCauchyStress, tCauchyStress);
    for (unsigned int tCellIndex = 0; tCellIndex < tNumCells; tCellIndex++)
    {
        for (unsigned int tDofIndex = 0; tDofIndex < tNumStressTerms; tDofIndex++)
        {
            TEST_FLOATING_EQUALITY(tHostCauchyStress(tCellIndex, tDofIndex), tGold[tCellIndex][tDofIndex], tTolerance);
            //printf("HostCauchyStress(%d,%d) = %f\n", tCellIndex, tDofIndex, tHostCauchyStress(tCellIndex, tDofIndex));
        }
    }
}


TEUCHOS_UNIT_TEST(PlatoAnalyzeUnitTests, ElastoPlasticity_computeCauchyStress2D)
{
    //1. SET DATA FOR TEST
    constexpr Plato::OrdinalType tNumCells = 2;
    constexpr Plato::OrdinalType tSpaceDim = 2;
    constexpr Plato::OrdinalType tNumStressTerms = 4;

    Plato::ScalarMultiVector tElasticStrain("elastic strain", tNumCells, tNumStressTerms);
    auto tHostElasticStrain = Kokkos::create_mirror(tElasticStrain);
    for (unsigned int tCellIndex = 0; tCellIndex < tNumCells; tCellIndex++)
    {
        for (unsigned int tDofIndex = 0; tDofIndex < tNumStressTerms; tDofIndex++)
        {
            tHostElasticStrain(tCellIndex, tDofIndex) = (tCellIndex + 1.0) * (tDofIndex + 1.0);
            //printf("ElasticStrain(%d,%d) = %f\n", tCellIndex,tDofIndex, tHostElasticStrain(tCellIndex, tDofIndex));
        }
    }
    Kokkos::deep_copy(tElasticStrain, tHostElasticStrain);

    // 2. CALL FUNCTION
    constexpr Plato::Scalar tBulkModulus = 25;
    constexpr Plato::Scalar tShearModulus = 3;
    Plato::ComputeCauchyStress<tSpaceDim> tComputeCauchyStress;
    Plato::ScalarMultiVector tCauchyStress("cauchy stress", tNumCells, tNumStressTerms);
    Kokkos::parallel_for(Kokkos::RangePolicy<>(0, tNumCells), LAMBDA_EXPRESSION(const Plato::OrdinalType & tCellOrdinal)
    {
        tComputeCauchyStress(tCellOrdinal, tBulkModulus, tShearModulus, tElasticStrain, tCauchyStress);
    }, "Unit Test");

    // 3. TEST RESULTS
    constexpr Plato::Scalar tTolerance = 1e-4;
    std::vector<std::vector<Plato::Scalar>> tGold = {{153,159,9,171}, {306,318,18,342}};
    auto tHostCauchyStress = Kokkos::create_mirror(tCauchyStress);
    Kokkos::deep_copy(tHostCauchyStress, tCauchyStress);
    for (unsigned int tCellIndex = 0; tCellIndex < tNumCells; tCellIndex++)
    {
        for (unsigned int tDofIndex = 0; tDofIndex < tNumStressTerms; tDofIndex++)
        {
            TEST_FLOATING_EQUALITY(tHostCauchyStress(tCellIndex, tDofIndex), tGold[tCellIndex][tDofIndex], tTolerance);
            //printf("HostCauchyStress(%d,%d) = %f\n", tCellIndex, tDofIndex, tHostCauchyStress(tCellIndex, tDofIndex));
        }
    }
}



TEUCHOS_UNIT_TEST(PlatoAnalyzeUnitTests, ElastoPlasticity_computeCauchyStress1D)
{
    //1. SET DATA FOR TEST
    constexpr Plato::OrdinalType tNumCells = 2;
    constexpr Plato::OrdinalType tSpaceDim = 1;
    constexpr Plato::OrdinalType tNumStressTerms = 1;

    Plato::ScalarMultiVector tElasticStrain("elastic strain", tNumCells, tNumStressTerms);
    auto tHostElasticStrain = Kokkos::create_mirror(tElasticStrain);
    for (unsigned int tCellIndex = 0; tCellIndex < tNumCells; tCellIndex++)
    {
        for (unsigned int tDofIndex = 0; tDofIndex < tNumStressTerms; tDofIndex++)
        {
            tHostElasticStrain(tCellIndex, tDofIndex) = (tCellIndex + 1.0) * (tDofIndex + 1.0);
            //printf("ElasticStrain(%d,%d) = %f\n", tCellIndex,tDofIndex, tHostElasticStrain(tCellIndex, tDofIndex));
        }
    }
    Kokkos::deep_copy(tElasticStrain, tHostElasticStrain);

    // 2. CALL FUNCTION
    constexpr Plato::Scalar tBulkModulus = 25;
    constexpr Plato::Scalar tShearModulus = 3;
    Plato::ComputeCauchyStress<tSpaceDim> tComputeCauchyStress;
    Plato::ScalarMultiVector tCauchyStress("cauchy stress", tNumCells, tNumStressTerms);
    Kokkos::parallel_for(Kokkos::RangePolicy<>(0, tNumCells), LAMBDA_EXPRESSION(const Plato::OrdinalType & tCellOrdinal)
    {
        tComputeCauchyStress(tCellOrdinal, tBulkModulus, tShearModulus, tElasticStrain, tCauchyStress);
    }, "Unit Test");

    // 3. TEST RESULTS
    constexpr Plato::Scalar tTolerance = 1e-4;
    std::vector<std::vector<Plato::Scalar>> tGold = {{12.33333333}, {24.66666667}};
    auto tHostCauchyStress = Kokkos::create_mirror(tCauchyStress);
    Kokkos::deep_copy(tHostCauchyStress, tCauchyStress);
    for (unsigned int tCellIndex = 0; tCellIndex < tNumCells; tCellIndex++)
    {
        for (unsigned int tDofIndex = 0; tDofIndex < tNumStressTerms; tDofIndex++)
        {
            TEST_FLOATING_EQUALITY(tHostCauchyStress(tCellIndex, tDofIndex), tGold[tCellIndex][tDofIndex], tTolerance);
            //printf("HostCauchyStress(%d,%d) = %f\n", tCellIndex, tDofIndex, tHostCauchyStress(tCellIndex, tDofIndex));
        }
    }
}


TEUCHOS_UNIT_TEST(PlatoAnalyzeUnitTests, ElastoPlasticity_ComputeDeviatoricStrain_3D)
{
    constexpr Plato::OrdinalType tSpaceDim = 3;
    Plato::ComputeDeviatoricStrain<tSpaceDim> tComputeDeviatoricStrain;

    constexpr Plato::OrdinalType tNumCells = 2;
    constexpr Plato::OrdinalType tNumStrainTerms = 6;
    Plato::ScalarMultiVector tElasticStrain("elastic strain", tNumCells, tNumStrainTerms);
    auto tHostElasticStrain = Kokkos::create_mirror(tElasticStrain);
    tHostElasticStrain(0,0) = 1; tHostElasticStrain(0,1) = 2; tHostElasticStrain(0,2) = 3;
    tHostElasticStrain(0,3) = 4; tHostElasticStrain(0,4) = 5; tHostElasticStrain(0,5) = 6;
    tHostElasticStrain(1,0) = 7;  tHostElasticStrain(1,1) = 8;  tHostElasticStrain(1,2) = 9;
    tHostElasticStrain(1,3) = 10; tHostElasticStrain(1,4) = 11; tHostElasticStrain(1,5) = 12;
    Kokkos::deep_copy(tElasticStrain, tHostElasticStrain);
    Plato::ScalarMultiVector tDeviatoricStrain("elastic strain", tNumCells, tNumStrainTerms);

    Kokkos::parallel_for(Kokkos::RangePolicy<>(0, tNumCells), LAMBDA_EXPRESSION(const Plato::OrdinalType & aCellIndex)
    {
        tComputeDeviatoricStrain(aCellIndex, tElasticStrain, tDeviatoricStrain);
    }, "test compute deviatoric strain functor");

    const Plato::Scalar tTolerance = 1e-4;
    std::vector<std::vector<Plato::Scalar>> tGold = { {-1.0, 0.0, 1.0, 4.0, 5.0, 6.0}, {-1.0, 0.0, 1.0, 10.0, 11.0, 12.0} };
    auto tHostDeviatoricStrain = Kokkos::create_mirror(tDeviatoricStrain);
    Kokkos::deep_copy(tHostDeviatoricStrain, tDeviatoricStrain);
    for (size_t tCellIndex = 0; tCellIndex < tNumCells; tCellIndex++)
    {
        for (size_t tDofIndex = 0; tDofIndex < tNumStrainTerms; tDofIndex++)
        {
            //printf("(%d,%d) = %f\n", tCellIndex, tDofIndex, tHostDeviatoricStrain(tCellIndex, tDofIndex));
            TEST_FLOATING_EQUALITY(tHostDeviatoricStrain(tCellIndex, tDofIndex), tGold[tCellIndex][tDofIndex], tTolerance);
        }
    }
}


TEUCHOS_UNIT_TEST(PlatoAnalyzeUnitTests, ElastoPlasticity_ComputeDeviatoricStrain_2D)
{
    constexpr Plato::OrdinalType tSpaceDim = 2;
    Plato::ComputeDeviatoricStrain<tSpaceDim> tComputeDeviatoricStrain;

    constexpr Plato::OrdinalType tNumCells = 2;
    constexpr Plato::OrdinalType tNumStrainTerms = 4;
    Plato::ScalarMultiVector tElasticStrain("elastic strain", tNumCells, tNumStrainTerms);
    auto tHostElasticStrain = Kokkos::create_mirror(tElasticStrain);
    tHostElasticStrain(0,0) = 1; tHostElasticStrain(0,1) = 2; tHostElasticStrain(0,2) = 3; tHostElasticStrain(0,3) = 4;
    tHostElasticStrain(1,0) = 5; tHostElasticStrain(1,1) = 6; tHostElasticStrain(1,2) = 7; tHostElasticStrain(1,3) = 8;
    Kokkos::deep_copy(tElasticStrain, tHostElasticStrain);
    Plato::ScalarMultiVector tDeviatoricStrain("elastic strain", tNumCells, tNumStrainTerms);

    Kokkos::parallel_for(Kokkos::RangePolicy<>(0, tNumCells), LAMBDA_EXPRESSION(const Plato::OrdinalType & aCellIndex)
    {
        tComputeDeviatoricStrain(aCellIndex, tElasticStrain, tDeviatoricStrain);
    }, "test compute deviatoric strain functor");

    const Plato::Scalar tTolerance = 1e-4;
    std::vector<std::vector<Plato::Scalar>> tGold = { {-1.333333, -0.333333, 3.0, 1.666667}, {-1.333333, -0.333333, 7.0, 1.666667} };
    auto tHostDeviatoricStrain = Kokkos::create_mirror(tDeviatoricStrain);
    Kokkos::deep_copy(tHostDeviatoricStrain, tDeviatoricStrain);
    for (size_t tCellIndex = 0; tCellIndex < tNumCells; tCellIndex++)
    {
        for (size_t tDofIndex = 0; tDofIndex < tNumStrainTerms; tDofIndex++)
        {
            //printf("(%d,%d) = %f\n", tCellIndex, tDofIndex, tHostDeviatoricStrain(tCellIndex, tDofIndex));
            TEST_FLOATING_EQUALITY(tHostDeviatoricStrain(tCellIndex, tDofIndex), tGold[tCellIndex][tDofIndex], tTolerance);
        }
    }
}


TEUCHOS_UNIT_TEST(PlatoAnalyzeUnitTests, ElastoPlasticity_ComputeDeviatoricStrain_1D)
{
    constexpr Plato::OrdinalType tSpaceDim = 1;
    Plato::ComputeDeviatoricStrain<tSpaceDim> tComputeDeviatoricStrain;

    constexpr Plato::OrdinalType tNumCells = 2;
    constexpr Plato::OrdinalType tNumStrainTerms = 1;
    Plato::ScalarMultiVector tElasticStrain("elastic strain", tNumCells, tNumStrainTerms);
    auto tHostElasticStrain = Kokkos::create_mirror(tElasticStrain);
    tHostElasticStrain(0,0) = 1;
    tHostElasticStrain(1,0) = 2;
    Kokkos::deep_copy(tElasticStrain, tHostElasticStrain);
    Plato::ScalarMultiVector tDeviatoricStrain("elastic strain", tNumCells, tNumStrainTerms);

    Kokkos::parallel_for(Kokkos::RangePolicy<>(0, tNumCells), LAMBDA_EXPRESSION(const Plato::OrdinalType & aCellIndex)
    {
        tComputeDeviatoricStrain(aCellIndex, tElasticStrain, tDeviatoricStrain);
    }, "test compute deviatoric strain functor");

    const Plato::Scalar tTolerance = 1e-4;
    std::vector<std::vector<Plato::Scalar>> tGold = { {0.666667}, {1.333333} };
    auto tHostDeviatoricStrain = Kokkos::create_mirror(tDeviatoricStrain);
    Kokkos::deep_copy(tHostDeviatoricStrain, tDeviatoricStrain);
    for (size_t tCellIndex = 0; tCellIndex < tNumCells; tCellIndex++)
    {
        for (size_t tDofIndex = 0; tDofIndex < tNumStrainTerms; tDofIndex++)
        {
            //printf("(%d,%d) = %f\n", tCellIndex, tDofIndex, tHostDeviatoricStrain(tCellIndex, tDofIndex));
            TEST_FLOATING_EQUALITY(tHostDeviatoricStrain(tCellIndex, tDofIndex), tGold[tCellIndex][tDofIndex], tTolerance);
        }
    }
}


TEUCHOS_UNIT_TEST(PlatoAnalyzeUnitTests, ElastoPlasticity_ComputeElasticWork_3D)
{
    constexpr Plato::OrdinalType tSpaceDim = 3;
    Plato::ComputeElasticWork<tSpaceDim> tComputeElasticWork;
    Plato::ComputeDeviatoricStrain<tSpaceDim> tComputeDeviatoricStrain;

    constexpr Plato::OrdinalType tNumCells = 2;
    constexpr Plato::OrdinalType tNumStrainTerms = 6;
    Plato::ScalarMultiVector tElasticStrain("elastic strain", tNumCells, tNumStrainTerms);
    auto tHostElasticStrain = Kokkos::create_mirror(tElasticStrain);
    tHostElasticStrain(0,0) = 1; tHostElasticStrain(0,1) = 2; tHostElasticStrain(0,2) = 3;
    tHostElasticStrain(0,3) = 4; tHostElasticStrain(0,4) = 5; tHostElasticStrain(0,5) = 6;
    tHostElasticStrain(1,0) = 7;  tHostElasticStrain(1,1) = 8;  tHostElasticStrain(1,2) = 9;
    tHostElasticStrain(1,3) = 10; tHostElasticStrain(1,4) = 11; tHostElasticStrain(1,5) = 12;
    Kokkos::deep_copy(tElasticStrain, tHostElasticStrain);
    Plato::ScalarMultiVector tDeviatoricStrain("elastic strain", tNumCells, tNumStrainTerms);

    constexpr Plato::Scalar tBulkModulus = 2;
    constexpr Plato::Scalar tShearModulus = 0.5;
    Plato::ScalarVector tElasticWork("elastic work", tNumCells);

    Kokkos::parallel_for(Kokkos::RangePolicy<>(0, tNumCells), LAMBDA_EXPRESSION(const Plato::OrdinalType & aCellIndex)
    {
        tComputeDeviatoricStrain(aCellIndex, tElasticStrain, tDeviatoricStrain);
        tComputeElasticWork(aCellIndex, tShearModulus, tBulkModulus, tElasticStrain, tDeviatoricStrain, tElasticWork);
    }, "test compute deviatoric strain functor");

    const Plato::Scalar tTolerance = 1e-4;
    std::vector<Plato::Scalar> tGold = {114, 942};
    auto tHostElasticWork = Kokkos::create_mirror(tElasticWork);
    Kokkos::deep_copy(tHostElasticWork, tElasticWork);
    for (size_t tCellIndex = 0; tCellIndex < tNumCells; tCellIndex++)
    {
        //printf("(%d) = %f\n", tCellIndex, tHostElasticWork(tCellIndex));
        TEST_FLOATING_EQUALITY(tHostElasticWork(tCellIndex), tGold[tCellIndex], tTolerance);
    }
}


TEUCHOS_UNIT_TEST(PlatoAnalyzeUnitTests, ElastoPlasticity_ComputeElasticWork_2D)
{
    constexpr Plato::OrdinalType tSpaceDim = 2;
    Plato::ComputeElasticWork<tSpaceDim> tComputeElasticWork;
    Plato::ComputeDeviatoricStrain<tSpaceDim> tComputeDeviatoricStrain;

    constexpr Plato::OrdinalType tNumCells = 2;
    constexpr Plato::OrdinalType tNumStrainTerms = 4;
    Plato::ScalarMultiVector tElasticStrain("elastic strain", tNumCells, tNumStrainTerms);
    auto tHostElasticStrain = Kokkos::create_mirror(tElasticStrain);
    tHostElasticStrain(0,0) = 1; tHostElasticStrain(0,1) = 2; tHostElasticStrain(0,2) = 3; tHostElasticStrain(0,3) = 4;
    tHostElasticStrain(1,0) = 5; tHostElasticStrain(1,1) = 6; tHostElasticStrain(1,2) = 7; tHostElasticStrain(1,3) = 8;
    Kokkos::deep_copy(tElasticStrain, tHostElasticStrain);
    Plato::ScalarMultiVector tDeviatoricStrain("elastic strain", tNumCells, tNumStrainTerms);

    constexpr Plato::Scalar tBulkModulus = 2;
    constexpr Plato::Scalar tShearModulus = 0.5;
    Plato::ScalarVector tElasticWork("elastic work", tNumCells);

    Kokkos::parallel_for(Kokkos::RangePolicy<>(0, tNumCells), LAMBDA_EXPRESSION(const Plato::OrdinalType & aCellIndex)
    {
        tComputeDeviatoricStrain(aCellIndex, tElasticStrain, tDeviatoricStrain);
        tComputeElasticWork(aCellIndex, tShearModulus, tBulkModulus, tElasticStrain, tDeviatoricStrain, tElasticWork);
    }, "test compute deviatoric strain functor");

    const Plato::Scalar tTolerance = 1e-4;
    std::vector<Plato::Scalar> tGold = {60.333333, 412.333333};
    auto tHostElasticWork = Kokkos::create_mirror(tElasticWork);
    Kokkos::deep_copy(tHostElasticWork, tElasticWork);
    for (size_t tCellIndex = 0; tCellIndex < tNumCells; tCellIndex++)
    {
        //printf("(%d) = %f\n", tCellIndex, tHostElasticWork(tCellIndex));
        TEST_FLOATING_EQUALITY(tHostElasticWork(tCellIndex), tGold[tCellIndex], tTolerance);
    }
}


TEUCHOS_UNIT_TEST(PlatoAnalyzeUnitTests, ElastoPlasticity_ComputeElasticWork_1D)
{
    constexpr Plato::OrdinalType tSpaceDim = 1;
    Plato::ComputeElasticWork<tSpaceDim> tComputeElasticWork;
    Plato::ComputeDeviatoricStrain<tSpaceDim> tComputeDeviatoricStrain;

    constexpr Plato::OrdinalType tNumCells = 2;
    constexpr Plato::OrdinalType tNumStrainTerms = 1;
    Plato::ScalarMultiVector tElasticStrain("elastic strain", tNumCells, tNumStrainTerms);
    auto tHostElasticStrain = Kokkos::create_mirror(tElasticStrain);
    tHostElasticStrain(0,0) = 1;
    tHostElasticStrain(1,0) = 2;
    Kokkos::deep_copy(tElasticStrain, tHostElasticStrain);
    Plato::ScalarMultiVector tDeviatoricStrain("elastic strain", tNumCells, tNumStrainTerms);

    constexpr Plato::Scalar tBulkModulus = 2;
    constexpr Plato::Scalar tShearModulus = 0.5;
    Plato::ScalarVector tElasticWork("elastic work", tNumCells);

    Kokkos::parallel_for(Kokkos::RangePolicy<>(0, tNumCells), LAMBDA_EXPRESSION(const Plato::OrdinalType & aCellIndex)
    {
        tComputeDeviatoricStrain(aCellIndex, tElasticStrain, tDeviatoricStrain);
        tComputeElasticWork(aCellIndex, tShearModulus, tBulkModulus, tElasticStrain, tDeviatoricStrain, tElasticWork);
    }, "test compute deviatoric strain functor");

    const Plato::Scalar tTolerance = 1e-4;
    std::vector<Plato::Scalar> tGold = {1.222222, 4.888889};
    auto tHostElasticWork = Kokkos::create_mirror(tElasticWork);
    Kokkos::deep_copy(tHostElasticWork, tElasticWork);
    for (size_t tCellIndex = 0; tCellIndex < tNumCells; tCellIndex++)
    {
        //printf("(%d) = %f\n", tCellIndex, tHostElasticWork(tCellIndex));
        TEST_FLOATING_EQUALITY(tHostElasticWork(tCellIndex), tGold[tCellIndex], tTolerance);
    }
}


TEUCHOS_UNIT_TEST(PlatoAnalyzeUnitTests, ElastoPlasticity_FlattenVectorWorkset_Errors)
{
    // CALL FUNCTION - TEST tLocalStateWorset IS EMPTY
    Plato::ScalarVector tAssembledLocalState;
    Plato::ScalarMultiVector tLocalStateWorset;
    constexpr Plato::OrdinalType tNumCells = 1;
    constexpr Plato::OrdinalType tNumLocalDofsPerCell = 14;
    TEST_THROW(Plato::flatten_vector_workset<tNumLocalDofsPerCell>(tNumCells, tLocalStateWorset, tAssembledLocalState), std::runtime_error);

    // CALL FUNCTION - TEST tAssembledLocalState IS EMPTY
    tLocalStateWorset = Plato::ScalarMultiVector("local state WS", tNumCells, tNumLocalDofsPerCell);
    TEST_THROW(Plato::flatten_vector_workset<tNumLocalDofsPerCell>(tNumCells, tLocalStateWorset, tAssembledLocalState), std::runtime_error);

    // CALL FUNCTION - TEST NUMBER OF CELLS IS EMPTY
    constexpr Plato::OrdinalType tEmptyNumCells = 0;
    tAssembledLocalState = Plato::ScalarVector("assembled local state", tNumCells * tNumLocalDofsPerCell);
    TEST_THROW(Plato::flatten_vector_workset<tNumLocalDofsPerCell>(tEmptyNumCells, tLocalStateWorset, tAssembledLocalState), std::runtime_error);
}

TEUCHOS_UNIT_TEST(PlatoAnalyzeUnitTests, ElastoPlasticity_FlattenVectorWorkset)
{
    // PREPARE DATA
    constexpr Plato::OrdinalType tNumCells = 3;
    constexpr Plato::OrdinalType tNumLocalDofsPerCell = 14;
    Plato::ScalarMultiVector tLocalStateWorset("local state WS", tNumCells, tNumLocalDofsPerCell);
    auto tHostLocalStateWorset = Kokkos::create_mirror(tLocalStateWorset);

    for (size_t tCellIndex = 0; tCellIndex < tNumCells; tCellIndex++)
    {
        for (size_t tDofIndex = 0; tDofIndex < tNumLocalDofsPerCell; tDofIndex++)
        {
            tHostLocalStateWorset(tCellIndex, tDofIndex) = (tNumLocalDofsPerCell * tCellIndex) + (tDofIndex + 1.0);
            //printf("(%d,%d) = %f\n", tCellIndex, tDofIndex, tHostLocalStateWorset(tCellIndex, tDofIndex));
        }
    }
    Kokkos::deep_copy(tLocalStateWorset, tHostLocalStateWorset);

    Plato::ScalarVector tAssembledLocalState("assembled local state", tNumCells * tNumLocalDofsPerCell);

    // CALL FUNCTION
    TEST_NOTHROW(Plato::flatten_vector_workset<tNumLocalDofsPerCell>(tNumCells, tLocalStateWorset, tAssembledLocalState));

    // TEST RESULTS
    constexpr Plato::Scalar tTolerance = 1e-4;
    auto tHostAssembledLocalState = Kokkos::create_mirror(tAssembledLocalState);
    Kokkos::deep_copy(tHostAssembledLocalState, tAssembledLocalState);
    std::vector<std::vector<Plato::Scalar>> tGold =
      {{1,2,3,4,5,6,7,8,9,10,11,12,13,14},
       {15,16,17,18,19,20,21,22,23,24,25,26,27,28},
       {29,30,31,32,33,34,35,36,37,38,39,40,41,42}};
    for(Plato::OrdinalType tCellIndex = 0; tCellIndex < tNumCells; tCellIndex++)
    {
        const auto tDofOffset = tCellIndex * tNumLocalDofsPerCell;
        for(Plato::OrdinalType tDofIndex = 0; tDofIndex < tNumLocalDofsPerCell; tDofIndex++)
        {
            //printf("(%d,%d) = %f\n", tCellIndex, tDofIndex, tHostAssembledLocalState(tDofOffset + tDofIndex));
            TEST_FLOATING_EQUALITY(tHostAssembledLocalState(tDofOffset + tDofIndex), tGold[tCellIndex][tDofIndex], tTolerance);
        }
    }
}

TEUCHOS_UNIT_TEST(PlatoAnalyzeUnitTests, ElastoPlasticity_fill3DView_Error)
{
    // PREPARE DATA
    constexpr Plato::OrdinalType tNumRows = 14;
    constexpr Plato::OrdinalType tNumCols = 14;
    constexpr Plato::OrdinalType tNumCells = 2;

    // CALL FUNCTION - TEST tMatrixWorkSet IS EMPTY
    constexpr Plato::Scalar tAlpha = 2.0;
    Plato::ScalarArray3D tMatrixWorkSet;
    TEST_THROW( (Plato::blas3::fill<tNumRows, tNumCols>(tNumCells, tAlpha, tMatrixWorkSet)), std::runtime_error );

    // CALL FUNCTION - TEST tNumCells IS ZERO
    Plato::OrdinalType tBadNumCells = 0;
    tMatrixWorkSet = Plato::ScalarArray3D("Matrix A WS", tNumCells, tNumRows, tNumCols);
    TEST_THROW( (Plato::blas3::fill<tNumRows, tNumCols>(tBadNumCells, tAlpha, tMatrixWorkSet)), std::runtime_error );

    // CALL FUNCTION - TEST tNumCells IS NEGATIVE
    tBadNumCells = -1;
    TEST_THROW( (Plato::blas3::fill<tNumRows, tNumCols>(tBadNumCells, tAlpha, tMatrixWorkSet)), std::runtime_error );
}


TEUCHOS_UNIT_TEST(PlatoAnalyzeUnitTests, ElastoPlasticity_fill_3D_View)
{
    // PREPARE DATA
    constexpr Plato::OrdinalType tNumRows = 14;
    constexpr Plato::OrdinalType tNumCols = 14;
    constexpr Plato::OrdinalType tNumCells = 2;
    Plato::ScalarArray3D tA("Matrix A WS", tNumCells, tNumRows, tNumCols);

    // CALL FUNCTION
    Plato::Scalar tAlpha = 2.0;
    TEST_NOTHROW( (Plato::blas3::fill<tNumRows, tNumCols>(tNumCells, tAlpha, tA)) );

    // TEST RESULTS
    constexpr Plato::Scalar tGold = 2.0;
    constexpr Plato::Scalar tTolerance = 1e-4;
    auto tHostA = Kokkos::create_mirror(tA);
    Kokkos::deep_copy(tHostA, tA);
    for(Plato::OrdinalType tCellIndex = 0; tCellIndex < tNumCells; tCellIndex++)
    {
        for(Plato::OrdinalType tRowIndex = 0; tRowIndex < tNumRows; tRowIndex++)
        {
            for(Plato::OrdinalType tColIndex = 0; tColIndex < tNumCols; tColIndex++)
            {
                //printf("(%d,%d,%d) = %f\n", aCellOrdinal, tRowIndex, tColIndex, tHostA(tCellIndex, tRowIndex, tColIndex));
                TEST_FLOATING_EQUALITY(tHostA(tCellIndex, tRowIndex, tColIndex), tGold, tTolerance);
            }
        }
    }
}


TEUCHOS_UNIT_TEST(PlatoAnalyzeUnitTests, ElastoPlasticity_fill_2D_View)
{
    // PREPARE DATA
    constexpr Plato::OrdinalType tNumRows = 14;
    constexpr Plato::OrdinalType tNumCols = 14;
    Plato::ScalarMultiVector tA("Matrix A", tNumRows, tNumCols);

    // CALL FUNCTION
    constexpr Plato::Scalar tAlpha = 2.0;
    TEST_NOTHROW( (Plato::blas2::fill(tAlpha, tA)) );

    // TEST RESULTS
    constexpr Plato::Scalar tGold = 2.0;
    constexpr Plato::Scalar tTolerance = 1e-4;
    auto tHostA = Kokkos::create_mirror(tA);
    Kokkos::deep_copy(tHostA, tA);
    for(Plato::OrdinalType tRowIndex = 0; tRowIndex < tNumRows; tRowIndex++)
    {
        for(Plato::OrdinalType tColIndex = 0; tColIndex < tNumCols; tColIndex++)
        {
            //printf("(%d,%d,%d) = %f\n", aCellOrdinal, tRowIndex, tColIndex, tHostA(tCellIndex, tRowIndex, tColIndex));
            TEST_FLOATING_EQUALITY(tHostA(tRowIndex, tColIndex), tGold, tTolerance);
        }
    }
}


TEUCHOS_UNIT_TEST(PlatoAnalyzeUnitTests, ElastoPlasticity_scale_2D_View)
{
    // PREPARE DATA
    constexpr Plato::OrdinalType tNumRows = 14;
    constexpr Plato::OrdinalType tNumCols = 14;
    Plato::ScalarMultiVector tA("Matrix A", tNumRows, tNumCols);

    // CALL FUNCTION
    constexpr Plato::Scalar tAlpha = 2.0;
    TEST_NOTHROW( (Plato::blas2::fill(tAlpha, tA)) );
    TEST_NOTHROW( (Plato::blas2::scale(tAlpha, tA)) );

    // TEST RESULTS
    constexpr Plato::Scalar tGold = 4.0;
    constexpr Plato::Scalar tTolerance = 1e-4;
    auto tHostA = Kokkos::create_mirror(tA);
    Kokkos::deep_copy(tHostA, tA);
    for(Plato::OrdinalType tRowIndex = 0; tRowIndex < tNumRows; tRowIndex++)
    {
        for(Plato::OrdinalType tColIndex = 0; tColIndex < tNumCols; tColIndex++)
        {
            //printf("(%d,%d,%d) = %f\n", aCellOrdinal, tRowIndex, tColIndex, tHostA(tCellIndex, tRowIndex, tColIndex));
            TEST_FLOATING_EQUALITY(tHostA(tRowIndex, tColIndex), tGold, tTolerance);
        }
    }
}


TEUCHOS_UNIT_TEST(PlatoAnalyzeUnitTests, ElastoPlasticity_UpdateMatrixWorkset_Error)
{
    // CALL FUNCTION - INPUT VIEW IS EMPTY
    Plato::ScalarArray3D tB;
    Plato::ScalarArray3D tA;
    constexpr Plato::OrdinalType tNumCells = 2;
    Plato::Scalar tAlpha = 1; Plato::Scalar tBeta = 3;
    TEST_THROW( (Plato::blas3::update(tNumCells, tAlpha, tA, tBeta, tB)), std::runtime_error );

    // CALL FUNCTION - OUTPUT VIEW IS EMPTY
    Plato::OrdinalType tNumRows = 4;
    Plato::OrdinalType tNumCols = 4;
    tA = Plato::ScalarArray3D("Matrix A WS", tNumCells, tNumRows, tNumCols);
    TEST_THROW( (Plato::blas3::update(tNumCells, tAlpha, tA, tBeta, tB)), std::runtime_error );

    // CALL FUNCTION - ROW DIM MISTMATCH
    tNumRows = 3;
    Plato::ScalarArray3D tC = Plato::ScalarArray3D("Matrix C WS", tNumCells, tNumRows, tNumCols);
    tNumRows = 4;
    Plato::ScalarArray3D tD = Plato::ScalarArray3D("Matrix D WS", tNumCells, tNumRows, tNumCols);
    TEST_THROW( (Plato::blas3::update(tNumCells, tAlpha, tC, tBeta, tD)), std::runtime_error );

    // CALL FUNCTION - COLUMN DIM MISTMATCH
    tNumCols = 5;
    Plato::ScalarArray3D tE = Plato::ScalarArray3D("Matrix E WS", tNumCells, tNumRows, tNumCols);
    TEST_THROW( (Plato::blas3::update(tNumCells, tAlpha, tD, tBeta, tE)), std::runtime_error );

    // CALL FUNCTION - NEGATIVE NUMBER OF CELLS
    tNumRows = 4; tNumCols = 4;
    Plato::OrdinalType tBadNumCells = -1;
    tB = Plato::ScalarArray3D("Matrix B WS", tNumCells, tNumRows, tNumCols);
    TEST_THROW( (Plato::blas3::update(tBadNumCells, tAlpha, tA, tBeta, tB)), std::runtime_error );

    // CALL FUNCTION - ZERO NUMBER OF CELLS
    tBadNumCells = 0;
    TEST_THROW( (Plato::blas3::update(tBadNumCells, tAlpha, tA, tBeta, tB)), std::runtime_error );
}

TEUCHOS_UNIT_TEST(PlatoAnalyzeUnitTests, ElastoPlasticity_UpdateMatrixWorkset)
{
    // PREPARE DATA
    constexpr Plato::OrdinalType tNumRows = 14;
    constexpr Plato::OrdinalType tNumCols = 14;
    constexpr Plato::OrdinalType tNumCells = 2;
    Plato::ScalarArray3D tA("Matrix A WS", tNumCells, tNumRows, tNumCols);
    Plato::Scalar tAlpha = 2;
    TEST_NOTHROW( (Plato::blas3::fill<tNumRows, tNumCols>(tNumCells, tAlpha, tA)) );

    tAlpha = 1;
    Plato::ScalarArray3D tB("Matrix A WS", tNumCells, tNumRows, tNumCols);
    TEST_NOTHROW( (Plato::blas3::fill<tNumRows, tNumCols>(tNumCells, tAlpha, tB)) );

    // CALL FUNCTION
    tAlpha = 2;
    Plato::Scalar tBeta = 3;
    TEST_NOTHROW( (Plato::blas3::update(tNumCells, tAlpha, tA, tBeta, tB)) );

    // TEST RESULTS
    constexpr Plato::Scalar tGold = 7.0;
    constexpr Plato::Scalar tTolerance = 1e-4;
    auto tHostB = Kokkos::create_mirror(tB);
    Kokkos::deep_copy(tHostB, tB);
    for(Plato::OrdinalType tCellIndex = 0; tCellIndex < tNumCells; tCellIndex++)
    {
        for(Plato::OrdinalType tRowIndex = 0; tRowIndex < tNumRows; tRowIndex++)
        {
            for(Plato::OrdinalType tColIndex = 0; tColIndex < tNumCols; tColIndex++)
            {
                //printf("(%d,%d,%d) = %f\n", aCellOrdinal, tRowIndex, tColIndex, tHostB(tCellIndex, tRowIndex, tColIndex));
                TEST_FLOATING_EQUALITY(tHostB(tCellIndex, tRowIndex, tColIndex), tGold, tTolerance);
            }
        }
    }
}

TEUCHOS_UNIT_TEST(PlatoAnalyzeUnitTests, ElastoPlasticity_UpdateVectorWorkset_Error)
{
    // CALL FUNCTION - DIM(1) MISMATCH
    Plato::OrdinalType tNumDofsPerCell = 3;
    constexpr Plato::OrdinalType tNumCells = 2;
    Plato::ScalarMultiVector tVecX("vector X WS", tNumCells, tNumDofsPerCell);
    tNumDofsPerCell = 4;
    Plato::ScalarMultiVector tVecY("vector Y WS", tNumCells, tNumDofsPerCell);
    Plato::Scalar tAlpha = 1; Plato::Scalar tBeta = 3;
    TEST_THROW( (Plato::blas2::update(tAlpha, tVecX, tBeta, tVecY)), std::runtime_error );

    // CALL FUNCTION - DIM(0) MISMATCH
    Plato::OrdinalType tBadNumCells = 4;
    Plato::ScalarMultiVector tVecZ("vector Y WS", tBadNumCells, tNumDofsPerCell);
    TEST_THROW( (Plato::blas2::update(tAlpha, tVecY, tBeta, tVecZ)), std::runtime_error );
}

TEUCHOS_UNIT_TEST(PlatoAnalyzeUnitTests, ElastoPlasticity_UpdateVectorWorkset)
{
    // PREPARE DATA
    constexpr Plato::OrdinalType tNumCells = 2;
    constexpr Plato::OrdinalType tNumLocalDofsPerCell = 6;
    Plato::ScalarMultiVector tVecX("vector X WS", tNumCells, tNumLocalDofsPerCell);
    Plato::ScalarMultiVector tVecY("vector Y WS", tNumCells, tNumLocalDofsPerCell);
    auto tHostVecX = Kokkos::create_mirror(tVecX);
    auto tHostVecY = Kokkos::create_mirror(tVecY);

    for (size_t tCellIndex = 0; tCellIndex < tNumCells; tCellIndex++)
    {
        for (size_t tDofIndex = 0; tDofIndex < tNumLocalDofsPerCell; tDofIndex++)
        {
            tHostVecX(tCellIndex, tDofIndex) = (tNumLocalDofsPerCell * tCellIndex) + (tDofIndex + 1.0);
            tHostVecY(tCellIndex, tDofIndex) = (tNumLocalDofsPerCell * tCellIndex) + (tDofIndex + 1.0);
            //printf("X(%d,%d) = %f\n", tCellIndex, tDofIndex, tHostVecX(tCellIndex, tDofIndex));
            //printf("Y(%d,%d) = %f\n", tCellIndex, tDofIndex, tHostVecY(tCellIndex, tDofIndex));
        }
    }
    Kokkos::deep_copy(tVecX, tHostVecX);
    Kokkos::deep_copy(tVecY, tHostVecY);

    // CALL FUNCTION
    Plato::Scalar tAlpha = 1; Plato::Scalar tBeta = 2;
    TEST_NOTHROW( (Plato::blas2::update(tAlpha, tVecX, tBeta, tVecY)) );

    // TEST OUTPUT
    constexpr Plato::Scalar tTolerance = 1e-4;
    tHostVecY = Kokkos::create_mirror(tVecY);
    Kokkos::deep_copy(tHostVecY, tVecY);
    std::vector<std::vector<Plato::Scalar>> tGold =
      {{3, 6, 9, 12, 15, 18}, {21, 24, 27, 30, 33, 36}};
    for(Plato::OrdinalType tCellIndex = 0; tCellIndex < tNumCells; tCellIndex++)
    {
        for(Plato::OrdinalType tDofIndex = 0; tDofIndex < tNumLocalDofsPerCell; tDofIndex++)
        {
            //printf("(%d,%d) = %f\n", tCellIndex, tDofIndex, tHostVecY(tCellIndex, tDofIndex));
            TEST_FLOATING_EQUALITY(tHostVecY(tCellIndex, tDofIndex), tGold[tCellIndex][tDofIndex], tTolerance);
        }
    }
}

TEUCHOS_UNIT_TEST(PlatoAnalyzeUnitTests, ElastoPlasticity_MultiplyMatrixWorkset_Error)
{
    // PREPARE DATA
    Plato::ScalarArray3D tA;
    Plato::ScalarArray3D tB;
    Plato::ScalarArray3D tC;

    // CALL FUNCTION - A IS EMPTY
    constexpr Plato::OrdinalType tNumCells = 2;
    Plato::Scalar tAlpha = 1; Plato::Scalar tBeta = 1;
    TEST_THROW( (Plato::blas3::multiply(tNumCells, tAlpha, tA, tB, tBeta, tC)), std::runtime_error );

    // CALL FUNCTION - B IS EMPTY
    constexpr Plato::OrdinalType tNumRows = 4;
    constexpr Plato::OrdinalType tNumCols = 4;
    tA = Plato::ScalarArray3D("Matrix A", tNumCells, tNumRows, tNumCols);
    TEST_THROW( (Plato::blas3::multiply(tNumCells, tAlpha, tA, tB, tBeta, tC)), std::runtime_error );

    // CALL FUNCTION - C IS EMPTY
    tB = Plato::ScalarArray3D("Matrix B", tNumCells, tNumRows + 1, tNumCols);
    TEST_THROW( (Plato::blas3::multiply(tNumCells, tAlpha, tA, tB, tBeta, tC)), std::runtime_error );

    // CALL FUNCTION - NUM ROWS/COLUMNS MISMATCH IN INPUT MATRICES
    tC = Plato::ScalarArray3D("Matrix C", tNumCells, tNumRows, tNumCols);
    TEST_THROW( (Plato::blas3::multiply(tNumCells, tAlpha, tA, tB, tBeta, tC)), std::runtime_error );

    // CALL FUNCTION - NUM ROWS MISMATCH IN INPUT AND OUTPUT MATRICES
    Plato::ScalarArray3D tD("Matrix D", tNumCells, tNumRows, tNumCols);
    TEST_THROW( (Plato::blas3::multiply(tNumCells, tAlpha, tA, tD, tBeta, tB)), std::runtime_error );

    // CALL FUNCTION - NUM COLUMNS MISMATCH IN INPUT AND OUTPUT MATRICES
    Plato::ScalarArray3D tH("Matrix H", tNumCells, tNumRows, tNumCols + 1);
    TEST_THROW( (Plato::blas3::multiply(tNumCells, tAlpha, tA, tC, tBeta, tH)), std::runtime_error );

    // CALL FUNCTION - NUM CELLS MISMATCH IN A
    Plato::ScalarArray3D tE("Matrix E", tNumCells, tNumRows, tNumCols);
    TEST_THROW( (Plato::blas3::multiply(tNumCells + 1, tAlpha, tA, tD, tBeta, tE)), std::runtime_error );

    // CALL FUNCTION - NUM CELLS MISMATCH IN F
    Plato::ScalarArray3D tF("Matrix F", tNumCells + 1, tNumRows, tNumCols);
    TEST_THROW( (Plato::blas3::multiply(tNumCells, tAlpha, tA, tF, tBeta, tE)), std::runtime_error );

    // CALL FUNCTION - NUM CELLS MISMATCH IN E
    Plato::ScalarArray3D tG("Matrix G", tNumCells + 1, tNumRows, tNumCols);
    TEST_THROW( (Plato::blas3::multiply(tNumCells, tAlpha, tA, tD, tBeta, tG)), std::runtime_error );
}

TEUCHOS_UNIT_TEST(PlatoAnalyzeUnitTests, ElastoPlasticity_MultiplyMatrixWorkset_One)
{
    // PREPARE DATA FOR TEST ONE
    constexpr Plato::OrdinalType tNumRows = 4;
    constexpr Plato::OrdinalType tNumCols = 4;
    constexpr Plato::OrdinalType tNumCells = 3;
    Plato::ScalarArray3D tA("Matrix A WS", tNumCells, tNumRows, tNumCols);
    Plato::Scalar tAlpha = 2;
    TEST_NOTHROW( (Plato::blas3::fill<tNumRows, tNumCols>(tNumCells, tAlpha, tA)) );
    Plato::ScalarArray3D tB("Matrix B WS", tNumCells, tNumRows, tNumCols);
    tAlpha = 1;
    TEST_NOTHROW( (Plato::blas3::fill<tNumRows, tNumCols>(tNumCells, tAlpha, tB)) );
    Plato::ScalarArray3D tC("Matrix C WS", tNumCells, tNumRows, tNumCols);
    tAlpha = 3;
    TEST_NOTHROW( (Plato::blas3::fill<tNumRows, tNumCols>(tNumCells, tAlpha, tC)) );

    // CALL FUNCTION
    Plato::Scalar tBeta = 1;
    TEST_NOTHROW( (Plato::blas3::multiply(tNumCells, tAlpha, tA, tB, tBeta, tC)) );

    // TEST RESULTS
    constexpr Plato::Scalar tGold = 27.0;
    constexpr Plato::Scalar tTolerance = 1e-4;
    auto tHostC = Kokkos::create_mirror(tC);
    Kokkos::deep_copy(tHostC, tC);
    for(Plato::OrdinalType tCellIndex = 0; tCellIndex < tNumCells; tCellIndex++)
    {
        for(Plato::OrdinalType tRowIndex = 0; tRowIndex < tNumRows; tRowIndex++)
        {
            for(Plato::OrdinalType tColIndex = 0; tColIndex < tNumCols; tColIndex++)
            {
                //printf("(%d,%d,%d) = %f\n", tCellIndex, tRowIndex, tColIndex, tHostC(tCellIndex, tRowIndex, tColIndex));
                TEST_FLOATING_EQUALITY(tHostC(tCellIndex, tRowIndex, tColIndex), tGold, tTolerance);
            }
        }
    }

    // PREPARE DATA FOR TEST TWO
    constexpr Plato::OrdinalType tNumRows2 = 3;
    constexpr Plato::OrdinalType tNumCols2 = 3;
    Plato::ScalarArray3D tD("Matrix D WS", tNumCells, tNumRows2, tNumCols2);
    Plato::ScalarArray3D tE("Matrix E WS", tNumCells, tNumRows2, tNumCols2);
    Plato::ScalarArray3D tF("Matrix F WS", tNumCells, tNumRows2, tNumCols2);
    std::vector<std::vector<Plato::Scalar>> tData = {{1, 2, 3}, {4, 5, 6}, {7, 8, 9}};
    auto tHostD = Kokkos::create_mirror(tD);
    auto tHostE = Kokkos::create_mirror(tE);
    auto tHostF = Kokkos::create_mirror(tF);
    for(Plato::OrdinalType tCellIndex = 0; tCellIndex < tNumCells; tCellIndex++)
    {
        for(Plato::OrdinalType tRowIndex = 0; tRowIndex < tNumRows2; tRowIndex++)
        {
            for(Plato::OrdinalType tColIndex = 0; tColIndex < tNumCols2; tColIndex++)
            {
                tHostD(tCellIndex, tRowIndex, tColIndex) = tData[tRowIndex][tColIndex];
                tHostE(tCellIndex, tRowIndex, tColIndex) = tData[tRowIndex][tColIndex];
                tHostF(tCellIndex, tRowIndex, tColIndex) = tData[tRowIndex][tColIndex];
            }
        }
    }
    Kokkos::deep_copy(tD, tHostD);
    Kokkos::deep_copy(tE, tHostE);
    Kokkos::deep_copy(tF, tHostF);

    // CALL FUNCTION - NO TRANSPOSE
    tAlpha = 1.5; tBeta = 2.5;
    TEST_NOTHROW( (Plato::blas3::multiply(tNumCells, tAlpha, tD, tE, tBeta, tF)) );

    // 2. TEST RESULTS
    std::vector<std::vector<Plato::Scalar>> tGoldOut = { {47.5, 59, 70.5}, {109, 134, 159}, {170.5, 209, 247.5} };
    tHostF = Kokkos::create_mirror(tF);
    Kokkos::deep_copy(tHostF, tF);
    for(Plato::OrdinalType tCellIndex = 0; tCellIndex < tNumCells; tCellIndex++)
    {
        for(Plato::OrdinalType tRowIndex = 0; tRowIndex < tNumRows2; tRowIndex++)
        {
            for(Plato::OrdinalType tColIndex = 0; tColIndex < tNumCols2; tColIndex++)
            {
                //printf("Result(%d,%d,%d) = %f\n", tCellIndex, tRowIndex, tColIndex, tHostF(tCellIndex, tRowIndex, tColIndex));
                TEST_FLOATING_EQUALITY(tHostF(tCellIndex, tRowIndex, tColIndex), tGoldOut[tRowIndex][tColIndex], tTolerance);
            }
        }
    }
}

TEUCHOS_UNIT_TEST(PlatoAnalyzeUnitTests, ElastoPlasticity_MultiplyMatrixWorkset_Two)
{
    // PREPARE DATA FOR TEST
    constexpr Plato::OrdinalType tNumCells = 1;
    constexpr Plato::OrdinalType tNumOutCols = 9;
    constexpr Plato::OrdinalType tNumOutRows = 10;
    constexpr Plato::OrdinalType tNumInnrCols = 10;
    Plato::ScalarArray3D tA("Matrix A WS", tNumCells, tNumOutRows, tNumInnrCols);
    auto tHostA = Kokkos::create_mirror(tA);
    tHostA(0,0,0) = 0.999134832918946; tHostA(0,0,1) = -8.65167081054137e-7; tHostA(0,0,2) = -0.665513165892955; tHostA(0,0,3) = 0.332756499757352; tHostA(0,0,4) = 0;
      tHostA(0,0,5) = 0.332756499757352; tHostA(0,0,6) = -8.65167382846366e-7; tHostA(0,0,7) = 4.32583520111433e-7; tHostA(0,0,8) = 0; tHostA(0,0,9) = 4.32583520113168e-7;
    tHostA(0,1,0) = -0.000865167081054158; tHostA(0,1,1) = -8.65167081054158e-7; tHostA(0,1,2) = -0.665513165892955; tHostA(0,1,3) = 0.332756499757352; tHostA(0,1,4) = 0;
      tHostA(0,1,5) = 0.332756499757352; tHostA(0,1,6) = -8.65167382846366e-7; tHostA(0,1,7) = 4.32583520111433e-7; tHostA(0,1,8) = 0; tHostA(0,1,9) = 4.32583520111433e-7;
    tHostA(0,2,0) = -0.000865167081030844; tHostA(0,2,1) = -8.65167081030844e-7; tHostA(0,2,2) = 0.334486834124979; tHostA(0,2,3) = 0.332756499748386; tHostA(0,2,4) = 0;
      tHostA(0,2,5) = 0.332756499748385; tHostA(0,2,6) = -9.31701002265914e-7; tHostA(0,2,7) = 3.66049931096926e-7; tHostA(0,2,8) = 0; tHostA(0,2,9) = 3.66049931099094e-7;
    tHostA(0,3,0) = 0.000432583432413186; tHostA(0,3,1) = 4.32583432413186e-7; tHostA(0,3,2) = 0.332756499781941; tHostA(0,3,3) = 0.767070265244303; tHostA(0,3,4) = 0;
      tHostA(0,3,5) = -0.0998269318370781; tHostA(0,3,6) = 3.66049980498706e-7; tHostA(0,3,7) = -3.69341927428275e-7; tHostA(0,3,8) = 0; tHostA(0,3,9) = -1.96308599308918e-7;
    tHostA(0,4,0) = 0; tHostA(0,4,1) = 0; tHostA(0,4,2) = 0; tHostA(0,4,3) = 0; tHostA(0,4,4) = 0.928703624178876;
      tHostA(0,4,5) = 0; tHostA(0,4,6) = 0; tHostA(0,4,7) = 0; tHostA(0,4,8) = -1.85370035651194e-7; tHostA(0,4,9) = 0;
    tHostA(0,5,0) = 0.000432583432413187; tHostA(0,5,1) = 4.32583432413187e-7; tHostA(0,5,2) = 0.332756499781942; tHostA(0,5,3) = -0.0998269318370783; tHostA(0,5,4) = 0;
      tHostA(0,5,5) = 0.767070265244303; tHostA(0,5,6) = 3.66049980498706e-7; tHostA(0,5,7) = -1.96308599309351e-7; tHostA(0,5,8) = 0; tHostA(0,5,9) = -3.69341927426107e-07;
    tHostA(0,6,0) = -0.576778291445566; tHostA(0,6,1) = -0.000576778291445566; tHostA(0,6,2) = -443.675626551306; tHostA(0,6,3) = 221.837757816214; tHostA(0,6,4) = 0;
      tHostA(0,6,5) = 221.837757816214; tHostA(0,6,6) = 0.999379227378489; tHostA(0,6,7) = 0.000244033383405728; tHostA(0,6,8) = 0; tHostA(0,6,9) = 0.000244033383405728;
    tHostA(0,7,0) = 0.288388970538191; tHostA(0,7,1) = 0.000288388970538191; tHostA(0,7,2) = 221.837678518269; tHostA(0,7,3) = -155.286336004547; tHostA(0,7,4) = 0;
      tHostA(0,7,5) = -66.5512870543163; tHostA(0,7,6) = 0.000244033322428616; tHostA(0,7,7) = 0.999753676091541; tHostA(0,7,8) = 0; tHostA(0,7,9) = -0.000130872405284865;
    tHostA(0,8,0) = 0; tHostA(0,8,1) = 0; tHostA(0,8,2) = 0; tHostA(0,8,3) = 0; tHostA(0,8,4) = -47.5307664670919;
      tHostA(0,8,5) = 0; tHostA(0,8,6) = 0; tHostA(0,8,7) = 0; tHostA(0,8,8) = 0.999876504868183; tHostA(0,8,9) = 0;
    tHostA(0,9,0) = 0.288388970538190; tHostA(0,9,1) = 0.000288388970538190; tHostA(0,9,2) = 221.837678518269; tHostA(0,9,3) = -66.5512870543163; tHostA(0,9,4) = 0;
      tHostA(0,9,5) = -155.286336004547; tHostA(0,9,6) = 0.000244033322428672; tHostA(0,9,7) = -0.000130872405284421; tHostA(0,9,8) = 0; tHostA(0,9,9) = 0.999753676091540;
    Kokkos::deep_copy(tA, tHostA);

    Plato::ScalarArray3D tB("Matrix B WS", tNumCells, tNumInnrCols, tNumOutCols);
    auto tHostB = Kokkos::create_mirror(tB);
    tHostB(0,0,0) = 0; tHostB(0,0,1) = 0; tHostB(0,0,2) = 0; tHostB(0,0,3) = 0; tHostB(0,0,4) = 0;
      tHostB(0,0,5) = 0; tHostB(0,0,6) = 0; tHostB(0,0,7) = 0; tHostB(0,0,8) = 0;
    tHostB(0,1,0) = -769230.8; tHostB(0,1,1) = 0;; tHostB(0,1,2) = 0; tHostB(0,1,3) = 769230.8; tHostB(0,1,4) = 384615.4;
      tHostB(0,1,5) = 0; tHostB(0,1,6) = 0; tHostB(0,1,7) = -384615.4; tHostB(0,1,8) = 0;
    tHostB(0,2,0) = 0; tHostB(0,2,1) = 0; tHostB(0,2,2) = 0; tHostB(0,2,3) = 0; tHostB(0,2,4) = 0;
      tHostB(0,2,5) = 0; tHostB(0,2,6) = 0; tHostB(0,2,7) = 0; tHostB(0,2,8) = 0;
    tHostB(0,3,0) = 0; tHostB(0,3,1) = 0; tHostB(0,3,2) = 0; tHostB(0,3,3) = 0; tHostB(0,3,4) = 0.076779750;
      tHostB(0,3,5) = 0; tHostB(0,3,6) = 0; tHostB(0,3,7) = -0.07677975; tHostB(0,3,8) = 0;
    tHostB(0,4,0) = 0; tHostB(0,4,1) = 0.07677975; tHostB(0,4,2) = 0; tHostB(0,4,3) = 0.07677975; tHostB(0,4,4) = -0.07677975;
      tHostB(0,4,5) = 0; tHostB(0,4,6) = -0.07677975; tHostB(0,4,7) = 0; tHostB(0,4,8) = 0;
    tHostB(0,5,0) = 0; tHostB(0,5,1) = 0; tHostB(0,5,2) = 0; tHostB(0,5,3) = 0; tHostB(0,5,4) = -0.07677975;
      tHostB(0,5,5) = 0; tHostB(0,5,6) = 0; tHostB(0,5,7) = 0.07677975; tHostB(0,5,8) = 0;
    tHostB(0,6,0) = 0; tHostB(0,6,1) = 0; tHostB(0,6,2) = 0; tHostB(0,6,3) = 0; tHostB(0,6,4) = 0;
      tHostB(0,6,5) = 0; tHostB(0,6,6) = 0; tHostB(0,6,7) = 0; tHostB(0,6,8) = 0;
    tHostB(0,7,0) = 0; tHostB(0,7,1) = 0; tHostB(0,7,2) = 0; tHostB(0,7,3) = 0; tHostB(0,7,4) = 51.1865;
      tHostB(0,7,5) = 0; tHostB(0,7,6) = 0; tHostB(0,7,7) = -51.1865; tHostB(0,7,8) = 0;
    tHostB(0,8,0) = 0; tHostB(0,8,1) = 51.1865; tHostB(0,8,2) = 0; tHostB(0,8,3) = 51.1865; tHostB(0,8,4) = -51.1865;
      tHostB(0,8,5) = 0; tHostB(0,8,6) = -51.1865; tHostB(0,8,7) = 0; tHostB(0,8,8) = 0;
    tHostB(0,9,0) = 0; tHostB(0,9,1) = 0; tHostB(0,9,2) = 0; tHostB(0,9,3) = 0; tHostB(0,9,4) = -51.1865;
      tHostB(0,9,5) = 0; tHostB(0,9,6) = 0; tHostB(0,9,7) = 51.1865; tHostB(0,9,8) = 0;
    Kokkos::deep_copy(tB, tHostB);

    // CALL FUNCTION
    constexpr Plato::Scalar tBeta = 0.0;
    constexpr Plato::Scalar tAlpha = 1.0;
    Plato::ScalarArray3D tC("Matrix C WS", tNumCells, tNumOutRows, tNumOutCols);
    TEST_NOTHROW( (Plato::blas3::multiply(tNumCells, tAlpha, tA, tB, tBeta, tC)) );

    // 2. TEST RESULTS
    Plato::ScalarArray3D tGold("Gold", tNumCells, tNumOutRows, tNumOutCols);
    auto tHostGold = Kokkos::create_mirror(tGold);
    tHostGold(0,0,0) = 0.665513165892939; tHostGold(0,0,1) = 0; tHostGold(0,0,2) = 0; tHostGold(0,0,3) = -0.665513165892939; tHostGold(0,0,4) = -0.332756582946470;
      tHostGold(0,0,5) = 0; tHostGold(0,0,6) = 0; tHostGold(0,0,7) = 0.332756582946470; tHostGold(0,0,8) = 0;
    tHostGold(0,1,0) = 0.665513165892955; tHostGold(0,1,1) = 0; tHostGold(0,1,2) = 0; tHostGold(0,1,3) = -0.665513165892955; tHostGold(0,1,4) = -0.332756582946477;
      tHostGold(0,1,5) = 0; tHostGold(0,1,6) = 0; tHostGold(0,1,7) = 0.332756582946477; tHostGold(0,1,8) = 0;
    tHostGold(0,2,0) = 0.665513165875021; tHostGold(0,2,1) = 0; tHostGold(0,2,2) = 0; tHostGold(0,2,3) = -0.665513165875021; tHostGold(0,2,4) = -0.332756582937511;
      tHostGold(0,2,5) = 0; tHostGold(0,2,6) = 0; tHostGold(0,2,7) = 0.332756582937511; tHostGold(0,2,8) = 0;
    tHostGold(0,3,0) = -0.332756499781941;tHostGold(0,3,1) = 0; tHostGold(0,3,2) = 0; tHostGold(0,3,3) = 0.332756499781941; tHostGold(0,3,4) = 0.232929542988130 ;
      tHostGold(0,3,5) = 0; tHostGold(0,3,6) = 0; tHostGold(0,3,7) = -0.23292954298813; tHostGold(0,3,8) = 0;
    tHostGold(0,4,0) = 0; tHostGold(0,4,1) = 0.0712961436452182; tHostGold(0,4,2) = 0; tHostGold(0,4,3) = 0.0712961436452182; tHostGold(0,4,4) = -0.0712961436452182;
      tHostGold(0,4,5) = 0; tHostGold(0,4,6) = -0.0712961436452182; tHostGold(0,4,7) = 0; tHostGold(0,4,8) = 0;
    tHostGold(0,5,0) = -0.332756499781942; tHostGold(0,5,1) = 0; tHostGold(0,5,2) = 0; tHostGold(0,5,3) = 0.332756499781942; tHostGold(0,5,4) = 0.0998269567938113;
      tHostGold(0,5,5) = 0; tHostGold(0,5,6) = 0; tHostGold(0,5,7) = -0.0998269567938113; tHostGold(0,5,8) = 0;
    tHostGold(0,6,0) = 443.675626551306; tHostGold(0,6,1) = 0; tHostGold(0,6,2) = 0; tHostGold(0,6,3) = -443.675626551306; tHostGold(0,6,4) = -221.837813275653;
      tHostGold(0,6,5) = 0; tHostGold(0,6,6) = 0; tHostGold(0,6,7) = 221.837813275653; tHostGold(0,6,8) = 0;
    tHostGold(0,7,0) = -221.837678518269; tHostGold(0,7,1) = 0; tHostGold(0,7,2) = 0; tHostGold(0,7,3) = 221.837678518269; tHostGold(0,7,4) = 155.286374826131;
      tHostGold(0,7,5) = 0; tHostGold(0,7,6) = 0; tHostGold(0,7,7) = -155.286374826131; tHostGold(0,7,8) = 0;
    tHostGold(0,8,0) = 0; tHostGold(0,8,1) = 47.5307783497835; tHostGold(0,8,2) = 0; tHostGold(0,8,3) = 47.5307783497835; tHostGold(0,8,4) = -47.5307783497835;
      tHostGold(0,8,5) = 0; tHostGold(0,8,6) = -47.5307783497835; tHostGold(0,8,7) = 0; tHostGold(0,8,8) = 0;
    tHostGold(0,9,0) = -221.837678518269; tHostGold(0,9,1) = 0; tHostGold(0,9,2) = 0; tHostGold(0,9,3) = 221.837678518269; tHostGold(0,9,4) = 66.5513036921381;
      tHostGold(0,9,5) = 0; tHostGold(0,9,6) = 0; tHostGold(0,9,7) = -66.5513036921381; tHostGold(0,9,8) = 0;

    auto tHostC = Kokkos::create_mirror(tC);
    Kokkos::deep_copy(tHostC, tC);
    constexpr Plato::Scalar tTolerance = 1e-4;
    for(Plato::OrdinalType tCellIndex = 0; tCellIndex < tC.extent(0); tCellIndex++)
    {
        for(Plato::OrdinalType tRowIndex = 0; tRowIndex < tC.extent(1); tRowIndex++)
        {
            for(Plato::OrdinalType tColIndex = 0; tColIndex < tC.extent(2); tColIndex++)
            {
                //printf("Result(%d,%d,%d) = %f\n", tCellIndex + 1, tRowIndex + 1, tColIndex+ 1, tHostC(tCellIndex, tRowIndex, tColIndex));
                TEST_FLOATING_EQUALITY(tHostGold(tCellIndex, tRowIndex, tColIndex), tHostC(tCellIndex, tRowIndex, tColIndex), tTolerance);
            }
        }
    }
}

TEUCHOS_UNIT_TEST(PlatoAnalyzeUnitTests, ElastoPlasticity_MatrixTimesVectorWorkset_Error)
{
    // PREPARE DATA
    Plato::ScalarArray3D tA;
    Plato::ScalarMultiVector tX;
    Plato::ScalarMultiVector tY;

    // CALL FUNCTION - MATRIX A IS EMPTY
    constexpr Plato::OrdinalType tNumCells = 3;
    Plato::Scalar tAlpha = 1.5; Plato::Scalar tBeta = 2.5;
    TEST_THROW( (Plato::blas2::matrix_times_vector("N", tAlpha, tA, tX, tBeta, tY)), std::runtime_error );

    // CALL FUNCTION - VECTOR X IS EMPTY
    constexpr Plato::OrdinalType tNumCols = 2;
    constexpr Plato::OrdinalType tNumRows = 3;
    tA = Plato::ScalarArray3D("A Matrix WS", tNumCells, tNumRows, tNumCols);
    TEST_THROW( (Plato::blas2::matrix_times_vector("N", tAlpha, tA, tX, tBeta, tY)), std::runtime_error );

    // CALL FUNCTION - VECTOR Y IS EMPTY
    tX = Plato::ScalarMultiVector("X Vector WS", tNumCells, tNumCols);
    TEST_THROW( (Plato::blas2::matrix_times_vector("N", tAlpha, tA, tX, tBeta, tY)), std::runtime_error );

    // CALL FUNCTION - NUM CELL MISMATCH IN INPUT MATRIX
    tY = Plato::ScalarMultiVector("Y Vector WS", tNumCells + 1, tNumRows);
    TEST_THROW( (Plato::blas2::matrix_times_vector("N", tAlpha, tA, tX, tBeta, tY)), std::runtime_error );

    // CALL FUNCTION - NUM CELL MISMATCH IN INPUT VECTOR X
    Plato::ScalarMultiVector tVecX("X Vector WS", tNumCells + 1, tNumRows);
    TEST_THROW( (Plato::blas2::matrix_times_vector("N", tAlpha, tA, tVecX, tBeta, tY)), std::runtime_error );
}

TEUCHOS_UNIT_TEST(PlatoAnalyzeUnitTests, ElastoPlasticity_MatrixTimesVectorWorkset)
{
    // 1. PREPARE DATA FOR TEST ONE
    constexpr Plato::OrdinalType tNumRows = 3;
    constexpr Plato::OrdinalType tNumCols = 2;
    constexpr Plato::OrdinalType tNumCells = 3;

    // 1.1 PREPARE MATRIX DATA
    Plato::ScalarArray3D tA("A Matrix WS", tNumCells, tNumRows, tNumCols);
    std::vector<std::vector<Plato::Scalar>> tMatrixData = {{1, 2}, {3, 4}, {5, 6}};
    auto tHostA = Kokkos::create_mirror(tA);
    for(Plato::OrdinalType tCellIndex = 0; tCellIndex < tNumCells; tCellIndex++)
    {
        for(Plato::OrdinalType tRowIndex = 0; tRowIndex < tNumRows; tRowIndex++)
        {
            for(Plato::OrdinalType tColIndex = 0; tColIndex < tNumCols; tColIndex++)
            {
                tHostA(tCellIndex, tRowIndex, tColIndex) =
                        static_cast<Plato::Scalar>(tCellIndex + 1) * tMatrixData[tRowIndex][tColIndex];
            }
        }
    }
    Kokkos::deep_copy(tA, tHostA);

    // 1.2 PREPARE X VECTOR DATA
    Plato::ScalarMultiVector tX("X Vector WS", tNumCells, tNumCols);
    std::vector<Plato::Scalar> tXdata = {1, 2};
    auto tHostX = Kokkos::create_mirror(tX);
    for(Plato::OrdinalType tCellIndex = 0; tCellIndex < tNumCells; tCellIndex++)
    {
        for(Plato::OrdinalType tColIndex = 0; tColIndex < tNumCols; tColIndex++)
        {
            tHostX(tCellIndex, tColIndex) = static_cast<Plato::Scalar>(tCellIndex + 1) * tXdata[tColIndex];
        }
    }
    Kokkos::deep_copy(tX, tHostX);

    // 1.3 PREPARE Y VECTOR DATA
    Plato::ScalarMultiVector tY("Y Vector WS", tNumCells, tNumRows);
    std::vector<Plato::Scalar> tYdata = {1, 2, 3};
    auto tHostY = Kokkos::create_mirror(tY);
    for(Plato::OrdinalType tCellIndex = 0; tCellIndex < tNumCells; tCellIndex++)
    {
        for(Plato::OrdinalType tRowIndex = 0; tRowIndex < tNumRows; tRowIndex++)
        {
            tHostY(tCellIndex, tRowIndex) = static_cast<Plato::Scalar>(tCellIndex + 1) * tYdata[tRowIndex];
        }
    }
    Kokkos::deep_copy(tY, tHostY);

    // 1.4 CALL FUNCTION - NO TRANSPOSE
    Plato::Scalar tAlpha = 1.5; Plato::Scalar tBeta = 2.5;
    TEST_NOTHROW( (Plato::blas2::matrix_times_vector("N", tAlpha, tA, tX, tBeta, tY)) );

    // 1.5 TEST RESULTS
    tHostY = Kokkos::create_mirror(tY);
    Kokkos::deep_copy(tHostY, tY);
    constexpr Plato::Scalar tTolerance = 1e-4;
    std::vector<std::vector<Plato::Scalar>> tGoldOne = { {10, 21.5, 33}, {35, 76, 117}, {75, 163.5, 252} };
    for(Plato::OrdinalType tCellIndex = 0; tCellIndex < tNumCells; tCellIndex++)
    {
        for(Plato::OrdinalType tRowIndex = 0; tRowIndex < tNumRows; tRowIndex++)
        {
            //printf("(%d,%d) = %f\n", tCellIndex, tRowIndex, tHostY(tCellIndex, tRowIndex));
            TEST_FLOATING_EQUALITY(tHostY(tCellIndex, tRowIndex), tGoldOne[tCellIndex][tRowIndex], tTolerance);
        }
    }

    // 2.1 PREPARE DATA FOR X VECTOR - TEST TWO
    Plato::ScalarMultiVector tVecX("X Vector WS", tNumCells, tNumRows);
    std::vector<Plato::Scalar> tVecXdata = {1, 2, 3};
    auto tHostVecX = Kokkos::create_mirror(tVecX);
    for(Plato::OrdinalType tCellIndex = 0; tCellIndex < tNumCells; tCellIndex++)
    {
        for(Plato::OrdinalType tRowIndex = 0; tRowIndex < tNumRows; tRowIndex++)
        {
            tHostVecX(tCellIndex, tRowIndex) = static_cast<Plato::Scalar>(tCellIndex + 1) * tVecXdata[tRowIndex];
        }
    }
    Kokkos::deep_copy(tVecX, tHostVecX);

    // 2.2 PREPARE Y VECTOR DATA
    Plato::ScalarMultiVector tVecY("Y Vector WS", tNumCells, tNumCols);
    std::vector<Plato::Scalar> tVecYdata = {1, 2};
    auto tHostVecY = Kokkos::create_mirror(tVecY);
    for(Plato::OrdinalType tCellIndex = 0; tCellIndex < tNumCells; tCellIndex++)
    {
        for(Plato::OrdinalType tColIndex = 0; tColIndex < tNumCols; tColIndex++)
        {
            tHostVecY(tCellIndex, tColIndex) = static_cast<Plato::Scalar>(tCellIndex + 1) * tVecYdata[tColIndex];
        }
    }
    Kokkos::deep_copy(tVecY, tHostVecY);

    // 2.2 CALL FUNCTION - TRANSPOSE
    TEST_NOTHROW( (Plato::blas2::matrix_times_vector("T", tAlpha, tA, tVecX, tBeta, tVecY)) );

    // 2.3 TEST RESULTS
    tHostVecY = Kokkos::create_mirror(tVecY);
    Kokkos::deep_copy(tHostVecY, tVecY);
    std::vector<std::vector<Plato::Scalar>> tGoldTwo = { {35.5, 47}, {137, 178}, {304.5, 393} };
    for(Plato::OrdinalType tCellIndex = 0; tCellIndex < tNumCells; tCellIndex++)
    {
        for(Plato::OrdinalType tColIndex = 0; tColIndex < tNumCols; tColIndex++)
        {
            //printf("(%d,%d) = %f\n", tCellIndex, tColIndex, tHostVecY(tCellIndex, tColIndex));
            TEST_FLOATING_EQUALITY(tHostVecY(tCellIndex, tColIndex), tGoldTwo[tCellIndex][tColIndex], tTolerance);
        }
    }

    // 3. TEST VALIDITY OF TRANSPOSE
    TEST_THROW( (Plato::blas2::matrix_times_vector("C", tAlpha, tA, tVecX, tBeta, tVecY)), std::runtime_error );
}

TEUCHOS_UNIT_TEST(PlatoAnalyzeUnitTests, ElastoPlasticity_IdentityWorkset)
{
    // PREPARE DATA FOR TEST
    constexpr Plato::OrdinalType tNumRows = 4;
    constexpr Plato::OrdinalType tNumCols = 4;
    constexpr Plato::OrdinalType tNumCells = 3;
    Plato::ScalarArray3D tIdentity("tIdentity WS", tNumCells, tNumRows, tNumCols);

    // CALL FUNCTION
    Plato::blas3::identity<tNumRows, tNumCols>(tNumCells, tIdentity);

    // TEST RESULTS
    constexpr Plato::Scalar tTolerance = 1e-4;
    std::vector<std::vector<Plato::Scalar>> tGold = { {1, 0, 0, 0}, {0, 1, 0, 0}, {0, 0, 1, 0}, {0, 0, 0, 1} };
    auto tHostIdentity = Kokkos::create_mirror(tIdentity);
    Kokkos::deep_copy(tHostIdentity, tIdentity);
    for(Plato::OrdinalType tCellIndex = 0; tCellIndex < tNumCells; tCellIndex++)
    {
        for(Plato::OrdinalType tRowIndex = 0; tRowIndex < tNumRows; tRowIndex++)
        {
            for(Plato::OrdinalType tColIndex = 0; tColIndex < tNumCols; tColIndex++)
            {
                TEST_FLOATING_EQUALITY(tHostIdentity(tCellIndex, tRowIndex, tColIndex), tGold[tRowIndex][tColIndex], tTolerance);
            }
        }
    }
}

TEUCHOS_UNIT_TEST(PlatoAnalyzeUnitTests, ElastoPlasticity_InverseMatrixWorkset)
{
    // PREPARE DATA FOR TEST
    constexpr Plato::OrdinalType tNumRows = 2;
    constexpr Plato::OrdinalType tNumCols = 2;
    constexpr Plato::OrdinalType tNumCells = 3; // Number of matrices to invert
    Plato::ScalarArray3D tMatrix("Matrix A", tNumCells, 2, 2);
    auto tHostMatrix = Kokkos::create_mirror(tMatrix);
    for (Plato::OrdinalType tCellIndex = 0; tCellIndex < tNumCells; ++tCellIndex)
    {
        const Plato::Scalar tScaleFactor = 1.0 / (1.0 + tCellIndex);
        tHostMatrix(tCellIndex, 0, 0) = -2.0 * tScaleFactor;
        tHostMatrix(tCellIndex, 1, 0) = 1.0 * tScaleFactor;
        tHostMatrix(tCellIndex, 0, 1) = 1.5 * tScaleFactor;
        tHostMatrix(tCellIndex, 1, 1) = -0.5 * tScaleFactor;
    }
    Kokkos::deep_copy(tMatrix, tHostMatrix);

    // CALL FUNCTION
    Plato::ScalarArray3D tAInverse("A Inverse", tNumCells, 2, 2);
    Plato::blas3::inverse<tNumRows, tNumCols>(tNumCells, tMatrix, tAInverse);

    constexpr Plato::Scalar tTolerance = 1e-6;
    std::vector<std::vector<Plato::Scalar> > tGoldMatrixInverse = { { 1.0, 3.0 }, { 2.0, 4.0 } };
    auto tHostAInverse = Kokkos::create_mirror(tAInverse);
    Kokkos::deep_copy(tHostAInverse, tAInverse);
    for (Plato::OrdinalType tMatrixIndex = 0; tMatrixIndex < tNumCells; tMatrixIndex++)
    {
        for (Plato::OrdinalType tRowIndex = 0; tRowIndex < tNumRows; tRowIndex++)
        {
            for (Plato::OrdinalType tColIndex = 0; tColIndex < tNumCols; tColIndex++)
            {
                //printf("Matrix %d Inverse (%d,%d) = %f\n", n, i, j, tHostAInverse(n, i, j));
                const Plato::Scalar tScaleFactor = (1.0 + tMatrixIndex);
                TEST_FLOATING_EQUALITY(tHostAInverse(tMatrixIndex, tRowIndex, tColIndex), tScaleFactor * tGoldMatrixInverse[tRowIndex][tColIndex], tTolerance);
            }
        }
    }
}

TEUCHOS_UNIT_TEST(PlatoAnalyzeUnitTests, ElastoPlasticity_ApplyPenalty)
{
    // PREPARE DATA FOR TEST
    constexpr Plato::OrdinalType tNumRows = 3;
    constexpr Plato::OrdinalType tNumCols = 3;
    Plato::ScalarMultiVector tA("A: 2-D View", tNumRows, tNumCols);
    std::vector<std::vector<Plato::Scalar>> tData = { {10, 20, 30}, {35, 76, 117}, {75, 163, 252} };

    auto tHostA = Kokkos::create_mirror(tA);
    for (Plato::OrdinalType tRowIndex = 0; tRowIndex < tNumRows; ++tRowIndex)
    {
        for (Plato::OrdinalType tColIndex = 0; tColIndex < tNumCols; ++tColIndex)
        {
            tHostA(tRowIndex, tColIndex) = tData[tRowIndex][tColIndex];
        }
    }
    Kokkos::deep_copy(tA, tHostA);

    // CALL FUNCTION
    Kokkos::parallel_for(Kokkos::RangePolicy<>(0, tNumRows), LAMBDA_EXPRESSION(const Plato::OrdinalType & aRowIndex)
    {
        Plato::apply_penalty<tNumCols>(aRowIndex, 0.5, tA);
    }, "identity workset");

    // TEST RESULTS
    constexpr Plato::Scalar tTolerance = 1e-6;
    tHostA = Kokkos::create_mirror(tA);
    Kokkos::deep_copy(tHostA, tA);
    std::vector<std::vector<Plato::Scalar>> tGold = { {5, 10, 15}, {17.5, 38, 58.5}, {37.5, 81.5, 126} };
    for (Plato::OrdinalType tRowIndex = 0; tRowIndex < tNumRows; tRowIndex++)
    {
        for (Plato::OrdinalType tColIndex = 0; tColIndex < tNumCols; tColIndex++)
        {
            TEST_FLOATING_EQUALITY(tHostA(tRowIndex, tColIndex), tGold[tRowIndex][tColIndex], tTolerance);
        }
    }
}


TEUCHOS_UNIT_TEST(PlatoAnalyzeUnitTests, ElastoPlasticity_ComputeBulkModulusError)
{
    Teuchos::RCP<Teuchos::ParameterList> tParams =
    Teuchos::getParametersFromXmlString(
      "<ParameterList name='Plato Problem'>                                 \n"
      "  <ParameterList name='Material Model'>                              \n"
      "  </ParameterList>                                                   \n"
      "</ParameterList>                                                     \n"
    );

    TEST_THROW( (Plato::compute_bulk_modulus(*tParams)), std::runtime_error );
}


TEUCHOS_UNIT_TEST(PlatoAnalyzeUnitTests, ElastoPlasticity_ComputeBulkModulus)
{
    Teuchos::RCP<Teuchos::ParameterList> tParams =
    Teuchos::getParametersFromXmlString(
      "<ParameterList name='Plato Problem'>                                 \n"
      "  <ParameterList name='Material Model'>                              \n"
      "    <ParameterList name='Isotropic Linear Elastic'>                  \n"
      "      <Parameter  name='Density' type='double' value='1000'/>        \n"
      "      <Parameter  name='Poissons Ratio' type='double' value='0.3'/>  \n"
      "      <Parameter  name='Youngs Modulus' type='double' value='1.0'/>  \n"
      "    </ParameterList>                                                 \n"
      "  </ParameterList>                                                   \n"
      "</ParameterList>                                                     \n"
    );

    auto tBulk = Plato::compute_bulk_modulus(*tParams);
    constexpr Plato::Scalar tTolerance = 1e-6;
    TEST_FLOATING_EQUALITY(tBulk, 0.833333333333333, tTolerance);
}


TEUCHOS_UNIT_TEST(PlatoAnalyzeUnitTests, ElastoPlasticity_ComputeShearModulusError)
{
    Teuchos::RCP<Teuchos::ParameterList> tParams =
    Teuchos::getParametersFromXmlString(
      "<ParameterList name='Plato Problem'>                                 \n"
      "  <ParameterList name='Material Model'>                              \n"
      "  </ParameterList>                                                   \n"
      "</ParameterList>                                                     \n"
    );

    TEST_THROW( (Plato::compute_shear_modulus(*tParams)), std::runtime_error );
}


TEUCHOS_UNIT_TEST(PlatoAnalyzeUnitTests, ElastoPlasticity_ComputeShearModulus)
{
    Teuchos::RCP<Teuchos::ParameterList> tParams =
    Teuchos::getParametersFromXmlString(
      "<ParameterList name='Plato Problem'>                                 \n"
      "  <ParameterList name='Material Model'>                              \n"
      "    <ParameterList name='Isotropic Linear Elastic'>                  \n"
      "      <Parameter  name='Density' type='double' value='1000'/>        \n"
      "      <Parameter  name='Poissons Ratio' type='double' value='0.3'/>  \n"
      "      <Parameter  name='Youngs Modulus' type='double' value='1.0'/>  \n"
      "    </ParameterList>                                                 \n"
      "  </ParameterList>                                                   \n"
      "</ParameterList>                                                     \n"
    );

    auto tShear = Plato::compute_shear_modulus(*tParams);
    constexpr Plato::Scalar tTolerance = 1e-6;
    TEST_FLOATING_EQUALITY(tShear, 0.384615384615385, tTolerance);
}


TEUCHOS_UNIT_TEST(PlatoAnalyzeUnitTests, ElastoPlasticity_ComputeShearAndBulkModulus)
{
    const Plato::Scalar tPoisson = 0.3;
    const Plato::Scalar tElasticModulus = 1;
    auto tBulk = Plato::compute_bulk_modulus(tElasticModulus, tPoisson);
    constexpr Plato::Scalar tTolerance = 1e-6;
    TEST_FLOATING_EQUALITY(tBulk, 0.833333333333333, tTolerance);
    auto tShear = Plato::compute_shear_modulus(tElasticModulus, tPoisson);
    TEST_FLOATING_EQUALITY(tShear, 0.384615384615385, tTolerance);
}


TEUCHOS_UNIT_TEST(PlatoAnalyzeUnitTests, ElastoPlasticity_StrainDivergence3D)
{
    // PREPARE DATA FOR TEST
    constexpr Plato::OrdinalType tNumCells = 3;
    constexpr Plato::OrdinalType tSpaceDim = 3;
    constexpr Plato::OrdinalType tNumVoigtTerms = 6;
    Plato::ScalarVector tOutput("strain tensor divergence", tNumCells);
    Plato::ScalarMultiVector tStrainTensor("strain tensor", tNumCells, tNumVoigtTerms);
    auto tHostStrainTensor = Kokkos::create_mirror(tStrainTensor);
    for(Plato::OrdinalType tCellIndex = 0; tCellIndex < tNumCells; tCellIndex++)
    {
        tHostStrainTensor(tCellIndex, 0) = static_cast<Plato::Scalar>(1+tCellIndex) * 0.1;
        tHostStrainTensor(tCellIndex, 1) = static_cast<Plato::Scalar>(1+tCellIndex) * 0.2;
        tHostStrainTensor(tCellIndex, 2) = static_cast<Plato::Scalar>(1+tCellIndex) * 0.3;
        tHostStrainTensor(tCellIndex, 3) = static_cast<Plato::Scalar>(1+tCellIndex) * 0.4;
        tHostStrainTensor(tCellIndex, 4) = static_cast<Plato::Scalar>(1+tCellIndex) * 0.5;
        tHostStrainTensor(tCellIndex, 5) = static_cast<Plato::Scalar>(1+tCellIndex) * 0.6;
    }
    Kokkos::deep_copy(tStrainTensor, tHostStrainTensor);

    // CALL FUNCTION
    Plato::StrainDivergence<tSpaceDim> tComputeStrainDivergence;
    Kokkos::parallel_for(Kokkos::RangePolicy<>(0, tNumCells), LAMBDA_EXPRESSION(const Plato::OrdinalType & aCellIndex)
    {
        tComputeStrainDivergence(aCellIndex, tStrainTensor, tOutput);
    }, "test strain divergence functor");

    // TEST RESULTS
    constexpr Plato::Scalar tTolerance = 1e-6;
    std::vector<Plato::Scalar> tGold = {0.6, 1.2, 1.8};
    auto tHostOutput = Kokkos::create_mirror(tOutput);
    Kokkos::deep_copy(tHostOutput, tOutput);
    for (Plato::OrdinalType tCellIndex = 0; tCellIndex < tNumCells; tCellIndex++)
    {
        TEST_FLOATING_EQUALITY(tHostOutput(tCellIndex), tGold[tCellIndex], tTolerance);
    }
}

TEUCHOS_UNIT_TEST(PlatoAnalyzeUnitTests, ElastoPlasticity_StrainDivergence2D)
{
    // PREPARE DATA FOR TEST
    constexpr Plato::OrdinalType tNumCells = 3;
    constexpr Plato::OrdinalType tSpaceDim = 2;
    constexpr Plato::OrdinalType tNumVoigtTerms = 3;
    Plato::ScalarVector tOutput("strain tensor divergence", tNumCells);
    Plato::ScalarMultiVector tStrainTensor("strain tensor", tNumCells, tNumVoigtTerms);
    auto tHostStrainTensor = Kokkos::create_mirror(tStrainTensor);
    for(Plato::OrdinalType tCellIndex = 0; tCellIndex < tNumCells; tCellIndex++)
    {
        tHostStrainTensor(tCellIndex, 0) = static_cast<Plato::Scalar>(1+tCellIndex) * 0.1;
        tHostStrainTensor(tCellIndex, 1) = static_cast<Plato::Scalar>(1+tCellIndex) * 0.2;
        tHostStrainTensor(tCellIndex, 2) = static_cast<Plato::Scalar>(1+tCellIndex) * 0.3;
    }
    Kokkos::deep_copy(tStrainTensor, tHostStrainTensor);

    // CALL FUNCTION
    Plato::StrainDivergence<tSpaceDim> tComputeStrainDivergence;
    Kokkos::parallel_for(Kokkos::RangePolicy<>(0, tNumCells), LAMBDA_EXPRESSION(const Plato::OrdinalType & aCellIndex)
    {
        tComputeStrainDivergence(aCellIndex, tStrainTensor, tOutput);
    }, "test strain divergence functor");

    // TEST RESULTS
    constexpr Plato::Scalar tTolerance = 1e-6;
    std::vector<Plato::Scalar> tGold = {0.3, 0.6, 0.9};
    auto tHostOutput = Kokkos::create_mirror(tOutput);
    Kokkos::deep_copy(tHostOutput, tOutput);
    for (Plato::OrdinalType tCellIndex = 0; tCellIndex < tNumCells; tCellIndex++)
    {
        TEST_FLOATING_EQUALITY(tHostOutput(tCellIndex), tGold[tCellIndex], tTolerance);
    }
}

TEUCHOS_UNIT_TEST(PlatoAnalyzeUnitTests, ElastoPlasticity_StrainDivergence1D)
{
    // PREPARE DATA FOR TEST
    constexpr Plato::OrdinalType tNumCells = 3;
    constexpr Plato::OrdinalType tSpaceDim = 1;
    constexpr Plato::OrdinalType tNumVoigtTerms = 1;
    Plato::ScalarVector tOutput("strain tensor divergence", tNumCells);
    Plato::ScalarMultiVector tStrainTensor("strain tensor", tNumCells, tNumVoigtTerms);
    auto tHostStrainTensor = Kokkos::create_mirror(tStrainTensor);
    for(Plato::OrdinalType tCellIndex = 0; tCellIndex < tNumCells; tCellIndex++)
    {
        tHostStrainTensor(tCellIndex, 0) = static_cast<Plato::Scalar>(1+tCellIndex) * 0.1;
    }
    Kokkos::deep_copy(tStrainTensor, tHostStrainTensor);

    // CALL FUNCTION
    Plato::StrainDivergence<tSpaceDim> tComputeStrainDivergence;
    Kokkos::parallel_for(Kokkos::RangePolicy<>(0, tNumCells), LAMBDA_EXPRESSION(const Plato::OrdinalType & aCellIndex)
    {
        tComputeStrainDivergence(aCellIndex, tStrainTensor, tOutput);
    }, "test strain divergence functor");

    // TEST RESULTS
    constexpr Plato::Scalar tTolerance = 1e-6;
    std::vector<Plato::Scalar> tGold = {0.1, 0.2, 0.3};
    auto tHostOutput = Kokkos::create_mirror(tOutput);
    Kokkos::deep_copy(tHostOutput, tOutput);
    for (Plato::OrdinalType tCellIndex = 0; tCellIndex < tNumCells; tCellIndex++)
    {
        TEST_FLOATING_EQUALITY(tHostOutput(tCellIndex), tGold[tCellIndex], tTolerance);
    }
}

TEUCHOS_UNIT_TEST(PlatoAnalyzeUnitTests, ElastoPlasticity_ComputeStabilization3D)
{
    // PREPARE DATA FOR TEST
    constexpr Plato::OrdinalType tNumCells = 3;
    constexpr Plato::OrdinalType tSpaceDim = 3;

    Plato::ScalarVector tCellVolume("volume", tNumCells);
    auto tHostCellVolume = Kokkos::create_mirror(tCellVolume);
    for(Plato::OrdinalType tCellIndex = 0; tCellIndex < tNumCells; tCellIndex++)
    {
        tHostCellVolume(tCellIndex, 0) = static_cast<Plato::Scalar>(1+tCellIndex) * 0.1;
    }
    Kokkos::deep_copy(tCellVolume, tHostCellVolume);

    Plato::ScalarMultiVector tPressureGrad("pressure gradient", tNumCells, tSpaceDim);
    auto tHostPressureGrad = Kokkos::create_mirror(tPressureGrad);
    for(Plato::OrdinalType tCellIndex = 0; tCellIndex < tNumCells; tCellIndex++)
    {
        tHostPressureGrad(tCellIndex, 0) = static_cast<Plato::Scalar>(1+tCellIndex) * 0.1;
        tHostPressureGrad(tCellIndex, 1) = static_cast<Plato::Scalar>(1+tCellIndex) * 0.2;
        tHostPressureGrad(tCellIndex, 2) = static_cast<Plato::Scalar>(1+tCellIndex) * 0.3;
    }
    Kokkos::deep_copy(tPressureGrad, tHostPressureGrad);

    Plato::ScalarMultiVector tProjectedPressureGrad("projected pressure gradient - gauss pt", tNumCells, tSpaceDim);
    auto tHostProjectedPressureGrad = Kokkos::create_mirror(tProjectedPressureGrad);
    for(Plato::OrdinalType tCellIndex = 0; tCellIndex < tNumCells; tCellIndex++)
    {
        tHostProjectedPressureGrad(tCellIndex, 0) = static_cast<Plato::Scalar>(1+tCellIndex) * 1;
        tHostProjectedPressureGrad(tCellIndex, 1) = static_cast<Plato::Scalar>(1+tCellIndex) * 2;
        tHostProjectedPressureGrad(tCellIndex, 2) = static_cast<Plato::Scalar>(1+tCellIndex) * 3;
    }
    Kokkos::deep_copy(tProjectedPressureGrad, tHostProjectedPressureGrad);

    // CALL FUNCTION
    constexpr Plato::Scalar tScaling = 0.5;
    constexpr Plato::Scalar tShearModulus = 2;
    Plato::ScalarMultiVector tStabilization("cell stabilization", tNumCells, tSpaceDim);
    Plato::ComputeStabilization<tSpaceDim> tComputeStabilization(tScaling, tShearModulus);
    Kokkos::parallel_for(Kokkos::RangePolicy<>(0, tNumCells), LAMBDA_EXPRESSION(const Plato::OrdinalType & aCellIndex)
    {
        tComputeStabilization(aCellIndex, tCellVolume, tPressureGrad, tProjectedPressureGrad, tStabilization);
    }, "test compute stabilization functor");

    // TEST RESULTS
    constexpr Plato::Scalar tTolerance = 1e-6;
    auto tHostStabilization = Kokkos::create_mirror(tStabilization);
    Kokkos::deep_copy(tHostStabilization, tStabilization);
    std::vector<std::vector<Plato::Scalar>> tGold = {{-0.0255839119441290, -0.0511678238882572, -0.0767517358323859},
                                                     {-0.0812238574671431, -0.1624477149342860, -0.2436715724014290},
                                                     {-0.1596500440960990, -0.3193000881921980, -0.4789501322882970}};
    for (Plato::OrdinalType tCellIndex = 0; tCellIndex < tNumCells; tCellIndex++)
    {
        for (Plato::OrdinalType tDimIndex = 0; tDimIndex < tSpaceDim; tDimIndex++)
        {
            TEST_FLOATING_EQUALITY(tHostStabilization(tCellIndex, tDimIndex), tGold[tCellIndex][tDimIndex], tTolerance);
        }
    }
}

TEUCHOS_UNIT_TEST(PlatoAnalyzeUnitTests, ElastoPlasticity_ComputeStabilization2D)
{
    // PREPARE DATA FOR TEST
    constexpr Plato::OrdinalType tNumCells = 3;
    constexpr Plato::OrdinalType tSpaceDim = 2;

    Plato::ScalarVector tCellVolume("volume", tNumCells);
    auto tHostCellVolume = Kokkos::create_mirror(tCellVolume);
    for(Plato::OrdinalType tCellIndex = 0; tCellIndex < tNumCells; tCellIndex++)
    {
        tHostCellVolume(tCellIndex, 0) = static_cast<Plato::Scalar>(1+tCellIndex) * 0.1;
    }
    Kokkos::deep_copy(tCellVolume, tHostCellVolume);

    Plato::ScalarMultiVector tPressureGrad("pressure gradient", tNumCells, tSpaceDim);
    auto tHostPressureGrad = Kokkos::create_mirror(tPressureGrad);
    for(Plato::OrdinalType tCellIndex = 0; tCellIndex < tNumCells; tCellIndex++)
    {
        tHostPressureGrad(tCellIndex, 0) = static_cast<Plato::Scalar>(1+tCellIndex) * 0.1;
        tHostPressureGrad(tCellIndex, 1) = static_cast<Plato::Scalar>(1+tCellIndex) * 0.2;
    }
    Kokkos::deep_copy(tPressureGrad, tHostPressureGrad);

    Plato::ScalarMultiVector tProjectedPressureGrad("projected pressure gradient - gauss pt", tNumCells, tSpaceDim);
    auto tHostProjectedPressureGrad = Kokkos::create_mirror(tProjectedPressureGrad);
    for(Plato::OrdinalType tCellIndex = 0; tCellIndex < tNumCells; tCellIndex++)
    {
        tHostProjectedPressureGrad(tCellIndex, 0) = static_cast<Plato::Scalar>(1+tCellIndex) * 1;
        tHostProjectedPressureGrad(tCellIndex, 1) = static_cast<Plato::Scalar>(1+tCellIndex) * 2;
    }
    Kokkos::deep_copy(tProjectedPressureGrad, tHostProjectedPressureGrad);

    // CALL FUNCTION
    constexpr Plato::Scalar tScaling = 0.5;
    constexpr Plato::Scalar tShearModulus = 2;
    Plato::ScalarMultiVector tStabilization("cell stabilization", tNumCells, tSpaceDim);
    Plato::ComputeStabilization<tSpaceDim> tComputeStabilization(tScaling, tShearModulus);
    Kokkos::parallel_for(Kokkos::RangePolicy<>(0, tNumCells), LAMBDA_EXPRESSION(const Plato::OrdinalType & aCellIndex)
    {
        tComputeStabilization(aCellIndex, tCellVolume, tPressureGrad, tProjectedPressureGrad, tStabilization);
    }, "test compute stabilization functor");

    // TEST RESULTS
    constexpr Plato::Scalar tTolerance = 1e-6;
    auto tHostStabilization = Kokkos::create_mirror(tStabilization);
    Kokkos::deep_copy(tHostStabilization, tStabilization);
    std::vector<std::vector<Plato::Scalar>> tGold = {{-0.0255839119441290, -0.0511678238882572},
                                                     {-0.0812238574671431, -0.1624477149342860},
                                                     {-0.1596500440960990, -0.3193000881921980}};
    for (Plato::OrdinalType tCellIndex = 0; tCellIndex < tNumCells; tCellIndex++)
    {
        for (Plato::OrdinalType tDimIndex = 0; tDimIndex < tSpaceDim; tDimIndex++)
        {
            TEST_FLOATING_EQUALITY(tHostStabilization(tCellIndex, tDimIndex), tGold[tCellIndex][tDimIndex], tTolerance);
        }
    }
}

TEUCHOS_UNIT_TEST(PlatoAnalyzeUnitTests, ElastoPlasticity_ComputeStabilization1D)
{
    // PREPARE DATA FOR TEST
    constexpr Plato::OrdinalType tNumCells = 3;
    constexpr Plato::OrdinalType tSpaceDim = 1;

    Plato::ScalarVector tCellVolume("volume", tNumCells);
    auto tHostCellVolume = Kokkos::create_mirror(tCellVolume);
    for(Plato::OrdinalType tCellIndex = 0; tCellIndex < tNumCells; tCellIndex++)
    {
        tHostCellVolume(tCellIndex, 0) = static_cast<Plato::Scalar>(1+tCellIndex) * 0.1;
    }
    Kokkos::deep_copy(tCellVolume, tHostCellVolume);

    Plato::ScalarMultiVector tPressureGrad("pressure gradient", tNumCells, tSpaceDim);
    auto tHostPressureGrad = Kokkos::create_mirror(tPressureGrad);
    for(Plato::OrdinalType tCellIndex = 0; tCellIndex < tNumCells; tCellIndex++)
    {
        tHostPressureGrad(tCellIndex, 0) = static_cast<Plato::Scalar>(1+tCellIndex) * 0.1;
    }
    Kokkos::deep_copy(tPressureGrad, tHostPressureGrad);

    Plato::ScalarMultiVector tProjectedPressureGrad("projected pressure gradient - gauss pt", tNumCells, tSpaceDim);
    auto tHostProjectedPressureGrad = Kokkos::create_mirror(tProjectedPressureGrad);
    for(Plato::OrdinalType tCellIndex = 0; tCellIndex < tNumCells; tCellIndex++)
    {
        tHostProjectedPressureGrad(tCellIndex, 0) = static_cast<Plato::Scalar>(1+tCellIndex) * 1;
    }
    Kokkos::deep_copy(tProjectedPressureGrad, tHostProjectedPressureGrad);

    // CALL FUNCTION
    constexpr Plato::Scalar tScaling = 0.5;
    constexpr Plato::Scalar tShearModulus = 2;
    Plato::ScalarMultiVector tStabilization("cell stabilization", tNumCells, tSpaceDim);
    Plato::ComputeStabilization<tSpaceDim> tComputeStabilization(tScaling, tShearModulus);
    Kokkos::parallel_for(Kokkos::RangePolicy<>(0, tNumCells), LAMBDA_EXPRESSION(const Plato::OrdinalType & aCellIndex)
    {
        tComputeStabilization(aCellIndex, tCellVolume, tPressureGrad, tProjectedPressureGrad, tStabilization);
    }, "test compute stabilization functor");

    // TEST RESULTS
    std::vector<std::vector<Plato::Scalar>> tGold =
        {{-0.0255839119441290}, {-0.0812238574671431}, {-0.1596500440960990}};
    auto tHostStabilization = Kokkos::create_mirror(tStabilization);
    Kokkos::deep_copy(tHostStabilization, tStabilization);

    const Plato::Scalar tTolerance = 1e-4;
    const Plato::OrdinalType tDim0 = tStabilization.extent(0);
    const Plato::OrdinalType tDim1 = tStabilization.extent(1);
    for (Plato::OrdinalType tIndexI = 0; tIndexI < tDim0; tIndexI++)
    {
        for (Plato::OrdinalType tIndexJ = 0; tIndexJ < tDim1; tIndexJ++)
        {
            //printf("X(%d,%d) = %f\n", tIndexI, tIndexJ, tHostInput(tIndexI, tIndexJ));
            TEST_FLOATING_EQUALITY(tHostStabilization(tIndexI, tIndexJ), tGold[tIndexI][tIndexJ], tTolerance);
        }
    }
}


TEUCHOS_UNIT_TEST(PlatoAnalyzeUnitTests, ElastoPlasticity_ComputeElasticStrain3D)
{
    constexpr Plato::OrdinalType tSpaceDim = 3;
    constexpr Plato::OrdinalType tMeshWidth = 1;
    constexpr Plato::OrdinalType tNumVoigtTerms = 6;
    auto tMesh = PlatoUtestHelpers::getBoxMesh(tSpaceDim, tMeshWidth);

    // Set configuration workset
    auto tNumCells = tMesh->nelems();
    using PhysicsT = Plato::SimplexPlasticity<tSpaceDim>;
    Plato::WorksetBase<PhysicsT> tWorksetBase(*tMesh);
    Plato::ScalarArray3D tConfig("configuration", tNumCells, PhysicsT::mNumNodesPerCell, tSpaceDim);
    tWorksetBase.worksetConfig(tConfig);

    // Set state workset
    auto tNumNodes = tMesh->nverts();
    decltype(tNumNodes) tNumState = 4;
    auto tNumDofsPerNode = PhysicsT::mNumDofsPerNode;
    Plato::ScalarVectorT<Plato::Scalar> tState("state", tNumState * tNumNodes);
    Kokkos::parallel_for(Kokkos::RangePolicy<>(0,tNumNodes), LAMBDA_EXPRESSION(const Plato::OrdinalType & aNodeOrdinal)
    {
        tState(aNodeOrdinal*tNumDofsPerNode+0) = (1e-7)*aNodeOrdinal; // disp_x
        tState(aNodeOrdinal*tNumDofsPerNode+1) = (2e-7)*aNodeOrdinal; // disp_y
        tState(aNodeOrdinal*tNumDofsPerNode+2) = (3e-7)*aNodeOrdinal; // disp_z
        tState(aNodeOrdinal*tNumDofsPerNode+3) = (4e-7)*aNodeOrdinal; // press
    }, "set global state");
    Plato::ScalarMultiVector tStateWS("current state", tNumCells, PhysicsT::mNumDofsPerCell);
    tWorksetBase.worksetState(tState, tStateWS);

    Plato::ScalarVectorT<Plato::Scalar> tCellVolume("cell volume", tNumCells);
    Plato::ScalarMultiVectorT<Plato::Scalar> tPressGrad("pressure grad", tNumCells, tSpaceDim);
    Plato::ScalarMultiVectorT<Plato::Scalar> tElasticStrains("strains", tNumCells, tNumVoigtTerms);
    Plato::ScalarMultiVectorT<Plato::Scalar> tTotalStrain("total strain", tNumCells, tNumVoigtTerms);
    Plato::ScalarArray3DT<Plato::Scalar> tGradient("gradient", tNumCells, PhysicsT::mNumNodesPerCell, tSpaceDim);
    Plato::ScalarMultiVectorT<Plato::Scalar> tLocalState("local state", tNumCells, PhysicsT::mNumLocalDofsPerCell);

    Plato::ComputeGradientWorkset <tSpaceDim> tComputeGradient;
    Plato::LinearTetCubRuleDegreeOne <tSpaceDim> tCubatureRule;
    Plato::Strain<tSpaceDim, PhysicsT::mNumDofsPerNode> tComputeTotalStrain;
    Plato::ThermoPlasticityUtilities <tSpaceDim, PhysicsT> tThermoPlasticityUtils;

    auto tBasisFunctions = tCubatureRule.getBasisFunctions();
    Kokkos::parallel_for(Kokkos::RangePolicy<>(0,tNumCells), LAMBDA_EXPRESSION(const Plato::OrdinalType & aCellOrdinal)
    {
        tComputeGradient(aCellOrdinal, tGradient, tConfig, tCellVolume);
        tComputeTotalStrain(aCellOrdinal, tTotalStrain, tStateWS, tGradient);
        tThermoPlasticityUtils.computeElasticStrain(aCellOrdinal, tStateWS, tLocalState,
                                                    tBasisFunctions, tTotalStrain, tElasticStrains);
    }, "compute elastic strain test");

    std::vector<std::vector<Plato::Scalar>> tGold =
        { {1e-7,  6e-7,  3e-7, 1.1e-6,   4e-7,   5e-7},
          {3e-7,  6e-7, -3e-7,   7e-7,   8e-7,   9e-7},
          {3e-7,  2e-7,  3e-7,   5e-7,   1e-6,   7e-7},
          {5e-7, -2e-7,  3e-7,  -1e-7, 1.6e-6,   9e-7},
          {7e-7, -2e-7, -3e-7,  -5e-7,   2e-6, 1.3e-6},
          {7e-7, -6e-7,  3e-7,  -7e-7, 2.2e-6, 1.1e-6} };
    auto tHostStrains = Kokkos::create_mirror(tElasticStrains);
    Kokkos::deep_copy(tHostStrains, tElasticStrains);

    const Plato::Scalar tTolerance = 1e-4;
    const Plato::OrdinalType tDim0 = tElasticStrains.extent(0);
    const Plato::OrdinalType tDim1 = tElasticStrains.extent(1);
    for (Plato::OrdinalType tIndexI = 0; tIndexI < tDim0; tIndexI++)
    {
        for (Plato::OrdinalType tIndexJ = 0; tIndexJ < tDim1; tIndexJ++)
        {
            //printf("X(%d,%d) = %f\n", tIndexI, tIndexJ, tHostInput(tIndexI, tIndexJ));
            TEST_FLOATING_EQUALITY(tHostStrains(tIndexI, tIndexJ), tGold[tIndexI][tIndexJ], tTolerance);
        }
    }
}


TEUCHOS_UNIT_TEST(PlatoAnalyzeUnitTests, ElastoPlasticity_Residual2D_Elastic)
{
    // 1. PREPARE PROBLEM INPUTS FOR TEST
    Teuchos::RCP<Teuchos::ParameterList> tElastoPlasticityInputs =
        Teuchos::getParametersFromXmlString(
        "<ParameterList name='Plato Problem'>                                        \n"
        "  <ParameterList name='Spatial Model'>                                      \n"
        "    <ParameterList name='Domains'>                                          \n"
        "      <ParameterList name='Design Volume'>                                  \n"
        "        <Parameter name='Element Block' type='string' value='body'/>        \n"
        "        <Parameter name='Material Model' type='string' value='Unobtainium'/>\n"
        "      </ParameterList>                                                      \n"
        "    </ParameterList>                                                        \n"
        "  </ParameterList>                                                          \n"
        "  <ParameterList name='Material Models'>                                    \n"
        "    <ParameterList name='Unobtainium'>                                      \n"
        "      <ParameterList name='Isotropic Linear Elastic'>                       \n"
        "        <Parameter  name='Poissons Ratio' type='double' value='0.3'/>       \n"
        "        <Parameter  name='Youngs Modulus' type='double' value='1.0e6'/>     \n"
        "      </ParameterList>                                                      \n"
        "    </ParameterList>                                                        \n"
        "  </ParameterList>                                                          \n"
        "  <ParameterList name='Infinitesimal Strain Plasticity'>                    \n"
        "    <ParameterList name='Penalty Function'>                                 \n"
        "      <Parameter name='Type' type='string' value='SIMP'/>                   \n"
        "      <Parameter name='Exponent' type='double' value='3.0'/>                \n"
        "      <Parameter name='Minimum Value' type='double' value='1.0e-6'/>        \n"
        "    </ParameterList>                                                        \n"
        "  </ParameterList>                                                          \n"
        "</ParameterList>                                                            \n"
      );

    constexpr Plato::OrdinalType tSpaceDim = 2;
    constexpr Plato::OrdinalType tMeshWidth = 1;
    auto tMesh = PlatoUtestHelpers::getBoxMesh(tSpaceDim, tMeshWidth);

    Plato::DataMap tDataMap;
    Omega_h::Assoc tAssoc = Omega_h::get_box_assoc(tSpaceDim);
    Omega_h::MeshSets tMeshSets = Omega_h::invert(&(*tMesh), tAssoc);

    Plato::SpatialModel tSpatialModel(*tMesh, tMeshSets, *tElastoPlasticityInputs);

    auto tOnlyDomain = tSpatialModel.Domains.front();

    // 2. PREPARE FUNCTION INPUTS FOR TEST
    const Plato::OrdinalType tNumNodes = tMesh->nverts();
    const Plato::OrdinalType tNumCells = tMesh->nelems();
    using PhysicsT = Plato::SimplexPlasticity<tSpaceDim>;
    using EvalType = typename Plato::Evaluation<PhysicsT>::Residual;
    Plato::WorksetBase<PhysicsT> tWorksetBase(*tMesh);

    // 2.1 SET CONFIGURATION
    Plato::ScalarArray3DT<EvalType::ConfigScalarType> tConfiguration("configuration", tNumCells, PhysicsT::mNumNodesPerCell, tSpaceDim);
    tWorksetBase.worksetConfig(tConfiguration);

    // 2.2 SET DESIGN VARIABLES
    Plato::ScalarMultiVectorT<EvalType::ControlScalarType> tDesignVariables("design variables", tNumCells, PhysicsT::mNumNodesPerCell);
    Kokkos::deep_copy(tDesignVariables, 1.0);

    // 2.3 SET GLOBAL STATE
    auto tNumDofsPerNode = PhysicsT::mNumDofsPerNode;
    Plato::ScalarVector tGlobalState("global state", tNumDofsPerNode * tNumNodes);
    Kokkos::parallel_for(Kokkos::RangePolicy<>(0,tNumNodes), LAMBDA_EXPRESSION(const Plato::OrdinalType & aNodeOrdinal)
    {
        tGlobalState(aNodeOrdinal*tNumDofsPerNode+0) = (1e-7)*aNodeOrdinal; // disp_x
        tGlobalState(aNodeOrdinal*tNumDofsPerNode+1) = (2e-7)*aNodeOrdinal; // disp_y
        tGlobalState(aNodeOrdinal*tNumDofsPerNode+2) = (3e-7)*aNodeOrdinal; // press
    }, "set global state");
    Plato::ScalarMultiVectorT<EvalType::StateScalarType> tCurrentGlobalState("current global state", tNumCells, PhysicsT::mNumDofsPerCell);
    tWorksetBase.worksetState(tGlobalState, tCurrentGlobalState);
    Plato::ScalarMultiVectorT<EvalType::PrevStateScalarType> tPrevGlobalState("previous global state", tNumCells, PhysicsT::mNumDofsPerCell);

    // 2.4 SET PROJECTED PRESSURE GRADIENT
    auto tNumNodesPerCell = PhysicsT::mNumNodesPerCell;
    Plato::ScalarMultiVectorT<EvalType::NodeStateScalarType> tProjectedPressureGrad("projected pressure grad", tNumCells, PhysicsT::mNumNodeStatePerCell);
    Kokkos::parallel_for(Kokkos::RangePolicy<>(0,tNumCells), LAMBDA_EXPRESSION(const Plato::OrdinalType & aCellOrdinal)
    {
        for(Plato::OrdinalType tNodeIndex=0; tNodeIndex< tNumNodesPerCell; tNodeIndex++)
        {
            for(Plato::OrdinalType tDimIndex=0; tDimIndex< tSpaceDim; tDimIndex++)
            {
                tProjectedPressureGrad(aCellOrdinal, tNodeIndex*tSpaceDim+tDimIndex) = (4e-7)*(tNodeIndex+1)*(tDimIndex+1)*(aCellOrdinal+1);
            }
        }
    }, "set projected pressure grad");

    // 2.5 SET LOCAL STATE
    Plato::ScalarMultiVectorT<EvalType::LocalStateScalarType> tCurrentLocalState("current local state", tNumCells, PhysicsT::mNumLocalDofsPerCell);
    Plato::ScalarMultiVectorT<EvalType::PrevLocalStateScalarType> tPrevLocalState("previous local state", tNumCells, PhysicsT::mNumLocalDofsPerCell);

    // 3. CALL FUNCTION
    Plato::InfinitesimalStrainPlasticityResidual<EvalType, PhysicsT> tComputeResidual(tOnlyDomain, tDataMap, *tElastoPlasticityInputs);
    Plato::ScalarMultiVectorT<EvalType::ResultScalarType> tResidualWS("residual", tNumCells, PhysicsT::mNumDofsPerCell);
    tComputeResidual.evaluate(tCurrentGlobalState, tPrevGlobalState, tCurrentLocalState, tPrevLocalState,
                              tProjectedPressureGrad, tDesignVariables, tConfiguration, tResidualWS);

    // 5. TEST RESULTS
    constexpr Plato::Scalar tTolerance = 1e-4;
    auto tHostResidualWS = Kokkos::create_mirror(tResidualWS);
    Kokkos::deep_copy(tHostResidualWS, tResidualWS);
    std::vector<std::vector<Plato::Scalar>> tGold =
        {
          { -0.102564, -0.0961538, 1.66666e-08, 0.00641051, 0.185897, 1.66666e-08, 9.615385e-02, -0.0897433, 1.66673e-08},
          { 1.5e-07, 5.769231e-02, 5.00005e-08, 0.0576922, -0.0192306, 5.00005e-08, -0.0576923, -0.0384617, 5.00006e-08}
        };
    for(Plato::OrdinalType tCellIndex=0; tCellIndex < tNumCells; tCellIndex++)
    {
        for(Plato::OrdinalType tDofIndex=0; tDofIndex< PhysicsT::mNumDofsPerCell; tDofIndex++)
        {
            //printf("residual(%d,%d) = %.10f\n", tCellIndex, tDofIndex, tHostResidualWS(tCellIndex, tDofIndex));
            TEST_FLOATING_EQUALITY(tHostResidualWS(tCellIndex, tDofIndex), tGold[tCellIndex][tDofIndex], tTolerance);
        }
    }
}

TEUCHOS_UNIT_TEST(PlatoAnalyzeUnitTests, ElastoPlasticity_Residual3D_Elastic)
{
    // 1. PREPARE PROBLEM INPUS FOR TEST
    Teuchos::RCP<Teuchos::ParameterList> tInputs =
        Teuchos::getParametersFromXmlString(
        "<ParameterList name='Plato Problem'>                                        \n"
        "  <ParameterList name='Spatial Model'>                                      \n"
        "    <ParameterList name='Domains'>                                          \n"
        "      <ParameterList name='Design Volume'>                                  \n"
        "        <Parameter name='Element Block' type='string' value='body'/>        \n"
        "        <Parameter name='Material Model' type='string' value='Unobtainium'/>\n"
        "      </ParameterList>                                                      \n"
        "    </ParameterList>                                                        \n"
        "  </ParameterList>                                                          \n"
        "  <ParameterList name='Material Models'>                                    \n"
        "    <ParameterList name='Unobtainium'>                                      \n"
        "      <ParameterList name='Isotropic Linear Elastic'>                       \n"
        "        <Parameter  name='Poissons Ratio' type='double' value='0.35'/>      \n"
        "        <Parameter  name='Youngs Modulus' type='double' value='1e11'/>      \n"
        "      </ParameterList>                                                      \n"
        "    </ParameterList>                                                        \n"
        "  </ParameterList>                                                          \n"
        "  <ParameterList name='Infinitesimal Strain Plasticity'>                    \n"
        "    <ParameterList name='Penalty Function'>                                 \n"
        "      <Parameter name='Type' type='string' value='SIMP'/>                   \n"
        "      <Parameter name='Exponent' type='double' value='3.0'/>                \n"
        "      <Parameter name='Minimum Value' type='double' value='1.0e-9'/>        \n"
        "    </ParameterList>                                                        \n"
        "  </ParameterList>                                                          \n"
        "</ParameterList>                                                            \n"
      );

    constexpr Plato::OrdinalType tSpaceDim = 3;
    constexpr Plato::OrdinalType tMeshWidth = 1;
    auto tMesh = PlatoUtestHelpers::getBoxMesh(tSpaceDim, tMeshWidth);

    Plato::DataMap tDataMap;
    Omega_h::Assoc tAssoc = Omega_h::get_box_assoc(tSpaceDim);
    Omega_h::MeshSets tMeshSets = Omega_h::invert(&(*tMesh), tAssoc);

    Plato::SpatialModel tSpatialModel(*tMesh, tMeshSets, *tInputs);

    auto tOnlyDomain = tSpatialModel.Domains.front();

    // 2. PREPARE FUNCTION INPUTS FOR TEST
    const Plato::OrdinalType tNumNodes = tMesh->nverts();
    const Plato::OrdinalType tNumCells = tMesh->nelems();
    using PhysicsT = Plato::SimplexPlasticity<tSpaceDim>;
    using EvalType = typename Plato::Evaluation<PhysicsT>::Residual;
    Plato::WorksetBase<PhysicsT> tWorksetBase(*tMesh);

    // 2.1 SET CONFIGURATION
    Plato::ScalarArray3DT<EvalType::ConfigScalarType> tConfiguration("configuration", tNumCells, PhysicsT::mNumNodesPerCell, tSpaceDim);
    tWorksetBase.worksetConfig(tConfiguration);

    // 2.2 SET DESIGN VARIABLES
    Plato::ScalarMultiVectorT<EvalType::ControlScalarType> tDesignVariables("design variables", tNumCells, PhysicsT::mNumNodesPerCell);
    Kokkos::deep_copy(tDesignVariables, 1.0);

    // 2.3 SET GLOBAL STATE
    auto tNumDofsPerNode = PhysicsT::mNumDofsPerNode;
    decltype(tNumDofsPerNode) tNumState = 4;
    Plato::ScalarVector tGlobalState("global state", tNumState * tNumNodes);
    Kokkos::parallel_for(Kokkos::RangePolicy<>(0,tNumNodes), LAMBDA_EXPRESSION(const Plato::OrdinalType & aNodeOrdinal)
    {
        tGlobalState(aNodeOrdinal*tNumDofsPerNode+0) = (1e-7)*aNodeOrdinal; // disp_x
        tGlobalState(aNodeOrdinal*tNumDofsPerNode+1) = (2e-7)*aNodeOrdinal; // disp_y
        tGlobalState(aNodeOrdinal*tNumDofsPerNode+2) = (3e-7)*aNodeOrdinal; // disp_z
        tGlobalState(aNodeOrdinal*tNumDofsPerNode+3) = (4e-7)*aNodeOrdinal; // press
    }, "set global state");
    Plato::ScalarMultiVectorT<EvalType::StateScalarType> tCurrentGlobalState("current global state", tNumCells, PhysicsT::mNumDofsPerCell);
    tWorksetBase.worksetState(tGlobalState, tCurrentGlobalState);
    Plato::ScalarMultiVectorT<EvalType::PrevStateScalarType> tPrevGlobalState("previous global state", tNumCells, PhysicsT::mNumDofsPerCell);

    // 2.4 SET PROJECTED PRESSURE GRADIENT
    auto tNumNodesPerCell = PhysicsT::mNumNodesPerCell;
    Plato::ScalarMultiVectorT<EvalType::NodeStateScalarType> tProjectedPressureGrad("projected pressure grad", tNumCells, PhysicsT::mNumNodeStatePerCell);
    Kokkos::parallel_for(Kokkos::RangePolicy<>(0,tNumCells), LAMBDA_EXPRESSION(const Plato::OrdinalType & aCellOrdinal)
    {
        for(Plato::OrdinalType tNodeIndex=0; tNodeIndex< tNumNodesPerCell; tNodeIndex++)
        {
            for(Plato::OrdinalType tDimIndex=0; tDimIndex< tSpaceDim; tDimIndex++)
            {
                tProjectedPressureGrad(aCellOrdinal, tNodeIndex*tSpaceDim+tDimIndex) = (4e-7)*(tNodeIndex+1)*(tDimIndex+1)*(aCellOrdinal+1);
            }
        }
    }, "set projected pressure grad");

    // 2.5 SET LOCAL STATE
    Plato::ScalarMultiVectorT<EvalType::LocalStateScalarType> tCurrentLocalState("current local state", tNumCells, PhysicsT::mNumLocalDofsPerCell);
    Plato::ScalarMultiVectorT<EvalType::PrevLocalStateScalarType> tPrevLocalState("previous local state", tNumCells, PhysicsT::mNumLocalDofsPerCell);

    // 3. CALL FUNCTION
    Plato::InfinitesimalStrainPlasticityResidual<EvalType, PhysicsT> tComputeResidual(tOnlyDomain, tDataMap, *tInputs);
    Plato::ScalarMultiVectorT<EvalType::ResultScalarType> tResidual("residual", tNumCells, PhysicsT::mNumDofsPerCell);
    tComputeResidual.evaluate(tCurrentGlobalState, tPrevGlobalState, tCurrentLocalState, tPrevLocalState,
                              tProjectedPressureGrad, tDesignVariables, tConfiguration, tResidual);

    // 5. TEST RESULTS
    std::vector<std::vector<Plato::Scalar>> tGold =
    {
      {-3.086420e+03, -3.292181e+03, -6.790123e+03,  4.166667e-08,  -5.349794e+03, -3.703704e+03, 2.880658e+03, 4.166667e-08,
       5.967078e+03,  2.057613e+02,  4.320988e+03, 4.166667e-08,  2.469136e+03,  6.790123e+03,  -4.115226e+02, 4.166667e-08},

      {-5.555556e+03, -4.938272e+03, -4.320988e+03,  2.500000e-08,  6.172840e+02,  6.172840e+02, 1.049383e+04, 2.500000e-08,
       3.703704e+03, -1.234568e+03,  -1.111111e+04,  2.500000e-08,  1.234568e+03,  5.555556e+03,  4.938272e+03, 2.500000e-08},

      {-6.172840e+03, -3.086420e+03, -4.115226e+02,  3.333333e-08, 3.909465e+03,  -5.144033e+03, -3.086420e+03,  3.333333e-08,
        1.851852e+03, 3.909465e+03,  -2.674897e+03,  3.333333e-08,  4.115226e+02,  4.320988e+03,  6.172840e+03, 3.333333e-08},

      {-9.876543e+03,  6.172840e+02, -1.234568e+03,  2.500000e-08,  -1.851852e+03, 1.049383e+04,  1.049383e+04, 2.500000e-08,
        5.555556e+03,  -4.938272e+03, -6.172840e+02, 2.500000e-08, 6.172840e+03, -6.172840e+03,  -8.641975e+03, 2.500000e-08},

      { -4.526749e+03,  1.111111e+04, 1.687243e+04, 8.333333e-09,  4.320988e+03, 2.057613e+02,  -1.440329e+03, 8.333333e-09,
        8.024691e+03, -3.292181e+03, -3.086420e+03, 8.333333e-09, -7.818930e+03, -8.024691e+03, -1.234568e+04, 8.333333e-09},

      { 2.057613e+02, 1.584362e+04,  1.790123e+04, 1.666667e-08,  1.358025e+04, -4.320988e+03, 2.057613e+03, 1.666667e-08,
       -6.790123e+03, -4.732510e+03, -6.378601e+03, 1.666667e-08, -6.995885e+03, -6.790123e+03, -1.358025e+04, 1.666667e-08}
    };

    auto tHostResidual = Kokkos::create_mirror(tResidual);
    Kokkos::deep_copy(tHostResidual, tResidual);
    constexpr Plato::Scalar tTolerance = 1e-4;
    for(Plato::OrdinalType tCellIndex=0; tCellIndex < tNumCells; tCellIndex++)
    {
        for(Plato::OrdinalType tDofIndex=0; tDofIndex< PhysicsT::mNumDofsPerCell; tDofIndex++)
        {
            //printf("residual(%d,%d) = %.10f\n", tCellIndex, tDofIndex, tHostElastoPlasticityResidual(tCellIndex, tDofIndex));
            TEST_FLOATING_EQUALITY(tHostResidual(tCellIndex, tDofIndex), tGold[tCellIndex][tDofIndex], tTolerance);
        }
    }
}


TEUCHOS_UNIT_TEST(PlatoAnalyzeUnitTests, ElastoPlasticity_ElasticSolution3D)
{
    // 1. DEFINE PROBLEM
    Teuchos::RCP<Teuchos::ParameterList> tParamList =
    Teuchos::getParametersFromXmlString(
      "<ParameterList name='Plato Problem'>                                                     \n"
      "  <ParameterList name='Spatial Model'>                                                   \n"
      "    <ParameterList name='Domains'>                                                       \n"
      "      <ParameterList name='Design Volume'>                                               \n"
      "        <Parameter name='Element Block' type='string' value='body'/>                     \n"
      "        <Parameter name='Material Model' type='string' value='Unobtainium'/>             \n"
      "      </ParameterList>                                                                   \n"
      "    </ParameterList>                                                                     \n"
      "  </ParameterList>                                                                       \n"
      "  <Parameter name='Physics'          type='string'  value='Mechanical'/>                 \n"
      "  <Parameter name='PDE Constraint'   type='string'  value='Infinitesimal Strain Plasticity'/> \n"
      "  <ParameterList name='Material Models'>                                                 \n"
      "    <ParameterList name='Unobtainium'>                                                   \n"
      "      <ParameterList name='Isotropic Linear Elastic'>                                    \n"
      "        <Parameter  name='Density' type='double' value='1e3'/>                           \n"
      "        <Parameter  name='Poissons Ratio' type='double' value='0.35'/>                   \n"
      "        <Parameter  name='Youngs Modulus' type='double' value='1e11'/>                   \n"
      "      </ParameterList>                                                                   \n"
      "      <ParameterList name='Plasticity Model'>                                                \n"
      "        <ParameterList name='J2 Plasticity'>                                                 \n"
      "          <Parameter  name='Hardening Modulus Isotropic' type='double' value='1e9'/>         \n"
      "          <Parameter  name='Hardening Modulus Kinematic' type='double' value='1e9'/>         \n"
      "          <Parameter  name='Initial Yield Stress' type='double' value='1e9'/>                \n"
      "          <Parameter  name='Elastic Properties Penalty Exponent' type='double' value='3'/>   \n"
      "          <Parameter  name='Elastic Properties Minimum Ersatz' type='double' value='1e-6'/>  \n"
      "          <Parameter  name='Plastic Properties Penalty Exponent' type='double' value='2.5'/> \n"
      "          <Parameter  name='Plastic Properties Minimum Ersatz' type='double' value='1e-9'/>  \n"
      "        </ParameterList>                                                                     \n"
      "      </ParameterList>                                                                       \n"
      "    </ParameterList>                                                                     \n"
      "  </ParameterList>                                                                       \n"
      "  <ParameterList name='Infinitesimal Strain Plasticity'>                                 \n"
      "    <ParameterList name='Penalty Function'>                                              \n"
      "      <Parameter name='Type' type='string' value='SIMP'/>                                \n"
      "      <Parameter name='Exponent' type='double' value='3.0'/>                             \n"
      "      <Parameter name='Minimum Value' type='double' value='1.0e-9'/>                     \n"
      "    </ParameterList>                                                                     \n"
      "  </ParameterList>                                                                       \n"
      "  <ParameterList name='Time Stepping'>                                                   \n"
      "    <Parameter name='Initial Num. Pseudo Time Steps' type='int' value='1'/>              \n"
      "    <Parameter name='Maximum Num. Pseudo Time Steps' type='int' value='1'/>              \n"
      "  </ParameterList>                                                                       \n"
      "  <ParameterList name='Newton-Raphson'>                                                  \n"
      "    <Parameter name='Stop Measure' type='string' value='residual'/>                      \n"
      "    <Parameter name='Maximum Number Iterations' type='int' value='20'/>                  \n"
      "  </ParameterList>                                                                       \n"
      "</ParameterList>                                                                         \n"
    );

    const bool tOutputData = false; // for debugging purpose, set true to enable Paraview output
    constexpr Plato::OrdinalType tSpaceDim = 3;
    constexpr Plato::OrdinalType tMeshWidth = 1;
    auto tMesh = PlatoUtestHelpers::getBoxMesh(tSpaceDim, tMeshWidth);

    Plato::DataMap    tDataMap;
    Omega_h::Assoc tAssoc = Omega_h::get_box_assoc(tSpaceDim);
    Omega_h::MeshSets tMeshSets = Omega_h::invert(&(*tMesh), tAssoc);

    MPI_Comm myComm;
    MPI_Comm_dup(MPI_COMM_WORLD, &myComm);
    Plato::Comm::Machine tMachine(myComm);

    using PhysicsT = Plato::InfinitesimalStrainPlasticity<tSpaceDim>;
    Plato::PlasticityProblem<PhysicsT> tPlasticityProblem(*tMesh, tMeshSets, *tParamList, tMachine);

    // 2. Get Dirichlet Boundary Conditions
    Plato::OrdinalType tDispDofX = 0;
    Plato::OrdinalType tDispDofY = 1;
    Plato::OrdinalType tDispDofZ = 2;
    constexpr Plato::OrdinalType tNumDofsPerNode = PhysicsT::mNumDofsPerNode;
    auto tDirichletIndicesBoundaryX0_Xdof = PlatoUtestHelpers::get_dirichlet_indices_on_boundary_3D(*tMesh, "x0", tNumDofsPerNode, tDispDofX);
    auto tDirichletIndicesBoundaryX0_Ydof = PlatoUtestHelpers::get_dirichlet_indices_on_boundary_3D(*tMesh, "x0", tNumDofsPerNode, tDispDofY);
    auto tDirichletIndicesBoundaryX0_Zdof = PlatoUtestHelpers::get_dirichlet_indices_on_boundary_3D(*tMesh, "x0", tNumDofsPerNode, tDispDofZ);
    auto tDirichletIndicesBoundaryX1_Ydof = PlatoUtestHelpers::get_dirichlet_indices_on_boundary_3D(*tMesh, "x1", tNumDofsPerNode, tDispDofY);

    // 3. Set Dirichlet Boundary Conditions
    Plato::Scalar tValueToSet = 0;
    auto tNumDirichletDofs = tDirichletIndicesBoundaryX0_Xdof.size() + tDirichletIndicesBoundaryX0_Ydof.size() +
            tDirichletIndicesBoundaryX0_Zdof.size() + tDirichletIndicesBoundaryX1_Ydof.size();
    Plato::ScalarVector tDirichletValues("Dirichlet Values", tNumDirichletDofs);
    Plato::LocalOrdinalVector tDirichletDofs("Dirichlet Dofs", tNumDirichletDofs);
    Kokkos::parallel_for(Kokkos::RangePolicy<>(0, tDirichletIndicesBoundaryX0_Xdof.size()), LAMBDA_EXPRESSION(const Plato::OrdinalType & aIndex)
    {
        tDirichletValues(aIndex) = tValueToSet;
        tDirichletDofs(aIndex) = tDirichletIndicesBoundaryX0_Xdof(aIndex);
    }, "set dirichlet values and indices");

    auto tOffset = tDirichletIndicesBoundaryX0_Xdof.size();
    Kokkos::parallel_for(Kokkos::RangePolicy<>(0, tDirichletIndicesBoundaryX0_Ydof.size()), LAMBDA_EXPRESSION(const Plato::OrdinalType & aIndex)
    {
        auto tIndex = tOffset + aIndex;
        tDirichletValues(tIndex) = tValueToSet;
        tDirichletDofs(tIndex) = tDirichletIndicesBoundaryX0_Ydof(aIndex);
    }, "set dirichlet values and indices");

    tOffset += tDirichletIndicesBoundaryX0_Ydof.size();
    Kokkos::parallel_for(Kokkos::RangePolicy<>(0, tDirichletIndicesBoundaryX0_Zdof.size()), LAMBDA_EXPRESSION(const Plato::OrdinalType & aIndex)
    {
        auto tIndex = tOffset + aIndex;
        tDirichletValues(tIndex) = tValueToSet;
        tDirichletDofs(tIndex) = tDirichletIndicesBoundaryX0_Zdof(aIndex);
    }, "set dirichlet values and indices");

    tValueToSet = -1e-3;
    tOffset += tDirichletIndicesBoundaryX0_Zdof.size();
    Kokkos::parallel_for(Kokkos::RangePolicy<>(0, tDirichletIndicesBoundaryX1_Ydof.size()), LAMBDA_EXPRESSION(const Plato::OrdinalType & aIndex)
    {
        auto tIndex = tOffset + aIndex;
        tDirichletValues(tIndex) = tValueToSet;
        tDirichletDofs(tIndex) = tDirichletIndicesBoundaryX1_Ydof(aIndex);
    }, "set dirichlet values and indices");
    tPlasticityProblem.setEssentialBoundaryConditions(tDirichletDofs, tDirichletValues);

    // 4. Solve problem
    const Plato::OrdinalType tNumVerts = tMesh->nverts();
    Plato::ScalarVector tControls = Plato::ScalarVector("Controls", tNumVerts);
    Plato::blas1::fill(1.0, tControls);
    auto tSolution = tPlasticityProblem.solution(tControls).State;

    std::vector<std::vector<Plato::Scalar>> tGold =
        {
          {0, 0, 0, -418444.0, 0, 0, 0, -3.06295e+06, 0, 0, 0,  7.8685e+06, 0, 0, 0, 9.58504e+06,
           3.118233e-4, -1.0e-3, 4.815153e-5, 1.97175e+06, 2.340348e-4, -1.0e-3, 4.357691e-5, -418444.0,
           -3.927496e-4, -1.0e-3, 5.100447e-5, -1.10956e+07, -1.803906e-4, -1.0e-3, 9.081316e-5, -7.77742e+06}
        };
    auto tHostSolution = Kokkos::create_mirror(tSolution);
    Kokkos::deep_copy(tHostSolution, tSolution);

    const Plato::Scalar tTolerance = 1e-4;
    const Plato::OrdinalType tDim0 = tSolution.extent(0);
    const Plato::OrdinalType tDim1 = tSolution.extent(1);
    for (Plato::OrdinalType tIndexI = 0; tIndexI < tDim0; tIndexI++)
    {
        for (Plato::OrdinalType tIndexJ = 0; tIndexJ < tDim1; tIndexJ++)
        {
            //printf("X(%d,%d) = %f\n", tIndexI, tIndexJ, tHostInput(tIndexI, tIndexJ));
            TEST_FLOATING_EQUALITY(tHostSolution(tIndexI, tIndexJ), tGold[tIndexI][tIndexJ], tTolerance);
        }
    }

    // 6. Output Data
    if(tOutputData)
    {
        tPlasticityProblem.saveStates("ElasticSolution");
    }

    std::system("rm -f plato_analyze_newton_raphson_diagnostics.txt");
}


TEUCHOS_UNIT_TEST(PlatoAnalyzeUnitTests, ElastoPlasticity_SimplySupportedBeamTractionForce2D_Elastic)
{
    const bool tOutputData = false; // for debugging purpose, set true to enable Paraview output
    constexpr Plato::OrdinalType tSpaceDim = 2;
    auto tMesh = PlatoUtestHelpers::build_2d_box_mesh(10.0,1.0,10,2);
    Plato::DataMap    tDataMap;
    Omega_h::Assoc tAssoc = Omega_h::get_box_assoc(tSpaceDim);
    Omega_h::MeshSets tMeshSets = Omega_h::invert(&(*tMesh), tAssoc);

    Teuchos::RCP<Teuchos::ParameterList> tParamList =
    Teuchos::getParametersFromXmlString(
      "<ParameterList name='Plato Problem'>                                                     \n"
<<<<<<< HEAD
      "  <ParameterList name='Spatial Model'>                                                   \n"
      "    <ParameterList name='Domains'>                                                       \n"
      "      <ParameterList name='Design Volume'>                                               \n"
      "        <Parameter name='Element Block' type='string' value='body'/>                     \n"
      "        <Parameter name='Material Model' type='string' value='Unobtainium'/>             \n"
      "      </ParameterList>                                                                   \n"
=======
      "  <Parameter name='Physics'          type='string'  value='Mechanical'/>                 \n"
      "  <Parameter name='PDE Constraint'   type='string'  value='Infinite Strain Plasticity'/> \n"
      "  <ParameterList name='Material Model'>                                                  \n"
      "    <ParameterList name='Isotropic Linear Elastic'>                                      \n"
      "      <Parameter  name='Density' type='double' value='1000'/>                            \n"
      "      <Parameter  name='Poissons Ratio' type='double' value='0.24'/>                     \n"
      "      <Parameter  name='Youngs Modulus' type='double' value='1.0e7'/>                    \n"
      "    </ParameterList>                                                                     \n"
      "  </ParameterList>                                                                       \n"
      "  <ParameterList name='Plasticity Model'>                                                \n"
      "    <ParameterList name='J2 Plasticity'>                                                 \n"
      "      <Parameter  name='Hardening Modulus Isotropic' type='double' value='1.0'/>         \n"
      "      <Parameter  name='Hardening Modulus Kinematic' type='double' value='1.0'/>         \n"
      "      <Parameter  name='Initial Yield Stress' type='double' value='16e3'/>               \n"
      "      <Parameter  name='Elastic Properties Penalty Exponent' type='double' value='3'/>   \n"
      "      <Parameter  name='Elastic Properties Minimum Ersatz' type='double' value='1e-6'/>  \n"
      "      <Parameter  name='Plastic Properties Penalty Exponent' type='double' value='2.5'/> \n"
      "      <Parameter  name='Plastic Properties Minimum Ersatz' type='double' value='1e-9'/>  \n"
>>>>>>> 1e72b948
      "    </ParameterList>                                                                     \n"
      "  </ParameterList>                                                                       \n"
      "  <Parameter name='Physics'          type='string'  value='Mechanical'/>                 \n"
      "  <Parameter name='PDE Constraint'   type='string'  value='Infinitesimal Strain Plasticity'/> \n"
      "  <Parameter name='Constraint'       type='string'  value='My Plastic Work'/>            \n"
      "  <ParameterList name='Material Models'>                                                 \n"
      "    <ParameterList name='Unobtainium'>                                                   \n"
      "      <ParameterList name='Isotropic Linear Elastic'>                                    \n"
      "        <Parameter  name='Density' type='double' value='1000'/>                          \n"
      "        <Parameter  name='Poissons Ratio' type='double' value='0.24'/>                   \n"
      "        <Parameter  name='Youngs Modulus' type='double' value='1.0e7'/>                  \n"
      "      </ParameterList>                                                                   \n"
      "      <ParameterList name='Plasticity Model'>                                               \n"
      "        <ParameterList name='J2 Plasticity'>                                                \n"
      "          <Parameter  name='Hardening Modulus Isotropic' type='double' value='1.0'/>        \n"
      "          <Parameter  name='Hardening Modulus Kinematic' type='double' value='1.0'/>        \n"
      "          <Parameter  name='Initial Yield Stress' type='double' value='16e3'/>              \n"
      "          <Parameter  name='Elastic Properties Penalty Exponent' type='double' value='3'/>  \n"
      "          <Parameter  name='Elastic Properties Minimum Ersatz' type='double' value='1e-6'/> \n"
      "          <Parameter  name='Plastic Properties Penalty Exponent' type='double' value='2.5'/>\n"
      "          <Parameter  name='Plastic Properties Minimum Ersatz' type='double' value='1e-9'/> \n"
      "        </ParameterList>                                                                    \n"
      "      </ParameterList>                                                                      \n"
      "    </ParameterList>                                                                        \n"
      "  </ParameterList>                                                                          \n"
      "  <ParameterList name='Infinitesimal Strain Plasticity'>                                    \n"
      "    <ParameterList name='Penalty Function'>                                              \n"
      "      <Parameter name='Type' type='string' value='SIMP'/>                                \n"
      "      <Parameter name='Exponent' type='double' value='3.0'/>                             \n"
      "      <Parameter name='Minimum Value' type='double' value='1.0e-9'/>                     \n"
      "    </ParameterList>                                                                     \n"
      "  </ParameterList>                                                                       \n"
      "  <ParameterList name='Criteria'>                                                        \n"
      "    <ParameterList name='Plastic Work'>                                                  \n"
      "      <Parameter name='Type'                 type='string' value='Scalar Function'/>     \n"
      "      <Parameter name='Scalar Function Type' type='string' value='Plastic Work'/>        \n"
      "      <Parameter name='Multiplier'           type='double' value='-1.0'/>                \n"
      "      <Parameter name='Exponent'             type='double' value='3.0'/>                 \n"
      "      <Parameter name='Minimum Value'        type='double' value='1.0e-9'/>              \n"
      "    </ParameterList>                                                                     \n"
      "  </ParameterList>                                                                       \n"
      "  <ParameterList name='Time Stepping'>                                                   \n"
      "    <Parameter name='Initial Num. Pseudo Time Steps' type='int' value='1'/>              \n"
      "    <Parameter name='Maximum Num. Pseudo Time Steps' type='int' value='1'/>              \n"
      "  </ParameterList>                                                                       \n"
      "  <ParameterList name='Newton-Raphson'>                                                  \n"
      "    <Parameter name='Stop Measure' type='string' value='residual'/>                      \n"
      "    <Parameter name='Maximum Number Iterations' type='int' value='10'/>                  \n"
      "  </ParameterList>                                                                       \n"
      "  <ParameterList  name='Natural Boundary Conditions'>                                    \n"
      "   <ParameterList  name='Traction Vector Boundary Condition'>                            \n"
      "     <Parameter  name='Type'     type='string'        value='Uniform'/>                  \n"
      "     <Parameter  name='Values'   type='Array(double)' value='{0.0, -100, 0.0}'/>         \n"
      "     <Parameter  name='Sides'    type='string'        value='Load'/>                     \n"
      "   </ParameterList>                                                                      \n"
      " </ParameterList>                                                                        \n"
      "</ParameterList>                                                                         \n"
    );

    MPI_Comm myComm;
    MPI_Comm_dup(MPI_COMM_WORLD, &myComm);
    Plato::Comm::Machine tMachine(myComm);

    // 1. Construct plasticity problem
    auto tFaceIDs = PlatoUtestHelpers::get_edge_ids_on_y1(*tMesh);
    tMeshSets[Omega_h::SIDE_SET]["Load"] = tFaceIDs;
    using PhysicsT = Plato::InfinitesimalStrainPlasticity<tSpaceDim>;

    Plato::PlasticityProblem<PhysicsT> tPlasticityProblem(*tMesh, tMeshSets, *tParamList, tMachine);

    // 2. Get Dirichlet Boundary Conditions
    const Plato::OrdinalType tDispDofX = 0;
    const Plato::OrdinalType tDispDofY = 1;
    constexpr auto tNumDofsPerNode = PhysicsT::mNumDofsPerNode;
    auto tDirichletIndicesBoundaryX0 = PlatoUtestHelpers::get_dirichlet_indices_on_boundary_2D(*tMesh, "x0", tNumDofsPerNode, tDispDofX);

    // 3. Set Dirichlet Boundary Conditions
    // 3.1 Symmetry degrees of freedom
    Plato::Scalar tValueToSet = 0;
    auto tNumDirichletDofs = tDirichletIndicesBoundaryX0.size() + 2;
    Plato::ScalarVector tDirichletValues("Dirichlet Values", tNumDirichletDofs);
    Plato::LocalOrdinalVector tDirichletDofs("Dirichlet Dofs", tNumDirichletDofs);
    Kokkos::parallel_for(Kokkos::RangePolicy<>(0, tDirichletIndicesBoundaryX0.size()), LAMBDA_EXPRESSION(const Plato::OrdinalType & aIndex)
    {
        tDirichletValues(aIndex) = tValueToSet;
        tDirichletDofs(aIndex) = tDirichletIndicesBoundaryX0(aIndex);
    }, "set dirichlet values and indices");

    // 3.2. Pinned degrees of freedom
    tValueToSet = 0.0;
    const Plato::OrdinalType tPinnedNodeIndex = 32;
    auto tOffset = tDirichletIndicesBoundaryX0.size();

    auto tHostDirichletValues = Kokkos::create_mirror(tDirichletValues);
    Kokkos::deep_copy(tHostDirichletValues, tDirichletValues);
    tHostDirichletValues(tOffset + tDispDofX) = tValueToSet;
    tHostDirichletValues(tOffset + tDispDofY) = tValueToSet;
    Kokkos::deep_copy(tDirichletValues, tHostDirichletValues);

    auto tHostDirichletDofs = Kokkos::create_mirror(tDirichletDofs);
    Kokkos::deep_copy(tHostDirichletDofs, tDirichletDofs);
    tHostDirichletDofs(tOffset + tDispDofX) = tNumDofsPerNode * tPinnedNodeIndex + tDispDofX;
    tHostDirichletDofs(tOffset + tDispDofY) = tNumDofsPerNode * tPinnedNodeIndex + tDispDofY;
    Kokkos::deep_copy(tDirichletDofs, tHostDirichletDofs);

    // 3.3 set Dirichlet boundary conditions
    tPlasticityProblem.setEssentialBoundaryConditions(tDirichletDofs, tDirichletValues);

    // 4. Solution
    auto tNumVertices = tMesh->nverts();
    Plato::ScalarVector tControls("Controls", tNumVertices);
    Plato::blas1::fill(1.0, tControls);
    auto tSolution = tPlasticityProblem.solution(tControls).State;

    // 5. Test results
    Plato::ScalarMultiVector tPressure("Pressure", tSolution.extent(0), tNumVertices);
    Plato::ScalarMultiVector tDisplacements("Displacements", tSolution.extent(0), tNumVertices * tSpaceDim);
    Plato::blas2::extract<PhysicsT::mNumDofsPerNode, PhysicsT::mPressureDofOffset>(tSolution, tPressure);
    Plato::blas2::extract<PhysicsT::mNumDofsPerNode, tSpaceDim>(tNumVertices, tSolution, tDisplacements);

    // 5.1 test pressure
    constexpr Plato::Scalar tTolerance = 1e-4;
    auto tHostPressure = Kokkos::create_mirror(tPressure);
    Kokkos::deep_copy(tHostPressure, tPressure);
    std::vector<std::vector<Plato::Scalar>> tGoldPress =
        {
         {-2.115362e+02, -1.874504e+03, -2.294189e+02, -1.516672e+03, -2.785281e+03, -2.925495e+03, -2.970340e+03, -4.293099e+02,
          -1.685521e+03, -5.322904e+02, -1.665030e+03, -2.835582e+03, -6.988780e+02, -1.668066e+03, -2.687101e+03, -2.258380e+03,
          -2.495897e+03, -1.672543e+03, -9.116663e+02, -1.675849e+03, -1.168386e+03, -1.974995e+03, -1.677669e+03, -1.470044e+03,
          -1.702233e+03, -1.860586e+03, -1.668134e+03, -1.143118e+03, -1.319865e+03, -1.653114e+03, -2.204908e+03, -1.995014e+03,
          -2.705687e+03}
        };
    for(Plato::OrdinalType tTimeStep=0; tTimeStep < tPressure.extent(0); tTimeStep++)
    {
        for(Plato::OrdinalType tOrdinal=0; tOrdinal< tPressure.extent(1); tOrdinal++)
        {
            //printf("X(%d,%d) = %e\n", tTimeStep, tOrdinal, tHostPressure(tTimeStep, tOrdinal));
            TEST_FLOATING_EQUALITY(tHostPressure(tTimeStep, tOrdinal), tGoldPress[tTimeStep][tOrdinal], tTolerance);
        }
    }

    // 5.2 test displacement
    auto tHostDisplacements = Kokkos::create_mirror(tDisplacements);
    Kokkos::deep_copy(tHostDisplacements, tDisplacements);
    std::vector<std::vector<Plato::Scalar>> tGoldDisp =
        {
         {0.0, -6.267770e-02, 0.0, -6.250715e-02, 5.054901e-04, -6.174772e-02, -3.494325e-04, -6.164854e-02, -1.189951e-03,
          -6.163677e-02, 0.0, -6.243005e-02, -2.395852e-03, -5.908745e-02, 9.381758e-04, -5.919208e-02, -7.291411e-04, -5.909716e-02,
          1.326328e-03, -5.503616e-02, -1.099687e-03, -5.494402e-02, -3.525908e-03, -5.492911e-02, 1.629318e-03, -4.941788e-02,  -1.472318e-03,
          -4.933201e-02, -4.573797e-03, -4.931350e-02, -6.306177e-03, -3.454268e-02, -5.510012e-03, -4.243363e-02, -1.845476e-03, -4.245746e-02,
          1.819180e-03, -4.253584e-02, -2.219095e-03, -3.457328e-02, 1.868041e-03, -3.464274e-02, -6.934208e-03, -2.594957e-02, -2.593272e-03,
          -2.598862e-02, 1.747752e-03, -2.604802e-02, -2.966076e-03, -1.706881e-02, 1.432299e-03, -1.711426e-02, -7.365046e-03, -1.702033e-02,
          -7.602023e-03, 1.234104e-04,  -7.582309e-03, -8.182097e-03, -3.335936e-03, -8.239034e-03, 8.764536e-04, -8.256626e-03, -3.587180e-03,
          1.188541e-05, 0.0, 0.0}
        };
    for(Plato::OrdinalType tTimeStep=0; tTimeStep < tDisplacements.extent(0); tTimeStep++)
    {
        for(Plato::OrdinalType tOrdinal=0; tOrdinal< tDisplacements.extent(1); tOrdinal++)
        {
            //printf("X(%d,%d) = %e\n", tTimeStep, tOrdinal, tHostDisplacements(tTimeStep, tOrdinal));
            TEST_FLOATING_EQUALITY(tHostDisplacements(tTimeStep, tOrdinal), tGoldDisp[tTimeStep][tOrdinal], tTolerance);
        }
    }

    // 6. Output Data
    if (tOutputData)
    {
        tPlasticityProblem.saveStates("SimplySupportedBeamTraction2D");
    }
    std::system("rm -f plato_analyze_newton_raphson_diagnostics.txt");
}


TEUCHOS_UNIT_TEST(PlatoAnalyzeUnitTests, ElastoPlasticity_SimplySupportedBeamPressure2D_Elastic)
{
    Teuchos::RCP<Teuchos::ParameterList> tParamList =
    Teuchos::getParametersFromXmlString(
      "<ParameterList name='Plato Problem'>                                                     \n"
<<<<<<< HEAD
      "  <ParameterList name='Spatial Model'>                                                   \n"
      "    <ParameterList name='Domains'>                                                       \n"
      "      <ParameterList name='Design Volume'>                                               \n"
      "        <Parameter name='Element Block' type='string' value='body'/>                     \n"
      "        <Parameter name='Material Model' type='string' value='Unobtainium'/>             \n"
      "      </ParameterList>                                                                   \n"
=======
      "  <Parameter name='Physics'          type='string'  value='Mechanical'/>                 \n"
      "  <Parameter name='PDE Constraint'   type='string'  value='Infinite Strain Plasticity'/> \n"
      "  <ParameterList name='Material Model'>                                                  \n"
      "    <ParameterList name='Isotropic Linear Elastic'>                                      \n"
      "      <Parameter  name='Density' type='double' value='1000'/>                            \n"
      "      <Parameter  name='Poissons Ratio' type='double' value='0.24'/>                     \n"
      "      <Parameter  name='Youngs Modulus' type='double' value='1.0e7'/>                    \n"
>>>>>>> 1e72b948
      "    </ParameterList>                                                                     \n"
      "  </ParameterList>                                                                       \n"
      "  <Parameter name='Physics'          type='string'  value='Mechanical'/>                 \n"
      "  <Parameter name='PDE Constraint'   type='string'  value='Infinitesimal Strain Plasticity'/> \n"
      "  <Parameter name='Constraint'       type='string'  value='My Plastic Work'/>            \n"
      "  <ParameterList name='Material Models'>                                                 \n"
      "    <ParameterList name='Unobtainium'>                                                   \n"
      "      <ParameterList name='Isotropic Linear Elastic'>                                      \n"
      "        <Parameter  name='Density' type='double' value='1000'/>                            \n"
      "        <Parameter  name='Poissons Ratio' type='double' value='0.24'/>                     \n"
      "        <Parameter  name='Youngs Modulus' type='double' value='1.0e7'/>                    \n"
      "      </ParameterList>                                                                     \n"
      "      <ParameterList name='Plasticity Model'>                                                \n"
      "        <ParameterList name='J2 Plasticity'>                                                 \n"
      "          <Parameter  name='Hardening Modulus Isotropic' type='double' value='1.0'/>         \n"
      "          <Parameter  name='Hardening Modulus Kinematic' type='double' value='1.0'/>         \n"
      "          <Parameter  name='Initial Yield Stress' type='double' value='16e3'/>               \n"
      "          <Parameter  name='Elastic Properties Penalty Exponent' type='double' value='3'/>   \n"
      "          <Parameter  name='Elastic Properties Minimum Ersatz' type='double' value='1e-6'/>  \n"
      "          <Parameter  name='Plastic Properties Penalty Exponent' type='double' value='2.5'/> \n"
      "          <Parameter  name='Plastic Properties Minimum Ersatz' type='double' value='1e-9'/>  \n"
      "        </ParameterList>                                                                     \n"
      "      </ParameterList>                                                                       \n"
      "    </ParameterList>                                                                       \n"
      "  </ParameterList>                                                                       \n"
      "  <ParameterList name='Infinitesimal Strain Plasticity'>                                      \n"
      "    <ParameterList name='Penalty Function'>                                              \n"
      "      <Parameter name='Type' type='string' value='SIMP'/>                                \n"
      "      <Parameter name='Exponent' type='double' value='3.0'/>                             \n"
      "      <Parameter name='Minimum Value' type='double' value='1.0e-9'/>                     \n"
      "    </ParameterList>                                                                     \n"
      "  </ParameterList>                                                                       \n"
      "  <ParameterList name='Criteria'>                                                        \n"
      "    <ParameterList name='Plastic Work'>                                                  \n"
      "      <Parameter name='Type'                 type='string' value='Scalar Function'/>     \n"
      "      <Parameter name='Scalar Function Type' type='string' value='Plastic Work'/>        \n"
      "      <Parameter name='Multiplier'           type='double' value='-1.0'/>                \n"
      "      <Parameter name='Exponent'             type='double' value='3.0'/>                 \n"
      "      <Parameter name='Minimum Value'        type='double' value='1.0e-9'/>              \n"
      "    </ParameterList>                                                                     \n"
      "  </ParameterList>                                                                       \n"
      "  <ParameterList name='Time Stepping'>                                                   \n"
      "    <Parameter name='Initial Num. Pseudo Time Steps' type='int' value='1'/>              \n"
      "    <Parameter name='Maximum Num. Pseudo Time Steps' type='int' value='1'/>              \n"
      "  </ParameterList>                                                                       \n"
      "  <ParameterList name='Newton-Raphson'>                                                  \n"
      "    <Parameter name='Stop Measure' type='string' value='residual'/>                      \n"
      "    <Parameter name='Maximum Number Iterations' type='int' value='10'/>                  \n"
      "  </ParameterList>                                                                       \n"
      "  <ParameterList  name='Natural Boundary Conditions'>                                    \n"
      "   <ParameterList  name='Traction Vector Boundary Condition'>                            \n"
      "     <Parameter  name='Type'     type='string'        value='Uniform Pressure'/>         \n"
      "     <Parameter  name='Value'    type='double'        value='-100'/>                     \n"
      "     <Parameter  name='Sides'    type='string'        value='Load'/>                     \n"
      "   </ParameterList>                                                                      \n"
      " </ParameterList>                                                                        \n"
      "</ParameterList>                                                                         \n"
    );
    const bool tOutputData = false; // for debugging purpose, set true to enable Paraview output
    constexpr Plato::OrdinalType tSpaceDim = 2;
    auto tMesh = PlatoUtestHelpers::build_2d_box_mesh(10.0,1.0,10,2);
    Plato::DataMap    tDataMap;
    Omega_h::Assoc tAssoc = Omega_h::get_box_assoc(tSpaceDim);
    Omega_h::MeshSets tMeshSets = Omega_h::invert(&(*tMesh), tAssoc);

    MPI_Comm myComm;
    MPI_Comm_dup(MPI_COMM_WORLD, &myComm);
    Plato::Comm::Machine tMachine(myComm);

    // 1. Construct plasticity problem
    auto tFaceIDs = PlatoUtestHelpers::get_edge_ids_on_y1(*tMesh);
    tMeshSets[Omega_h::SIDE_SET]["Load"] = tFaceIDs;
    using PhysicsT = Plato::InfinitesimalStrainPlasticity<tSpaceDim>;
    Plato::PlasticityProblem<PhysicsT> tPlasticityProblem(*tMesh, tMeshSets, *tParamList, tMachine);

    // 2. Get Dirichlet Boundary Conditions
    const Plato::OrdinalType tDispDofX = 0;
    const Plato::OrdinalType tDispDofY = 1;
    constexpr auto tNumDofsPerNode = PhysicsT::mNumDofsPerNode;
    auto tDirichletIndicesBoundaryX0 = PlatoUtestHelpers::get_dirichlet_indices_on_boundary_2D(*tMesh, "x0", tNumDofsPerNode, tDispDofX);

    // 3. Set Dirichlet Boundary Conditions
    // 3.1 Symmetry degrees of freedom
    Plato::Scalar tValueToSet = 0;
    auto tNumDirichletDofs = tDirichletIndicesBoundaryX0.size() + 2;
    Plato::ScalarVector tDirichletValues("Dirichlet Values", tNumDirichletDofs);
    Plato::LocalOrdinalVector tDirichletDofs("Dirichlet Dofs", tNumDirichletDofs);
    Kokkos::parallel_for(Kokkos::RangePolicy<>(0, tDirichletIndicesBoundaryX0.size()), LAMBDA_EXPRESSION(const Plato::OrdinalType & aIndex)
    {
        tDirichletValues(aIndex) = tValueToSet;
        tDirichletDofs(aIndex) = tDirichletIndicesBoundaryX0(aIndex);
    }, "set dirichlet values and indices");

    // 3.2. Pinned degrees of freedom
    tValueToSet = 0.0;
    const Plato::OrdinalType tPinnedNodeIndex = 32;
    auto tOffset = tDirichletIndicesBoundaryX0.size();

    auto tHostDirichletValues = Kokkos::create_mirror(tDirichletValues);
    Kokkos::deep_copy(tHostDirichletValues, tDirichletValues);
    tHostDirichletValues(tOffset + tDispDofX) = tValueToSet;
    tHostDirichletValues(tOffset + tDispDofY) = tValueToSet;
    Kokkos::deep_copy(tDirichletValues, tHostDirichletValues);

    auto tHostDirichletDofs = Kokkos::create_mirror(tDirichletDofs);
    Kokkos::deep_copy(tHostDirichletDofs, tDirichletDofs);
    tHostDirichletDofs(tOffset + tDispDofX) = tNumDofsPerNode * tPinnedNodeIndex + tDispDofX;
    tHostDirichletDofs(tOffset + tDispDofY) = tNumDofsPerNode * tPinnedNodeIndex + tDispDofY;
    Kokkos::deep_copy(tDirichletDofs, tHostDirichletDofs);

    // 3.3 set Dirichlet boundary conditions
    tPlasticityProblem.setEssentialBoundaryConditions(tDirichletDofs, tDirichletValues);

    // 4. Solution
    auto tNumVertices = tMesh->nverts();
    Plato::ScalarVector tControls("Controls", tNumVertices);
    Plato::blas1::fill(1.0, tControls);
    auto tSolution = tPlasticityProblem.solution(tControls).State;

    // 5. Test results
    Plato::ScalarMultiVector tPressure("Pressure", tSolution.extent(0), tNumVertices);
    Plato::ScalarMultiVector tDisplacements("Displacements", tSolution.extent(0), tNumVertices*tSpaceDim);
    Plato::blas2::extract<PhysicsT::mNumDofsPerNode, PhysicsT::mPressureDofOffset>(tSolution, tPressure);
    Plato::blas2::extract<PhysicsT::mNumDofsPerNode, tSpaceDim>(tNumVertices, tSolution, tDisplacements);

    // 5.1 test pressure
    constexpr Plato::Scalar tTolerance = 1e-4;
    auto tHostPressure = Kokkos::create_mirror(tPressure);
    Kokkos::deep_copy(tHostPressure, tPressure);
    std::vector<std::vector<Plato::Scalar>> tGoldPress =
        {
         {-2.115362e+02, -1.874504e+03, -2.294189e+02, -1.516672e+03, -2.785281e+03, -2.925495e+03, -2.970340e+03, -4.293099e+02,
          -1.685521e+03, -5.322904e+02, -1.665030e+03, -2.835582e+03, -6.988780e+02, -1.668066e+03, -2.687101e+03, -2.258380e+03,
          -2.495897e+03, -1.672543e+03, -9.116663e+02, -1.675849e+03, -1.168386e+03, -1.974995e+03, -1.677669e+03, -1.470044e+03,
          -1.702233e+03, -1.860586e+03, -1.668134e+03, -1.143118e+03, -1.319865e+03, -1.653114e+03, -2.204908e+03, -1.995014e+03,
          -2.705687e+03}
        };
    for(Plato::OrdinalType tTimeStep=0; tTimeStep < tPressure.extent(0); tTimeStep++)
    {
        for(Plato::OrdinalType tOrdinal=0; tOrdinal< tPressure.extent(1); tOrdinal++)
        {
            //printf("X(%d,%d) = %e\n", tTimeStep, tOrdinal, tHostPressure(tTimeStep, tOrdinal));
            TEST_FLOATING_EQUALITY(tHostPressure(tTimeStep, tOrdinal), tGoldPress[tTimeStep][tOrdinal], tTolerance);
        }
    }

    // 5.2 test displacement
    auto tHostDisplacements = Kokkos::create_mirror(tDisplacements);
    Kokkos::deep_copy(tHostDisplacements, tDisplacements);
    std::vector<std::vector<Plato::Scalar>> tGoldDisp =
        {
         {0.0, -6.267770e-02, 0.0, -6.250715e-02, 5.054901e-04, -6.174772e-02, -3.494325e-04, -6.164854e-02, -1.189951e-03,
          -6.163677e-02, 0.0, -6.243005e-02, -2.395852e-03, -5.908745e-02, 9.381758e-04, -5.919208e-02, -7.291411e-04, -5.909716e-02,
          1.326328e-03, -5.503616e-02, -1.099687e-03, -5.494402e-02, -3.525908e-03, -5.492911e-02, 1.629318e-03, -4.941788e-02,  -1.472318e-03,
          -4.933201e-02, -4.573797e-03, -4.931350e-02, -6.306177e-03, -3.454268e-02, -5.510012e-03, -4.243363e-02, -1.845476e-03, -4.245746e-02,
          1.819180e-03, -4.253584e-02, -2.219095e-03, -3.457328e-02, 1.868041e-03, -3.464274e-02, -6.934208e-03, -2.594957e-02, -2.593272e-03,
          -2.598862e-02, 1.747752e-03, -2.604802e-02, -2.966076e-03, -1.706881e-02, 1.432299e-03, -1.711426e-02, -7.365046e-03, -1.702033e-02,
          -7.602023e-03, 1.234104e-04,  -7.582309e-03, -8.182097e-03, -3.335936e-03, -8.239034e-03, 8.764536e-04, -8.256626e-03, -3.587180e-03,
          1.188541e-05, 0.0, 0.0}
        };
    for(Plato::OrdinalType tTimeStep=0; tTimeStep < tDisplacements.extent(0); tTimeStep++)
    {
        for(Plato::OrdinalType tOrdinal=0; tOrdinal< tDisplacements.extent(1); tOrdinal++)
        {
            //printf("X(%d,%d) = %e\n", tTimeStep, tOrdinal, tHostDisplacements(tTimeStep, tOrdinal));
            TEST_FLOATING_EQUALITY(tHostDisplacements(tTimeStep, tOrdinal), tGoldDisp[tTimeStep][tOrdinal], tTolerance);
        }
    }

    // 6. Output Data
    if (tOutputData)
    {
        tPlasticityProblem.saveStates("SimplySupportedBeamPressure2D");
    }
    std::system("rm -f plato_analyze_newton_raphson_diagnostics.txt");
}


TEUCHOS_UNIT_TEST(PlatoAnalyzeUnitTests, ElastoPlasticity_SimplySupportedBeamPressure2D_2ElasticSteps)
{
    Teuchos::RCP<Teuchos::ParameterList> tParamList =
    Teuchos::getParametersFromXmlString(
      "<ParameterList name='Plato Problem'>                                                     \n"
<<<<<<< HEAD
      "  <ParameterList name='Spatial Model'>                                                   \n"
      "    <ParameterList name='Domains'>                                                       \n"
      "      <ParameterList name='Design Volume'>                                               \n"
      "        <Parameter name='Element Block' type='string' value='body'/>                     \n"
      "        <Parameter name='Material Model' type='string' value='Unobtainium'/>             \n"
      "      </ParameterList>                                                                   \n"
=======
      "  <Parameter name='Physics'          type='string'  value='Mechanical'/>                 \n"
      "  <Parameter name='PDE Constraint'   type='string'  value='Infinite Strain Plasticity'/> \n"
      "  <ParameterList name='Material Model'>                                                  \n"
      "    <ParameterList name='Isotropic Linear Elastic'>                                      \n"
      "      <Parameter  name='Density' type='double' value='1000'/>                            \n"
      "      <Parameter  name='Poissons Ratio' type='double' value='0.24'/>                     \n"
      "      <Parameter  name='Youngs Modulus' type='double' value='1.0e7'/>                    \n"
>>>>>>> 1e72b948
      "    </ParameterList>                                                                     \n"
      "  </ParameterList>                                                                       \n"
      "  <Parameter name='Physics'          type='string'  value='Mechanical'/>                 \n"
      "  <Parameter name='PDE Constraint'   type='string'  value='Infinitesimal Strain Plasticity'/> \n"
      "  <Parameter name='Constraint'       type='string'  value='My Plastic Work'/>            \n"
      "  <ParameterList name='Material Models'>                                                 \n"
      "    <ParameterList name='Unobtainium'>                                                   \n"
      "      <ParameterList name='Isotropic Linear Elastic'>                                      \n"
      "        <Parameter  name='Density' type='double' value='1000'/>                            \n"
      "        <Parameter  name='Poissons Ratio' type='double' value='0.24'/>                     \n"
      "        <Parameter  name='Youngs Modulus' type='double' value='1.0e7'/>                    \n"
      "      </ParameterList>                                                                     \n"
      "      <ParameterList name='Plasticity Model'>                                                \n"
      "        <ParameterList name='J2 Plasticity'>                                                 \n"
      "          <Parameter  name='Hardening Modulus Isotropic' type='double' value='1.0'/>         \n"
      "          <Parameter  name='Hardening Modulus Kinematic' type='double' value='1.0'/>         \n"
      "          <Parameter  name='Initial Yield Stress' type='double' value='16e3'/>               \n"
      "          <Parameter  name='Elastic Properties Penalty Exponent' type='double' value='3'/>   \n"
      "          <Parameter  name='Elastic Properties Minimum Ersatz' type='double' value='1e-6'/>  \n"
      "          <Parameter  name='Plastic Properties Penalty Exponent' type='double' value='2.5'/> \n"
      "          <Parameter  name='Plastic Properties Minimum Ersatz' type='double' value='1e-9'/>  \n"
      "        </ParameterList>                                                                     \n"
      "      </ParameterList>                                                                       \n"
      "    </ParameterList>                                                                       \n"
      "  </ParameterList>                                                                       \n"
      "  <ParameterList name='Infinitesimal Strain Plasticity'>                                      \n"
      "    <ParameterList name='Penalty Function'>                                              \n"
      "      <Parameter name='Type' type='string' value='SIMP'/>                                \n"
      "      <Parameter name='Exponent' type='double' value='3.0'/>                             \n"
      "      <Parameter name='Minimum Value' type='double' value='1.0e-9'/>                     \n"
      "    </ParameterList>                                                                     \n"
      "  </ParameterList>                                                                       \n"
      "  <ParameterList name='Criteria'>                                                        \n"
      "    <ParameterList name='Plastic Work'>                                                  \n"
      "      <Parameter name='Type'                 type='string' value='Scalar Function'/>     \n"
      "      <Parameter name='Scalar Function Type' type='string' value='Plastic Work'/>        \n"
      "      <Parameter name='Multiplier'           type='double' value='-1.0'/>                \n"
      "      <Parameter name='Exponent'             type='double' value='3.0'/>                 \n"
      "      <Parameter name='Minimum Value'        type='double' value='1.0e-9'/>              \n"
      "    </ParameterList>                                                                     \n"
      "  </ParameterList>                                                                       \n"
      "  <ParameterList name='Time Stepping'>                                                   \n"
      "    <Parameter name='Initial Num. Pseudo Time Steps' type='int' value='2'/>              \n"
      "    <Parameter name='Maximum Num. Pseudo Time Steps' type='int' value='2'/>              \n"
      "  </ParameterList>                                                                       \n"
      "  <ParameterList name='Newton-Raphson'>                                                  \n"
      "    <Parameter name='Stop Measure' type='string' value='residual'/>                      \n"
      "    <Parameter name='Maximum Number Iterations' type='int' value='10'/>                  \n"
      "  </ParameterList>                                                                       \n"
      "  <ParameterList  name='Natural Boundary Conditions'>                                    \n"
      "   <ParameterList  name='Traction Vector Boundary Condition'>                            \n"
      "     <Parameter  name='Type'     type='string'        value='Uniform Pressure'/>         \n"
      "     <Parameter  name='Value'    type='double'        value='-100'/>                     \n"
      "     <Parameter  name='Sides'    type='string'        value='Load'/>                     \n"
      "   </ParameterList>                                                                      \n"
      " </ParameterList>                                                                        \n"
      "</ParameterList>                                                                         \n"
    );

    const bool tOutputData = false; // for debugging purpose, set true to enable Paraview output
    constexpr Plato::OrdinalType tSpaceDim = 2;
    auto tMesh = PlatoUtestHelpers::build_2d_box_mesh(10.0,1.0,10,2);
    Plato::DataMap    tDataMap;
    Omega_h::Assoc tAssoc = Omega_h::get_box_assoc(tSpaceDim);
    Omega_h::MeshSets tMeshSets = Omega_h::invert(&(*tMesh), tAssoc);

    MPI_Comm myComm;
    MPI_Comm_dup(MPI_COMM_WORLD, &myComm);
    Plato::Comm::Machine tMachine(myComm);

    // 1. Construct plasticity problem
    auto tFaceIDs = PlatoUtestHelpers::get_edge_ids_on_y1(*tMesh);
    tMeshSets[Omega_h::SIDE_SET]["Load"] = tFaceIDs;
    using PhysicsT = Plato::InfinitesimalStrainPlasticity<tSpaceDim>;
    Plato::PlasticityProblem<PhysicsT> tPlasticityProblem(*tMesh, tMeshSets, *tParamList, tMachine);

    // 2. Get Dirichlet Boundary Conditions
    const Plato::OrdinalType tDispDofX = 0;
    const Plato::OrdinalType tDispDofY = 1;
    constexpr auto tNumDofsPerNode = PhysicsT::mNumDofsPerNode;
    auto tDirichletIndicesBoundaryX0 = PlatoUtestHelpers::get_dirichlet_indices_on_boundary_2D(*tMesh, "x0", tNumDofsPerNode, tDispDofX);

    // 3. Set Dirichlet Boundary Conditions
    // 3.1 Symmetry degrees of freedom
    Plato::Scalar tValueToSet = 0;
    auto tNumDirichletDofs = tDirichletIndicesBoundaryX0.size() + 2;
    Plato::ScalarVector tDirichletValues("Dirichlet Values", tNumDirichletDofs);
    Plato::LocalOrdinalVector tDirichletDofs("Dirichlet Dofs", tNumDirichletDofs);
    Kokkos::parallel_for(Kokkos::RangePolicy<>(0, tDirichletIndicesBoundaryX0.size()), LAMBDA_EXPRESSION(const Plato::OrdinalType & aIndex)
    {
        tDirichletValues(aIndex) = tValueToSet;
        tDirichletDofs(aIndex) = tDirichletIndicesBoundaryX0(aIndex);
    }, "set dirichlet values and indices");

    // 3.2. Pinned degrees of freedom
    tValueToSet = 0.0;
    const Plato::OrdinalType tPinnedNodeIndex = 32;
    auto tOffset = tDirichletIndicesBoundaryX0.size();

    auto tHostDirichletValues = Kokkos::create_mirror(tDirichletValues);
    Kokkos::deep_copy(tHostDirichletValues, tDirichletValues);
    tHostDirichletValues(tOffset + tDispDofX) = tValueToSet;
    tHostDirichletValues(tOffset + tDispDofY) = tValueToSet;
    Kokkos::deep_copy(tDirichletValues, tHostDirichletValues);

    auto tHostDirichletDofs = Kokkos::create_mirror(tDirichletDofs);
    Kokkos::deep_copy(tHostDirichletDofs, tDirichletDofs);
    tHostDirichletDofs(tOffset + tDispDofX) = tNumDofsPerNode * tPinnedNodeIndex + tDispDofX;
    tHostDirichletDofs(tOffset + tDispDofY) = tNumDofsPerNode * tPinnedNodeIndex + tDispDofY;
    Kokkos::deep_copy(tDirichletDofs, tHostDirichletDofs);

    // 3.3 set Dirichlet boundary conditions
    tPlasticityProblem.setEssentialBoundaryConditions(tDirichletDofs, tDirichletValues);

    // 4. Solution
    auto tNumVertices = tMesh->nverts();
    Plato::ScalarVector tControls("Controls", tNumVertices);
    Plato::blas1::fill(1.0, tControls);
    auto tSolution = tPlasticityProblem.solution(tControls).State;

    // 5. Test results - test only final time step
    Plato::ScalarMultiVector tPressure("Pressure", tSolution.extent(0), tNumVertices);
    Plato::ScalarMultiVector tDisplacements("Displacements", tSolution.extent(0), tNumVertices*tSpaceDim);
    Plato::blas2::extract<PhysicsT::mNumDofsPerNode, PhysicsT::mPressureDofOffset>(tSolution, tPressure);
    Plato::blas2::extract<PhysicsT::mNumDofsPerNode, tSpaceDim>(tNumVertices, tSolution, tDisplacements);

    // 5.1 test pressure
    constexpr Plato::Scalar tTolerance = 1e-4;
    auto tHostPressure = Kokkos::create_mirror(tPressure);
    Kokkos::deep_copy(tHostPressure, tPressure);
    std::vector<Plato::Scalar> tGoldPress =
        {
         {-2.115362e+02, -1.874504e+03, -2.294189e+02, -1.516672e+03, -2.785281e+03, -2.925495e+03, -2.970340e+03, -4.293099e+02,
          -1.685521e+03, -5.322904e+02, -1.665030e+03, -2.835582e+03, -6.988780e+02, -1.668066e+03, -2.687101e+03, -2.258380e+03,
          -2.495897e+03, -1.672543e+03, -9.116663e+02, -1.675849e+03, -1.168386e+03, -1.974995e+03, -1.677669e+03, -1.470044e+03,
          -1.702233e+03, -1.860586e+03, -1.668134e+03, -1.143118e+03, -1.319865e+03, -1.653114e+03, -2.204908e+03, -1.995014e+03,
          -2.705687e+03}
        };
    for(Plato::OrdinalType tTimeStep=1; tTimeStep < tPressure.extent(0); tTimeStep++)
    {
        for(Plato::OrdinalType tOrdinal=0; tOrdinal< tPressure.extent(1); tOrdinal++)
        {
            //printf("X(%d,%d) = %e\n", tTimeStep, tOrdinal, tHostPressure(tTimeStep, tOrdinal));
            TEST_FLOATING_EQUALITY(tHostPressure(tTimeStep, tOrdinal), tGoldPress[tOrdinal], tTolerance);
        }
    }

    // 5.2 test displacement
    auto tHostDisplacements = Kokkos::create_mirror(tDisplacements);
    Kokkos::deep_copy(tHostDisplacements, tDisplacements);
    std::vector<Plato::Scalar> tGoldDisp =
         {0.0, -6.267770e-02, 0.0, -6.250715e-02, 5.054901e-04, -6.174772e-02, -3.494325e-04, -6.164854e-02, -1.189951e-03,
          -6.163677e-02, 0.0, -6.243005e-02, -2.395852e-03, -5.908745e-02, 9.381758e-04, -5.919208e-02, -7.291411e-04, -5.909716e-02,
          1.326328e-03, -5.503616e-02, -1.099687e-03, -5.494402e-02, -3.525908e-03, -5.492911e-02, 1.629318e-03, -4.941788e-02,  -1.472318e-03,
          -4.933201e-02, -4.573797e-03, -4.931350e-02, -6.306177e-03, -3.454268e-02, -5.510012e-03, -4.243363e-02, -1.845476e-03, -4.245746e-02,
          1.819180e-03, -4.253584e-02, -2.219095e-03, -3.457328e-02, 1.868041e-03, -3.464274e-02, -6.934208e-03, -2.594957e-02, -2.593272e-03,
          -2.598862e-02, 1.747752e-03, -2.604802e-02, -2.966076e-03, -1.706881e-02, 1.432299e-03, -1.711426e-02, -7.365046e-03, -1.702033e-02,
          -7.602023e-03, 1.234104e-04,  -7.582309e-03, -8.182097e-03, -3.335936e-03, -8.239034e-03, 8.764536e-04, -8.256626e-03, -3.587180e-03,
          1.188541e-05, 0.0, 0.0};
    for(Plato::OrdinalType tTimeStep=1; tTimeStep < tDisplacements.extent(0); tTimeStep++)
    {
        for(Plato::OrdinalType tOrdinal=0; tOrdinal< tDisplacements.extent(1); tOrdinal++)
        {
            //printf("X(%d,%d) = %e\n", tTimeStep, tOrdinal, tHostDisplacements(tTimeStep, tOrdinal));
            TEST_FLOATING_EQUALITY(tHostDisplacements(tTimeStep, tOrdinal), tGoldDisp[tOrdinal], tTolerance);
        }
    }

    // 6. Output Data
    if (tOutputData)
    {
        tPlasticityProblem.saveStates("SimplySupportedBeamPressure2D");
    }
    std::system("rm -f plato_analyze_newton_raphson_diagnostics.txt");
}
#ifdef NOPE



TEUCHOS_UNIT_TEST(PlatoAnalyzeUnitTests, ElastoPlasticity_SimplySupportedBeamPressure2D_PlasticSteps)
{
    const bool tOutputData = false; // for debugging purpose, set true to enable Paraview output
    const bool tDeleteSolverStats = false; // for debugging purpose, set true to enable Paraview output
    constexpr Plato::OrdinalType tSpaceDim = 2;
    auto tMesh = PlatoUtestHelpers::build_2d_box_mesh(10.0,1.0,10,2);
    Plato::DataMap    tDataMap;
    Omega_h::MeshSets tMeshSets;

    Teuchos::RCP<Teuchos::ParameterList> tParamList =
    Teuchos::getParametersFromXmlString(
      "<ParameterList name='Plato Problem'>                                                     \n"
      "  <Parameter name='Physics'          type='string'  value='Mechanical'/>                 \n"
      "  <Parameter name='PDE Constraint'   type='string'  value='Infinite Strain Plasticity'/> \n"
      "  <ParameterList name='Material Model'>                                                  \n"
      "    <ParameterList name='Isotropic Linear Elastic'>                                      \n"
      "      <Parameter  name='Density' type='double' value='1000'/>                            \n"
      "      <Parameter  name='Poissons Ratio' type='double' value='0.24'/>                     \n"
      "      <Parameter  name='Youngs Modulus' type='double' value='1.0e7'/>                    \n"
      "    </ParameterList>                                                                     \n"
      "  </ParameterList>                                                                       \n"
      "  <ParameterList name='Plasticity Model'>                                                \n"
      "    <ParameterList name='J2 Plasticity'>                                                 \n"
      "      <Parameter  name='Hardening Modulus Isotropic' type='double' value='1.0'/>         \n"
      "      <Parameter  name='Hardening Modulus Kinematic' type='double' value='1.0'/>         \n"
      "      <Parameter  name='Initial Yield Stress' type='double' value='16e3'/>               \n"
      "      <Parameter  name='Elastic Properties Penalty Exponent' type='double' value='3'/>   \n"
      "      <Parameter  name='Elastic Properties Minimum Ersatz' type='double' value='1e-6'/>  \n"
      "      <Parameter  name='Plastic Properties Penalty Exponent' type='double' value='2.5'/> \n"
      "      <Parameter  name='Plastic Properties Minimum Ersatz' type='double' value='1e-9'/>  \n"
      "    </ParameterList>                                                                     \n"
      "  </ParameterList>                                                                       \n"
      "  <ParameterList name='Infinite Strain Plasticity'>                                      \n"
      "    <Parameter name='Plottable' type='Array(string)' value='{elastic stress, accumulated plastic strain, plastic multiplier increment, elastic strain, deviatoric stress, plastic strain, backstress}'/>\n"
      "    <ParameterList name='Penalty Function'>                                              \n"
      "      <Parameter name='Type' type='string' value='SIMP'/>                                \n"
      "      <Parameter name='Exponent' type='double' value='3.0'/>                             \n"
      "      <Parameter name='Minimum Value' type='double' value='1.0e-9'/>                     \n"
      "    </ParameterList>                                                                     \n"
      "  </ParameterList>                                                                       \n"
      "  <ParameterList name='Criteria'>                                                        \n"
      "    <ParameterList name='Plastic Work'>                                                  \n"
      "      <Parameter name='Type'                 type='string' value='Scalar Function'/>     \n"
      "      <Parameter name='Scalar Function Type' type='string' value='Plastic Work'/>        \n"
      "      <Parameter name='Multiplier'           type='double' value='-1.0'/>                \n"
      "      <Parameter name='Exponent'             type='double' value='3.0'/>                 \n"
      "      <Parameter name='Minimum Value'        type='double' value='1.0e-9'/>              \n"
      "    </ParameterList>                                                                     \n"
      "  </ParameterList>                                                                       \n"
      "  <ParameterList name='Time Stepping'>                                                   \n"
      "    <Parameter name='Initial Num. Pseudo Time Steps' type='int' value='4'/>              \n"
      "    <Parameter name='Maximum Num. Pseudo Time Steps' type='int' value='4'/>              \n"
      "  </ParameterList>                                                                       \n"
      "  <ParameterList name='Newton-Raphson'>                                                  \n"
      "    <Parameter name='Stop Measure' type='string' value='residual'/>                      \n"
      "    <Parameter name='Maximum Number Iterations' type='int' value='10'/>                  \n"
      "  </ParameterList>                                                                       \n"
      "  <ParameterList  name='Natural Boundary Conditions'>                                    \n"
      "   <ParameterList  name='Traction Vector Boundary Condition'>                            \n"
      "     <Parameter  name='Type'     type='string'        value='Uniform Pressure'/>         \n"
      "     <Parameter  name='Value'    type='double'        value='-150'/>                     \n"
      "     <Parameter  name='Sides'    type='string'        value='Load'/>                     \n"
      "   </ParameterList>                                                                      \n"
      " </ParameterList>                                                                        \n"
      "</ParameterList>                                                                         \n"
    );

    MPI_Comm myComm;
    MPI_Comm_dup(MPI_COMM_WORLD, &myComm);
    Plato::Comm::Machine tMachine(myComm);

    // 1. Construct plasticity problem
    auto tFaceIDs = PlatoUtestHelpers::get_edge_ids_on_y1(*tMesh);
    tMeshSets[Omega_h::SIDE_SET]["Load"] = tFaceIDs;
    using PhysicsT = Plato::InfinitesimalStrainPlasticity<tSpaceDim>;
    Plato::PlasticityProblem<PhysicsT> tPlasticityProblem(*tMesh, tMeshSets, *tParamList, tMachine);

    // 2. Get Dirichlet Boundary Conditions
    const Plato::OrdinalType tDispDofX = 0;
    const Plato::OrdinalType tDispDofY = 1;
    constexpr auto tNumDofsPerNode = PhysicsT::mNumDofsPerNode;
    auto tDirichletIndicesBoundaryX0 = PlatoUtestHelpers::get_dirichlet_indices_on_boundary_2D(*tMesh, "x0", tNumDofsPerNode, tDispDofX);

    // 3. Set Dirichlet Boundary Conditions
    // 3.1 Symmetry degrees of freedom
    Plato::Scalar tValueToSet = 0;
    auto tNumDirichletDofs = tDirichletIndicesBoundaryX0.size() + 2;
    Plato::ScalarVector tDirichletValues("Dirichlet Values", tNumDirichletDofs);
    Plato::LocalOrdinalVector tDirichletDofs("Dirichlet Dofs", tNumDirichletDofs);
    Kokkos::parallel_for(Kokkos::RangePolicy<>(0, tDirichletIndicesBoundaryX0.size()), LAMBDA_EXPRESSION(const Plato::OrdinalType & aIndex)
    {
        tDirichletValues(aIndex) = tValueToSet;
        tDirichletDofs(aIndex) = tDirichletIndicesBoundaryX0(aIndex);
    }, "set dirichlet values and indices");

    // 3.2. Pinned degrees of freedom
    tValueToSet = 0.0;
    const Plato::OrdinalType tPinnedNodeIndex = 32;
    auto tOffset = tDirichletIndicesBoundaryX0.size();

    auto tHostDirichletValues = Kokkos::create_mirror(tDirichletValues);
    Kokkos::deep_copy(tHostDirichletValues, tDirichletValues);
    tHostDirichletValues(tOffset + tDispDofX) = tValueToSet;
    tHostDirichletValues(tOffset + tDispDofY) = tValueToSet;
    Kokkos::deep_copy(tDirichletValues, tHostDirichletValues);

    auto tHostDirichletDofs = Kokkos::create_mirror(tDirichletDofs);
    Kokkos::deep_copy(tHostDirichletDofs, tDirichletDofs);
    tHostDirichletDofs(tOffset + tDispDofX) = tNumDofsPerNode * tPinnedNodeIndex + tDispDofX;
    tHostDirichletDofs(tOffset + tDispDofY) = tNumDofsPerNode * tPinnedNodeIndex + tDispDofY;
    Kokkos::deep_copy(tDirichletDofs, tHostDirichletDofs);

    // 3.3 set Dirichlet boundary conditions
    tPlasticityProblem.setEssentialBoundaryConditions(tDirichletDofs, tDirichletValues);

    // 4. Solution
    auto tNumVertices = tMesh->nverts();
    Plato::ScalarVector tControls("Controls", tNumVertices);
    Plato::blas1::fill(1.0, tControls);
    auto tSolution = tPlasticityProblem.solution(tControls);

    // 6. Output Data
    if(tOutputData)
    {
        tPlasticityProblem.saveStates("SimplySupportedBeamPressure2D", *tMesh);
    }

    if(tDeleteSolverStats)
    {
        std::system("rm -f plato_analyze_newton_raphson_diagnostics.txt");
    }
}


TEUCHOS_UNIT_TEST(PlatoAnalyzeUnitTests, ElastoPlasticity_CriterionTest_2D)
{
    // 1. DEFINE PROBLEM
    constexpr Plato::OrdinalType tSpaceDim = 2;
    constexpr Plato::OrdinalType tMeshWidth = 1;
    auto tMesh = PlatoUtestHelpers::getBoxMesh(tSpaceDim, tMeshWidth);
    Plato::DataMap    tDataMap;
    Omega_h::MeshSets tMeshSets;

    Teuchos::RCP<Teuchos::ParameterList> tParamList =
    Teuchos::getParametersFromXmlString(
      "<ParameterList name='Plato Problem'>                                                     \n"
      "  <Parameter name='Physics'          type='string'  value='Mechanical'/>                 \n"
      "  <Parameter name='PDE Constraint'   type='string'  value='Infinite Strain Plasticity'/> \n"
      "  <ParameterList name='Material Model'>                                                  \n"
      "    <ParameterList name='Isotropic Linear Elastic'>                                      \n"
      "      <Parameter  name='Density' type='double' value='1000'/>                            \n"
      "      <Parameter  name='Poissons Ratio' type='double' value='0.3'/>                      \n"
      "      <Parameter  name='Youngs Modulus' type='double' value='1.0e6'/>                    \n"
      "    </ParameterList>                                                                     \n"
      "  </ParameterList>                                                                       \n"
      "  <ParameterList name='Plasticity Model'>                                                \n"
      "    <ParameterList name='J2 Plasticity'>                                                 \n"
      "      <Parameter  name='Hardening Modulus Isotropic' type='double' value='1.0e3'/>       \n"
      "      <Parameter  name='Hardening Modulus Kinematic' type='double' value='1.0e3'/>       \n"
      "      <Parameter  name='Initial Yield Stress' type='double' value='1.0e3'/>              \n"
      "      <Parameter  name='Elastic Properties Penalty Exponent' type='double' value='3'/>   \n"
      "      <Parameter  name='Elastic Properties Minimum Ersatz' type='double' value='1e-6'/>  \n"
      "      <Parameter  name='Plastic Properties Penalty Exponent' type='double' value='2.5'/> \n"
      "      <Parameter  name='Plastic Properties Minimum Ersatz' type='double' value='1e-9'/>  \n"
      "    </ParameterList>                                                                     \n"
      "  </ParameterList>                                                                       \n"
      "  <ParameterList name='Infinite Strain Plasticity'>                                      \n"
      "    <ParameterList name='Penalty Function'>                                              \n"
      "      <Parameter name='Type' type='string' value='SIMP'/>                                \n"
      "      <Parameter name='Exponent' type='double' value='3.0'/>                             \n"
      "      <Parameter name='Minimum Value' type='double' value='1.0e-6'/>                     \n"
      "    </ParameterList>                                                                     \n"
      "  </ParameterList>                                                                       \n"
      "  <ParameterList name='Criteria'>                                                        \n"
      "    <ParameterList name='Plastic Work'>                                                  \n"
      "      <Parameter name='Type'                 type='string' value='Scalar Function'/>     \n"
      "      <Parameter name='Scalar Function Type' type='string' value='Plastic Work'/>        \n"
      "      <Parameter name='Multiplier'           type='double' value='-1.0'/>                \n"
      "      <Parameter name='Exponent'             type='double' value='3.0'/>                 \n"
      "      <Parameter name='Minimum Value'        type='double' value='1.0e-9'/>              \n"
      "    </ParameterList>                                                                     \n"
      "  </ParameterList>                                                                       \n"
      "  <ParameterList name='Time Stepping'>                                                   \n"
      "    <Parameter name='Initial Num. Pseudo Time Steps' type='int' value='4'/>              \n"
      "    <Parameter name='Maximum Num. Pseudo Time Steps' type='int' value='4'/>              \n"
      "  </ParameterList>                                                                       \n"
      "  <ParameterList name='Newton-Raphson'>                                                  \n"
      "    <Parameter name='Stop Measure' type='string' value='residual'/>                      \n"
      "    <Parameter name='Maximum Number Iterations' type='int' value='20'/>                  \n"
      "  </ParameterList>                                                                       \n"
      "</ParameterList>                                                                         \n"
    );

    MPI_Comm myComm;
    MPI_Comm_dup(MPI_COMM_WORLD, &myComm);
    Plato::Comm::Machine tMachine(myComm);

    using PhysicsT = Plato::InfinitesimalStrainPlasticity<tSpaceDim>;
    Plato::PlasticityProblem<PhysicsT> tPlasticityProblem(*tMesh, tMeshSets, *tParamList, tMachine);

    // 2. Get Dirichlet Boundary Conditions
    Plato::OrdinalType tDispDofX = 0;
    Plato::OrdinalType tDispDofY = 1;
    constexpr Plato::OrdinalType tNumDofsPerNode = PhysicsT::mNumDofsPerNode;
    auto tDirichletIndicesBoundaryX0 = PlatoUtestHelpers::get_dirichlet_indices_on_boundary_2D(*tMesh, "x0", tNumDofsPerNode, tDispDofX);
    auto tDirichletIndicesBoundaryY0 = PlatoUtestHelpers::get_dirichlet_indices_on_boundary_2D(*tMesh, "y0", tNumDofsPerNode, tDispDofY);
    auto tDirichletIndicesBoundaryX1 = PlatoUtestHelpers::get_dirichlet_indices_on_boundary_2D(*tMesh, "x1", tNumDofsPerNode, tDispDofX);

    // 3. Set Dirichlet Boundary Conditions
    Plato::Scalar tValueToSet = 0;
    auto tNumDirichletDofs = tDirichletIndicesBoundaryX0.size() + tDirichletIndicesBoundaryY0.size() + tDirichletIndicesBoundaryX1.size();
    Plato::ScalarVector tDirichletValues("Dirichlet Values", tNumDirichletDofs);
    Plato::LocalOrdinalVector tDirichletDofs("Dirichlet Dofs", tNumDirichletDofs);
    Kokkos::parallel_for(Kokkos::RangePolicy<>(0, tDirichletIndicesBoundaryX0.size()), LAMBDA_EXPRESSION(const Plato::OrdinalType & aIndex)
    {
        tDirichletValues(aIndex) = tValueToSet;
        tDirichletDofs(aIndex) = tDirichletIndicesBoundaryX0(aIndex);
    }, "set dirichlet values and indices");

    auto tOffset = tDirichletIndicesBoundaryX0.size();
    Kokkos::parallel_for(Kokkos::RangePolicy<>(0, tDirichletIndicesBoundaryY0.size()), LAMBDA_EXPRESSION(const Plato::OrdinalType & aIndex)
    {
        auto tIndex = tOffset + aIndex;
        tDirichletValues(tIndex) = tValueToSet;
        tDirichletDofs(tIndex) = tDirichletIndicesBoundaryY0(aIndex);
    }, "set dirichlet values and indices");

    tValueToSet = 2e-3;
    tOffset += tDirichletIndicesBoundaryY0.size();
    Kokkos::parallel_for(Kokkos::RangePolicy<>(0, tDirichletIndicesBoundaryX1.size()), LAMBDA_EXPRESSION(const Plato::OrdinalType & aIndex)
    {
        auto tIndex = tOffset + aIndex;
        tDirichletValues(tIndex) = tValueToSet;
        tDirichletDofs(tIndex) = tDirichletIndicesBoundaryX1(aIndex);
    }, "set dirichlet values and indices");
    tPlasticityProblem.setEssentialBoundaryConditions(tDirichletDofs, tDirichletValues);

    // 4. Evaluate criterion
    auto tNumVertices = tMesh->nverts();
    Plato::ScalarVector tControls("Controls", tNumVertices);
    Plato::blas1::fill(1.0, tControls);

    constexpr Plato::Scalar tTolerance = 1e-4;
    auto tSolution = tPlasticityProblem.solution(tControls);
    std::string tCriterionName("Plastic Work");
    auto tCriterionValue = tPlasticityProblem.criterionValue(tControls, tCriterionName);
    TEST_FLOATING_EQUALITY(tCriterionValue, -0.539482, tTolerance);

    auto tCriterionGrad = tPlasticityProblem.criterionGradient(tControls, tCriterionName);
    std::vector<Plato::Scalar> tGold = {-0.927379, -0.46369, -0.927379, -0.46369};
    auto tHostGrad = Kokkos::create_mirror(tCriterionGrad);
    Kokkos::deep_copy(tHostGrad, tCriterionGrad);
    TEST_ASSERT( tHostGrad.size() == static_cast<Plato::OrdinalType>(tGold.size() ));
    for(Plato::OrdinalType tIndex = 0; tIndex < tHostGrad.size(); tIndex++)
    {
        TEST_FLOATING_EQUALITY(tHostGrad(tIndex), tGold[tIndex], tTolerance);
    }
    std::system("rm -f plato_analyze_newton_raphson_diagnostics.txt");
}


TEUCHOS_UNIT_TEST(PlatoAnalyzeUnitTests, ElastoPlasticity_TestCriterionGradientZ_2D)
{
    // 1. DEFINE PROBLEM
    constexpr Plato::OrdinalType tSpaceDim = 2;
    constexpr Plato::OrdinalType tMeshWidth = 6;
    auto tMesh = PlatoUtestHelpers::getBoxMesh(tSpaceDim, tMeshWidth);
    Plato::DataMap    tDataMap;
    Omega_h::MeshSets tMeshSets;

    Teuchos::RCP<Teuchos::ParameterList> tParamList =
    Teuchos::getParametersFromXmlString(
      "<ParameterList name='Plato Problem'>                                                     \n"
      "  <Parameter name='Physics'          type='string'  value='Mechanical'/>                 \n"
      "  <Parameter name='PDE Constraint'   type='string'  value='Infinite Strain Plasticity'/> \n"
      "  <ParameterList name='Material Model'>                                                  \n"
      "    <ParameterList name='Isotropic Linear Elastic'>                                      \n"
      "      <Parameter  name='Density' type='double' value='1000'/>                            \n"
      "      <Parameter  name='Poissons Ratio' type='double' value='0.3'/>                      \n"
      "      <Parameter  name='Youngs Modulus' type='double' value='1.0e6'/>                    \n"
      "    </ParameterList>                                                                     \n"
      "  </ParameterList>                                                                       \n"
      "  <ParameterList name='Plasticity Model'>                                                \n"
      "    <ParameterList name='J2 Plasticity'>                                                 \n"
      "      <Parameter  name='Hardening Modulus Isotropic' type='double' value='1.0e3'/>       \n"
      "      <Parameter  name='Hardening Modulus Kinematic' type='double' value='1.0e3'/>       \n"
      "      <Parameter  name='Initial Yield Stress' type='double' value='1.0e3'/>              \n"
      "      <Parameter  name='Elastic Properties Penalty Exponent' type='double' value='3'/>   \n"
      "      <Parameter  name='Elastic Properties Minimum Ersatz' type='double' value='1e-6'/>  \n"
      "      <Parameter  name='Plastic Properties Penalty Exponent' type='double' value='2.5'/> \n"
      "      <Parameter  name='Plastic Properties Minimum Ersatz' type='double' value='1e-9'/>  \n"
      "    </ParameterList>                                                                     \n"
      "  </ParameterList>                                                                       \n"
      "  <ParameterList name='Infinite Strain Plasticity'>                                      \n"
      "    <ParameterList name='Penalty Function'>                                              \n"
      "      <Parameter name='Type' type='string' value='SIMP'/>                                \n"
      "      <Parameter name='Exponent' type='double' value='3.0'/>                             \n"
      "      <Parameter name='Minimum Value' type='double' value='1.0e-6'/>                     \n"
      "    </ParameterList>                                                                     \n"
      "  </ParameterList>                                                                       \n"
      "  <ParameterList name='Criteria'>                                                        \n"
      "    <ParameterList name='Plastic Work'>                                                  \n"
      "      <Parameter name='Type'                 type='string' value='Scalar Function'/>     \n"
      "      <Parameter name='Scalar Function Type' type='string' value='Plastic Work'/>        \n"
      "      <Parameter name='Multiplier'           type='double' value='-1.0'/>                \n"
      "      <Parameter name='Exponent'             type='double' value='3.0'/>                 \n"
      "      <Parameter name='Minimum Value'        type='double' value='1.0e-9'/>              \n"
      "    </ParameterList>                                                                     \n"
      "  </ParameterList>                                                                       \n"
      "  <ParameterList name='Time Stepping'>                                                   \n"
      "    <Parameter name='Initial Num. Pseudo Time Steps' type='int' value='4'/>              \n"
      "    <Parameter name='Maximum Num. Pseudo Time Steps' type='int' value='4'/>              \n"
      "  </ParameterList>                                                                       \n"
      "  <ParameterList name='Newton-Raphson'>                                                  \n"
      "    <Parameter name='Stop Measure' type='string' value='residual'/>                      \n"
      "    <Parameter name='Maximum Number Iterations' type='int' value='20'/>                  \n"
      "  </ParameterList>                                                                       \n"
      "</ParameterList>                                                                         \n"
    );

    MPI_Comm myComm;
    MPI_Comm_dup(MPI_COMM_WORLD, &myComm);
    Plato::Comm::Machine tMachine(myComm);

    using PhysicsT = Plato::InfinitesimalStrainPlasticity<tSpaceDim>;
    Plato::PlasticityProblem<PhysicsT> tPlasticityProblem(*tMesh, tMeshSets, *tParamList, tMachine);

    // 2. Get Dirichlet Boundary Conditions
    Plato::OrdinalType tDispDofX = 0;
    Plato::OrdinalType tDispDofY = 1;
    constexpr Plato::OrdinalType tNumDofsPerNode = PhysicsT::mNumDofsPerNode;
    auto tDirichletIndicesBoundaryX0 = PlatoUtestHelpers::get_dirichlet_indices_on_boundary_2D(*tMesh, "x0", tNumDofsPerNode, tDispDofX);
    auto tDirichletIndicesBoundaryY0 = PlatoUtestHelpers::get_dirichlet_indices_on_boundary_2D(*tMesh, "y0", tNumDofsPerNode, tDispDofY);
    auto tDirichletIndicesBoundaryX1 = PlatoUtestHelpers::get_dirichlet_indices_on_boundary_2D(*tMesh, "x1", tNumDofsPerNode, tDispDofX);

    // 3. Set Dirichlet Boundary Conditions
    Plato::Scalar tValueToSet = 0;
    auto tNumDirichletDofs = tDirichletIndicesBoundaryX0.size() + tDirichletIndicesBoundaryY0.size() + tDirichletIndicesBoundaryX1.size();
    Plato::ScalarVector tDirichletValues("Dirichlet Values", tNumDirichletDofs);
    Plato::LocalOrdinalVector tDirichletDofs("Dirichlet Dofs", tNumDirichletDofs);
    Kokkos::parallel_for(Kokkos::RangePolicy<>(0, tDirichletIndicesBoundaryX0.size()), LAMBDA_EXPRESSION(const Plato::OrdinalType & aIndex)
    {
        tDirichletValues(aIndex) = tValueToSet;
        tDirichletDofs(aIndex) = tDirichletIndicesBoundaryX0(aIndex);
    }, "set dirichlet values and indices");

    auto tOffset = tDirichletIndicesBoundaryX0.size();
    Kokkos::parallel_for(Kokkos::RangePolicy<>(0, tDirichletIndicesBoundaryY0.size()), LAMBDA_EXPRESSION(const Plato::OrdinalType & aIndex)
    {
        auto tIndex = tOffset + aIndex;
        tDirichletValues(tIndex) = tValueToSet;
        tDirichletDofs(tIndex) = tDirichletIndicesBoundaryY0(aIndex);
    }, "set dirichlet values and indices");

    tValueToSet = 2e-3;
    tOffset += tDirichletIndicesBoundaryY0.size();
    Kokkos::parallel_for(Kokkos::RangePolicy<>(0, tDirichletIndicesBoundaryX1.size()), LAMBDA_EXPRESSION(const Plato::OrdinalType & aIndex)
    {
        auto tIndex = tOffset + aIndex;
        tDirichletValues(tIndex) = tValueToSet;
        tDirichletDofs(tIndex) = tDirichletIndicesBoundaryX1(aIndex);
    }, "set dirichlet values and indices");
    tPlasticityProblem.setEssentialBoundaryConditions(tDirichletDofs, tDirichletValues);

    // 4. TEST PARTIAL DERIVATIVE
    std::string tCriterionName("Plastic Work");
    auto tApproxError = Plato::test_criterion_grad_wrt_control(tPlasticityProblem, *tMesh, tCriterionName);
    const Plato::Scalar tUpperBound = 1e-6;
    TEST_ASSERT(tApproxError < tUpperBound);
    std::system("rm -f plato_analyze_newton_raphson_diagnostics.txt");
}


TEUCHOS_UNIT_TEST(PlatoAnalyzeUnitTests, ElastoPlasticity_CriterionTest_3D)
{
    // 1. DEFINE PROBLEM
    constexpr Plato::OrdinalType tSpaceDim = 3;
    constexpr Plato::OrdinalType tMeshWidth = 2;
    auto tMesh = PlatoUtestHelpers::getBoxMesh(tSpaceDim, tMeshWidth);
    Plato::DataMap    tDataMap;
    Omega_h::MeshSets tMeshSets;

    Teuchos::RCP<Teuchos::ParameterList> tParamList =
    Teuchos::getParametersFromXmlString(
      "<ParameterList name='Plato Problem'>                                                     \n"
      "  <Parameter name='Physics'          type='string'  value='Mechanical'/>                 \n"
      "  <Parameter name='PDE Constraint'   type='string'  value='Infinite Strain Plasticity'/> \n"
      "  <ParameterList name='Material Model'>                                                  \n"
      "    <ParameterList name='Isotropic Linear Elastic'>                                      \n"
      "      <Parameter  name='Density' type='double' value='1000'/>                            \n"
      "      <Parameter  name='Poissons Ratio' type='double' value='0.3'/>                      \n"
      "      <Parameter  name='Youngs Modulus' type='double' value='1.0e6'/>                    \n"
      "    </ParameterList>                                                                     \n"
      "  </ParameterList>                                                                       \n"
      "  <ParameterList name='Plasticity Model'>                                                \n"
      "    <ParameterList name='J2 Plasticity'>                                                 \n"
      "      <Parameter  name='Hardening Modulus Isotropic' type='double' value='1.0e3'/>       \n"
      "      <Parameter  name='Hardening Modulus Kinematic' type='double' value='1.0e3'/>       \n"
      "      <Parameter  name='Initial Yield Stress' type='double' value='1.0e3'/>              \n"
      "      <Parameter  name='Elastic Properties Penalty Exponent' type='double' value='3'/>   \n"
      "      <Parameter  name='Elastic Properties Minimum Ersatz' type='double' value='1e-6'/>  \n"
      "      <Parameter  name='Plastic Properties Penalty Exponent' type='double' value='2.5'/> \n"
      "      <Parameter  name='Plastic Properties Minimum Ersatz' type='double' value='1e-9'/>  \n"
      "    </ParameterList>                                                                     \n"
      "  </ParameterList>                                                                       \n"
      "  <ParameterList name='Infinite Strain Plasticity'>                                      \n"
      "    <ParameterList name='Penalty Function'>                                              \n"
      "      <Parameter name='Type' type='string' value='SIMP'/>                                \n"
      "      <Parameter name='Exponent' type='double' value='3.0'/>                             \n"
      "      <Parameter name='Minimum Value' type='double' value='1.0e-6'/>                     \n"
      "    </ParameterList>                                                                     \n"
      "  </ParameterList>                                                                       \n"
      "  <ParameterList name='Criteria'>                                                        \n"
      "    <ParameterList name='My Plastic Work'>                                               \n"
      "      <Parameter name='Type'                 type='string' value='Scalar Function'/>     \n"
      "      <Parameter name='Scalar Function Type' type='string' value='Plastic Work'/>        \n"
      "      <Parameter name='Multiplier'           type='double' value='-1.0'/>                \n"
      "      <Parameter name='Exponent'             type='double' value='3.0'/>                 \n"
      "      <Parameter name='Minimum Value'        type='double' value='1.0e-9'/>              \n"
      "    </ParameterList>                                                                     \n"
      "  </ParameterList>                                                                       \n"
      "  <ParameterList name='Time Stepping'>                                                   \n"
      "    <Parameter name='Initial Num. Pseudo Time Steps' type='int' value='4'/>              \n"
      "    <Parameter name='Maximum Num. Pseudo Time Steps' type='int' value='4'/>              \n"
      "  </ParameterList>                                                                       \n"
      "  <ParameterList name='Newton-Raphson'>                                                  \n"
      "    <Parameter name='Stop Measure' type='string' value='residual'/>                      \n"
      "    <Parameter name='Stopping Tolerance' type='double' value='1e-10'/>                   \n"
      "    <Parameter name='Maximum Number Iterations' type='int' value='20'/>                  \n"
      "  </ParameterList>                                                                       \n"
      "</ParameterList>                                                                         \n"
    );

    MPI_Comm myComm;
    MPI_Comm_dup(MPI_COMM_WORLD, &myComm);
    Plato::Comm::Machine tMachine(myComm);

    using PhysicsT = Plato::InfinitesimalStrainPlasticity<tSpaceDim>;
    Plato::PlasticityProblem<PhysicsT> tPlasticityProblem(*tMesh, tMeshSets, *tParamList, tMachine);

    // 2. Get Dirichlet Boundary Conditions
    Plato::OrdinalType tDispDofX = 0;
    Plato::OrdinalType tDispDofY = 1;
    Plato::OrdinalType tDispDofZ = 2;
    constexpr Plato::OrdinalType tNumDofsPerNode = PhysicsT::mNumDofsPerNode;
    auto tDirichletIndicesBoundaryX0_Xdof = PlatoUtestHelpers::get_dirichlet_indices_on_boundary_3D(*tMesh, "x0", tNumDofsPerNode, tDispDofX);
    auto tDirichletIndicesBoundaryX1_Xdof = PlatoUtestHelpers::get_dirichlet_indices_on_boundary_3D(*tMesh, "x1", tNumDofsPerNode, tDispDofX);
    auto tDirichletIndicesBoundaryY0_Ydof = PlatoUtestHelpers::get_dirichlet_indices_on_boundary_3D(*tMesh, "y0", tNumDofsPerNode, tDispDofY);
    auto tDirichletIndicesBoundaryY1_Ydof = PlatoUtestHelpers::get_dirichlet_indices_on_boundary_3D(*tMesh, "y1", tNumDofsPerNode, tDispDofY);
    auto tDirichletIndicesBoundaryZ0_Zdof = PlatoUtestHelpers::get_dirichlet_indices_on_boundary_3D(*tMesh, "z0", tNumDofsPerNode, tDispDofZ);

    // 3. Set Dirichlet Boundary Conditions
    Plato::Scalar tValueToSet = 0;
    auto tNumDirichletDofs = tDirichletIndicesBoundaryX0_Xdof.size() + tDirichletIndicesBoundaryX1_Xdof.size()
        + tDirichletIndicesBoundaryY0_Ydof.size() + tDirichletIndicesBoundaryY1_Ydof.size() + tDirichletIndicesBoundaryZ0_Zdof.size();
    Plato::ScalarVector tDirichletValues("Dirichlet Values", tNumDirichletDofs);
    Plato::LocalOrdinalVector tDirichletDofs("Dirichlet Dofs", tNumDirichletDofs);
    Kokkos::parallel_for(Kokkos::RangePolicy<>(0, tDirichletIndicesBoundaryX0_Xdof.size()), LAMBDA_EXPRESSION(const Plato::OrdinalType & aIndex)
    {
        tDirichletValues(aIndex) = tValueToSet;
        tDirichletDofs(aIndex) = tDirichletIndicesBoundaryX0_Xdof(aIndex);
    }, "set dirichlet values and indices");

    auto tOffset = tDirichletIndicesBoundaryX0_Xdof.size();
    Kokkos::parallel_for(Kokkos::RangePolicy<>(0, tDirichletIndicesBoundaryY0_Ydof.size()), LAMBDA_EXPRESSION(const Plato::OrdinalType & aIndex)
    {
        auto tIndex = tOffset + aIndex;
        tDirichletValues(tIndex) = tValueToSet;
        tDirichletDofs(tIndex) = tDirichletIndicesBoundaryY0_Ydof(aIndex);
    }, "set dirichlet values and indices");

    tOffset += tDirichletIndicesBoundaryY0_Ydof.size();
    Kokkos::parallel_for(Kokkos::RangePolicy<>(0, tDirichletIndicesBoundaryY1_Ydof.size()), LAMBDA_EXPRESSION(const Plato::OrdinalType & aIndex)
    {
        auto tIndex = tOffset + aIndex;
        tDirichletValues(tIndex) = tValueToSet;
        tDirichletDofs(tIndex) = tDirichletIndicesBoundaryY1_Ydof(aIndex);
    }, "set dirichlet values and indices");

    tOffset += tDirichletIndicesBoundaryY1_Ydof.size();
    Kokkos::parallel_for(Kokkos::RangePolicy<>(0, tDirichletIndicesBoundaryZ0_Zdof.size()), LAMBDA_EXPRESSION(const Plato::OrdinalType & aIndex)
    {
        auto tIndex = tOffset + aIndex;
        tDirichletValues(tIndex) = tValueToSet;
        tDirichletDofs(tIndex) = tDirichletIndicesBoundaryZ0_Zdof(aIndex);
    }, "set dirichlet values and indices");

    tValueToSet = 2e-3;
    tOffset += tDirichletIndicesBoundaryZ0_Zdof.size();
    Kokkos::parallel_for(Kokkos::RangePolicy<>(0, tDirichletIndicesBoundaryX1_Xdof.size()), LAMBDA_EXPRESSION(const Plato::OrdinalType & aIndex)
    {
        auto tIndex = tOffset + aIndex;
        tDirichletValues(tIndex) = tValueToSet;
        tDirichletDofs(tIndex) = tDirichletIndicesBoundaryX1_Xdof(aIndex);
    }, "set dirichlet values and indices");
    tPlasticityProblem.setEssentialBoundaryConditions(tDirichletDofs, tDirichletValues);

    // 4. Evaluate criterion
    std::string tCriterionName("My Plastic Work");

    auto tNumVertices = tMesh->nverts();
    Plato::ScalarVector tControls("Controls", tNumVertices);
    Plato::blas1::fill(1.0, tControls);

    constexpr Plato::Scalar tTolerance = 1e-4;
    auto tSolution = tPlasticityProblem.solution(tControls);
    auto tObjValue = tPlasticityProblem.criterionValue(tControls, tCriterionName);
    TEST_FLOATING_EQUALITY(tObjValue, -0.539482, tTolerance);

    auto tObjGrad = tPlasticityProblem.criterionGradient(tControls, tCriterionName);
    std::vector<Plato::Scalar> tGold = 
        {
         -0.0869418, -0.115922, -0.0289806, -0.173884, -0.0579612, -0.0289806, -0.0579612, -0.0289806, -0.115922,
         -0.173884, -0.0579612, -0.0289806, -0.0579612, -0.347767, -0.173884, -0.115922, -0.173884, -0.115922,
         -0.0869418, -0.115922, -0.173884, -0.173884, -0.0579612, -0.0289806, -0.0579612, -0.115922, -0.0289806
        };
    auto tHostGrad = Kokkos::create_mirror(tObjGrad);
    Kokkos::deep_copy(tHostGrad, tObjGrad);
    TEST_ASSERT( tHostGrad.size() == static_cast<Plato::OrdinalType>(tGold.size() ));
    for(Plato::OrdinalType tIndex = 0; tIndex < tHostGrad.size(); tIndex++)
    {
        TEST_FLOATING_EQUALITY(tHostGrad(tIndex), tGold[tIndex], tTolerance);
    }
    std::system("rm -f plato_analyze_newton_raphson_diagnostics.txt");
}


TEUCHOS_UNIT_TEST(PlatoAnalyzeUnitTests, ElastoPlasticity_TestCriterionGradientZ_3D)
{
    // 1. DEFINE PROBLEM
    constexpr Plato::OrdinalType tSpaceDim = 3;
    constexpr Plato::OrdinalType tMeshWidth = 6;
    auto tMesh = PlatoUtestHelpers::getBoxMesh(tSpaceDim, tMeshWidth);
    Plato::DataMap    tDataMap;
    Omega_h::MeshSets tMeshSets;

    Teuchos::RCP<Teuchos::ParameterList> tParamList =
    Teuchos::getParametersFromXmlString(
      "<ParameterList name='Plato Problem'>                                                     \n"
      "  <Parameter name='Physics'          type='string'  value='Mechanical'/>                 \n"
      "  <Parameter name='PDE Constraint'   type='string'  value='Infinite Strain Plasticity'/> \n"
      "  <ParameterList name='Material Model'>                                                  \n"
      "    <ParameterList name='Isotropic Linear Elastic'>                                      \n"
      "      <Parameter  name='Density' type='double' value='1000'/>                            \n"
      "      <Parameter  name='Poissons Ratio' type='double' value='0.3'/>                      \n"
      "      <Parameter  name='Youngs Modulus' type='double' value='1.0e6'/>                    \n"
      "    </ParameterList>                                                                     \n"
      "  </ParameterList>                                                                       \n"
      "  <ParameterList name='Plasticity Model'>                                                \n"
      "    <ParameterList name='J2 Plasticity'>                                                 \n"
      "      <Parameter  name='Hardening Modulus Isotropic' type='double' value='1.0e3'/>       \n"
      "      <Parameter  name='Hardening Modulus Kinematic' type='double' value='1.0e3'/>       \n"
      "      <Parameter  name='Initial Yield Stress' type='double' value='1.0e3'/>              \n"
      "      <Parameter  name='Elastic Properties Penalty Exponent' type='double' value='3'/>   \n"
      "      <Parameter  name='Elastic Properties Minimum Ersatz' type='double' value='1e-6'/>  \n"
      "      <Parameter  name='Plastic Properties Penalty Exponent' type='double' value='2.5'/> \n"
      "      <Parameter  name='Plastic Properties Minimum Ersatz' type='double' value='1e-9'/>  \n"
      "    </ParameterList>                                                                     \n"
      "  </ParameterList>                                                                       \n"
      "  <ParameterList name='Infinite Strain Plasticity'>                                      \n"
      "    <ParameterList name='Penalty Function'>                                              \n"
      "      <Parameter name='Type' type='string' value='SIMP'/>                                \n"
      "      <Parameter name='Exponent' type='double' value='3.0'/>                             \n"
      "      <Parameter name='Minimum Value' type='double' value='1.0e-6'/>                     \n"
      "    </ParameterList>                                                                     \n"
      "  </ParameterList>                                                                       \n"
      "  <ParameterList name='Criteria'>                                                        \n"
      "    <ParameterList name='Plastic Work'>                                                  \n"
      "      <Parameter name='Type'                 type='string' value='Scalar Function'/>     \n"
      "      <Parameter name='Scalar Function Type' type='string' value='Plastic Work'/>        \n"
      "      <Parameter name='Multiplier'           type='double' value='-1.0'/>                \n"
      "      <Parameter name='Exponent'             type='double' value='3.0'/>                 \n"
      "      <Parameter name='Minimum Value'        type='double' value='1.0e-9'/>              \n"
      "    </ParameterList>                                                                     \n"
      "  </ParameterList>                                                                       \n"
      "  <ParameterList name='Time Stepping'>                                                   \n"
      "    <Parameter name='Initial Num. Pseudo Time Steps' type='int' value='4'/>              \n"
      "    <Parameter name='Maximum Num. Pseudo Time Steps' type='int' value='4'/>              \n"
      "  </ParameterList>                                                                       \n"
      "  <ParameterList name='Newton-Raphson'>                                                  \n"
      "    <Parameter name='Stop Measure' type='string' value='residual'/>                      \n"
      "    <Parameter name='Stopping Tolerance' type='double' value='1e-10'/>                   \n"
      "    <Parameter name='Maximum Number Iterations' type='int' value='20'/>                  \n"
      "  </ParameterList>                                                                       \n"
      "</ParameterList>                                                                         \n"
    );

    MPI_Comm myComm;
    MPI_Comm_dup(MPI_COMM_WORLD, &myComm);
    Plato::Comm::Machine tMachine(myComm);

    using PhysicsT = Plato::InfinitesimalStrainPlasticity<tSpaceDim>;
    Plato::PlasticityProblem<PhysicsT> tPlasticityProblem(*tMesh, tMeshSets, *tParamList, tMachine);

    // 2. Get Dirichlet Boundary Conditions
    Plato::OrdinalType tDispDofX = 0;
    Plato::OrdinalType tDispDofY = 1;
    Plato::OrdinalType tDispDofZ = 2;
    constexpr Plato::OrdinalType tNumDofsPerNode = PhysicsT::mNumDofsPerNode;
    auto tDirichletIndicesBoundaryX0_Xdof = PlatoUtestHelpers::get_dirichlet_indices_on_boundary_3D(*tMesh, "x0", tNumDofsPerNode, tDispDofX);
    auto tDirichletIndicesBoundaryX1_Xdof = PlatoUtestHelpers::get_dirichlet_indices_on_boundary_3D(*tMesh, "x1", tNumDofsPerNode, tDispDofX);
    auto tDirichletIndicesBoundaryY0_Ydof = PlatoUtestHelpers::get_dirichlet_indices_on_boundary_3D(*tMesh, "y0", tNumDofsPerNode, tDispDofY);
    auto tDirichletIndicesBoundaryY1_Ydof = PlatoUtestHelpers::get_dirichlet_indices_on_boundary_3D(*tMesh, "y1", tNumDofsPerNode, tDispDofY);
    auto tDirichletIndicesBoundaryZ0_Zdof = PlatoUtestHelpers::get_dirichlet_indices_on_boundary_3D(*tMesh, "z0", tNumDofsPerNode, tDispDofZ);

    // 3. Set Dirichlet Boundary Conditions
    Plato::Scalar tValueToSet = 0;
    auto tNumDirichletDofs = tDirichletIndicesBoundaryX0_Xdof.size() + tDirichletIndicesBoundaryX1_Xdof.size() 
        + tDirichletIndicesBoundaryY0_Ydof.size() + tDirichletIndicesBoundaryY1_Ydof.size() + tDirichletIndicesBoundaryZ0_Zdof.size();
    Plato::ScalarVector tDirichletValues("Dirichlet Values", tNumDirichletDofs);
    Plato::LocalOrdinalVector tDirichletDofs("Dirichlet Dofs", tNumDirichletDofs);
    Kokkos::parallel_for(Kokkos::RangePolicy<>(0, tDirichletIndicesBoundaryX0_Xdof.size()), LAMBDA_EXPRESSION(const Plato::OrdinalType & aIndex)
    {
        tDirichletValues(aIndex) = tValueToSet;
        tDirichletDofs(aIndex) = tDirichletIndicesBoundaryX0_Xdof(aIndex);
    }, "set dirichlet values and indices");

    auto tOffset = tDirichletIndicesBoundaryX0_Xdof.size();
    Kokkos::parallel_for(Kokkos::RangePolicy<>(0, tDirichletIndicesBoundaryY0_Ydof.size()), LAMBDA_EXPRESSION(const Plato::OrdinalType & aIndex)
    {
        auto tIndex = tOffset + aIndex;
        tDirichletValues(tIndex) = tValueToSet;
        tDirichletDofs(tIndex) = tDirichletIndicesBoundaryY0_Ydof(aIndex);
    }, "set dirichlet values and indices");

    tOffset += tDirichletIndicesBoundaryY0_Ydof.size();
    Kokkos::parallel_for(Kokkos::RangePolicy<>(0, tDirichletIndicesBoundaryY1_Ydof.size()), LAMBDA_EXPRESSION(const Plato::OrdinalType & aIndex)
    {
        auto tIndex = tOffset + aIndex;
        tDirichletValues(tIndex) = tValueToSet;
        tDirichletDofs(tIndex) = tDirichletIndicesBoundaryY1_Ydof(aIndex);
    }, "set dirichlet values and indices");

    tOffset += tDirichletIndicesBoundaryY1_Ydof.size();
    Kokkos::parallel_for(Kokkos::RangePolicy<>(0, tDirichletIndicesBoundaryZ0_Zdof.size()), LAMBDA_EXPRESSION(const Plato::OrdinalType & aIndex)
    {
        auto tIndex = tOffset + aIndex;
        tDirichletValues(tIndex) = tValueToSet;
        tDirichletDofs(tIndex) = tDirichletIndicesBoundaryZ0_Zdof(aIndex);
    }, "set dirichlet values and indices");

    tValueToSet = 2e-3;
    tOffset += tDirichletIndicesBoundaryZ0_Zdof.size();
    Kokkos::parallel_for(Kokkos::RangePolicy<>(0, tDirichletIndicesBoundaryX1_Xdof.size()), LAMBDA_EXPRESSION(const Plato::OrdinalType & aIndex)
    {
        auto tIndex = tOffset + aIndex;
        tDirichletValues(tIndex) = tValueToSet;
        tDirichletDofs(tIndex) = tDirichletIndicesBoundaryX1_Xdof(aIndex);
    }, "set dirichlet values and indices");
    tPlasticityProblem.setEssentialBoundaryConditions(tDirichletDofs, tDirichletValues);

    // 4. TEST PARTIAL DERIVATIVE
    std::string tCriterionName("Plastic Work");
    auto tApproxError = Plato::test_criterion_grad_wrt_control(tPlasticityProblem, *tMesh, tCriterionName);
    constexpr Plato::Scalar tUpperBound = 1e-6;
    TEST_ASSERT(tApproxError < tUpperBound);
    std::system("rm -f plato_analyze_newton_raphson_diagnostics.txt");
}


TEUCHOS_UNIT_TEST(PlatoAnalyzeUnitTests, ElastoPlasticity_ObjectiveTest_2D)
{
    // 1. DEFINE PROBLEM
    constexpr Plato::OrdinalType tSpaceDim = 2;
    constexpr Plato::OrdinalType tMeshWidth = 1;
    auto tMesh = PlatoUtestHelpers::getBoxMesh(tSpaceDim, tMeshWidth);
    Plato::DataMap    tDataMap;
    Omega_h::MeshSets tMeshSets;

    Teuchos::RCP<Teuchos::ParameterList> tParamList =
    Teuchos::getParametersFromXmlString(
      "<ParameterList name='Plato Problem'>                                                     \n"
      "  <Parameter name='Physics'          type='string'  value='Mechanical'/>                 \n"
      "  <Parameter name='PDE Constraint'   type='string'  value='Infinite Strain Plasticity'/> \n"
      "  <ParameterList name='Material Model'>                                                  \n"
      "    <ParameterList name='Isotropic Linear Elastic'>                                      \n"
      "      <Parameter  name='Density' type='double' value='1000'/>                            \n"
      "      <Parameter  name='Poissons Ratio' type='double' value='0.3'/>                      \n"
      "      <Parameter  name='Youngs Modulus' type='double' value='1.0e6'/>                    \n"
      "    </ParameterList>                                                                     \n"
      "  </ParameterList>                                                                       \n"
      "  <ParameterList name='Plasticity Model'>                                                \n"
      "    <ParameterList name='J2 Plasticity'>                                                 \n"
      "      <Parameter  name='Hardening Modulus Isotropic' type='double' value='1.0e3'/>       \n"
      "      <Parameter  name='Hardening Modulus Kinematic' type='double' value='1.0e3'/>       \n"
      "      <Parameter  name='Initial Yield Stress' type='double' value='1.0e3'/>              \n"
      "      <Parameter  name='Elastic Properties Penalty Exponent' type='double' value='3'/>   \n"
      "      <Parameter  name='Elastic Properties Minimum Ersatz' type='double' value='1e-6'/>  \n"
      "      <Parameter  name='Plastic Properties Penalty Exponent' type='double' value='2.5'/> \n"
      "      <Parameter  name='Plastic Properties Minimum Ersatz' type='double' value='1e-9'/>  \n"
      "    </ParameterList>                                                                     \n"
      "  </ParameterList>                                                                       \n"
      "  <ParameterList name='Infinite Strain Plasticity'>                                      \n"
      "    <ParameterList name='Penalty Function'>                                              \n"
      "      <Parameter name='Type' type='string' value='SIMP'/>                                \n"
      "      <Parameter name='Exponent' type='double' value='3.0'/>                             \n"
      "      <Parameter name='Minimum Value' type='double' value='1.0e-6'/>                     \n"
      "    </ParameterList>                                                                     \n"
      "  </ParameterList>                                                                       \n"
      "  <ParameterList name='Criteria'>                                                        \n"
      "    <ParameterList name='Plastic Work'>                                                  \n"
      "      <Parameter name='Type'                 type='string' value='Scalar Function'/>     \n"
      "      <Parameter name='Scalar Function Type' type='string' value='Plastic Work'/>        \n"
      "      <Parameter name='Multiplier'           type='double' value='-1.0'/>                \n"
      "      <Parameter name='Exponent'             type='double' value='3.0'/>                 \n"
      "      <Parameter name='Minimum Value'        type='double' value='1.0e-9'/>              \n"
      "    </ParameterList>                                                                     \n"
      "  </ParameterList>                                                                       \n"
      "  <ParameterList name='Time Stepping'>                                                   \n"
      "    <Parameter name='Initial Num. Pseudo Time Steps' type='int' value='4'/>              \n"
      "    <Parameter name='Maximum Num. Pseudo Time Steps' type='int' value='4'/>              \n"
      "  </ParameterList>                                                                       \n"
      "  <ParameterList name='Newton-Raphson'>                                                  \n"
      "    <Parameter name='Stop Measure' type='string' value='residual'/>                      \n"
      "    <Parameter name='Maximum Number Iterations' type='int' value='20'/>                  \n"
      "  </ParameterList>                                                                       \n"
      "</ParameterList>                                                                         \n"
    );

    MPI_Comm myComm;
    MPI_Comm_dup(MPI_COMM_WORLD, &myComm);
    Plato::Comm::Machine tMachine(myComm);

    using PhysicsT = Plato::InfinitesimalStrainPlasticity<tSpaceDim>;
    Plato::PlasticityProblem<PhysicsT> tPlasticityProblem(*tMesh, tMeshSets, *tParamList, tMachine);

    // 2. Get Dirichlet Boundary Conditions
    Plato::OrdinalType tDispDofX = 0;
    Plato::OrdinalType tDispDofY = 1;
    constexpr Plato::OrdinalType tNumDofsPerNode = PhysicsT::mNumDofsPerNode;
    auto tDirichletIndicesBoundaryX0 = PlatoUtestHelpers::get_dirichlet_indices_on_boundary_2D(*tMesh, "x0", tNumDofsPerNode, tDispDofX);
    auto tDirichletIndicesBoundaryY0 = PlatoUtestHelpers::get_dirichlet_indices_on_boundary_2D(*tMesh, "y0", tNumDofsPerNode, tDispDofY);
    auto tDirichletIndicesBoundaryX1 = PlatoUtestHelpers::get_dirichlet_indices_on_boundary_2D(*tMesh, "x1", tNumDofsPerNode, tDispDofX);

    // 3. Set Dirichlet Boundary Conditions
    Plato::Scalar tValueToSet = 0;
    auto tNumDirichletDofs = tDirichletIndicesBoundaryX0.size() + tDirichletIndicesBoundaryY0.size() + tDirichletIndicesBoundaryX1.size();
    Plato::ScalarVector tDirichletValues("Dirichlet Values", tNumDirichletDofs);
    Plato::LocalOrdinalVector tDirichletDofs("Dirichlet Dofs", tNumDirichletDofs);
    Kokkos::parallel_for(Kokkos::RangePolicy<>(0, tDirichletIndicesBoundaryX0.size()), LAMBDA_EXPRESSION(const Plato::OrdinalType & aIndex)
    {
        tDirichletValues(aIndex) = tValueToSet;
        tDirichletDofs(aIndex) = tDirichletIndicesBoundaryX0(aIndex);
    }, "set dirichlet values and indices");

    auto tOffset = tDirichletIndicesBoundaryX0.size();
    Kokkos::parallel_for(Kokkos::RangePolicy<>(0, tDirichletIndicesBoundaryY0.size()), LAMBDA_EXPRESSION(const Plato::OrdinalType & aIndex)
    {
        auto tIndex = tOffset + aIndex;
        tDirichletValues(tIndex) = tValueToSet;
        tDirichletDofs(tIndex) = tDirichletIndicesBoundaryY0(aIndex);
    }, "set dirichlet values and indices");

    tValueToSet = 2e-3;
    tOffset += tDirichletIndicesBoundaryY0.size();
    Kokkos::parallel_for(Kokkos::RangePolicy<>(0, tDirichletIndicesBoundaryX1.size()), LAMBDA_EXPRESSION(const Plato::OrdinalType & aIndex)
    {
        auto tIndex = tOffset + aIndex;
        tDirichletValues(tIndex) = tValueToSet;
        tDirichletDofs(tIndex) = tDirichletIndicesBoundaryX1(aIndex);
    }, "set dirichlet values and indices");
    tPlasticityProblem.setEssentialBoundaryConditions(tDirichletDofs, tDirichletValues);

    // 4. Evaluate criterion
    std::string tCriterionName("Plastic Work");

    auto tNumVertices = tMesh->nverts();
    Plato::ScalarVector tControls("Controls", tNumVertices);
    Plato::blas1::fill(1.0, tControls);

    constexpr Plato::Scalar tTolerance = 1e-4;
    auto tSolution = tPlasticityProblem.solution(tControls);
    auto tObjValue = tPlasticityProblem.criterionValue(tControls, tSolution, tCriterionName);
    TEST_FLOATING_EQUALITY(tObjValue, -0.539482, tTolerance);

    auto tObjGrad = tPlasticityProblem.criterionGradient(tControls, tSolution, tCriterionName);
    std::vector<Plato::Scalar> tGold = {-0.927379, -0.46369, -0.927379, -0.46369};
    auto tHostGrad = Kokkos::create_mirror(tObjGrad);
    Kokkos::deep_copy(tHostGrad, tObjGrad);
    TEST_ASSERT( tHostGrad.size() == static_cast<Plato::OrdinalType>(tGold.size() ));
    for(Plato::OrdinalType tIndex = 0; tIndex < tHostGrad.size(); tIndex++)
    {
        TEST_FLOATING_EQUALITY(tHostGrad(tIndex), tGold[tIndex], tTolerance);
    }
    std::system("rm -f plato_analyze_newton_raphson_diagnostics.txt");
}


TEUCHOS_UNIT_TEST(PlatoAnalyzeUnitTests, ElastoPlasticity_TestObjectiveGradientZ_2D)
{
    // 1. DEFINE PROBLEM
    constexpr Plato::OrdinalType tSpaceDim = 2;
    constexpr Plato::OrdinalType tMeshWidth = 6;
    auto tMesh = PlatoUtestHelpers::getBoxMesh(tSpaceDim, tMeshWidth);
    Plato::DataMap    tDataMap;
    Omega_h::MeshSets tMeshSets;

    Teuchos::RCP<Teuchos::ParameterList> tParamList =
    Teuchos::getParametersFromXmlString(
      "<ParameterList name='Plato Problem'>                                                     \n"
      "  <Parameter name='Physics'          type='string'  value='Mechanical'/>                 \n"
      "  <Parameter name='PDE Constraint'   type='string'  value='Infinite Strain Plasticity'/> \n"
      "  <ParameterList name='Material Model'>                                                  \n"
      "    <ParameterList name='Isotropic Linear Elastic'>                                      \n"
      "      <Parameter  name='Density' type='double' value='1000'/>                            \n"
      "      <Parameter  name='Poissons Ratio' type='double' value='0.3'/>                      \n"
      "      <Parameter  name='Youngs Modulus' type='double' value='1.0e6'/>                    \n"
      "    </ParameterList>                                                                     \n"
      "  </ParameterList>                                                                       \n"
      "  <ParameterList name='Plasticity Model'>                                                \n"
      "    <ParameterList name='J2 Plasticity'>                                                 \n"
      "      <Parameter  name='Hardening Modulus Isotropic' type='double' value='1.0e3'/>       \n"
      "      <Parameter  name='Hardening Modulus Kinematic' type='double' value='1.0e3'/>       \n"
      "      <Parameter  name='Initial Yield Stress' type='double' value='1.0e3'/>              \n"
      "      <Parameter  name='Elastic Properties Penalty Exponent' type='double' value='3'/>   \n"
      "      <Parameter  name='Elastic Properties Minimum Ersatz' type='double' value='1e-6'/>  \n"
      "      <Parameter  name='Plastic Properties Penalty Exponent' type='double' value='2.5'/> \n"
      "      <Parameter  name='Plastic Properties Minimum Ersatz' type='double' value='1e-9'/>  \n"
      "    </ParameterList>                                                                     \n"
      "  </ParameterList>                                                                       \n"
      "  <ParameterList name='Infinite Strain Plasticity'>                                      \n"
      "    <ParameterList name='Penalty Function'>                                              \n"
      "      <Parameter name='Type' type='string' value='SIMP'/>                                \n"
      "      <Parameter name='Exponent' type='double' value='3.0'/>                             \n"
      "      <Parameter name='Minimum Value' type='double' value='1.0e-6'/>                     \n"
      "    </ParameterList>                                                                     \n"
      "  </ParameterList>                                                                       \n"
      "  <ParameterList name='Criteria'>                                                        \n"
      "    <ParameterList name='My Plastic Work'>                                               \n"
      "      <Parameter name='Type'                 type='string' value='Scalar Function'/>     \n"
      "      <Parameter name='Scalar Function Type' type='string' value='Plastic Work'/>        \n"
      "      <Parameter name='Multiplier'           type='double' value='-1.0'/>                \n"
      "      <Parameter name='Exponent'             type='double' value='3.0'/>                 \n"
      "      <Parameter name='Minimum Value'        type='double' value='1.0e-9'/>              \n"
      "    </ParameterList>                                                                     \n"
      "  </ParameterList>                                                                       \n"
      "  <ParameterList name='Time Stepping'>                                                   \n"
      "    <Parameter name='Initial Num. Pseudo Time Steps' type='int' value='4'/>              \n"
      "    <Parameter name='Maximum Num. Pseudo Time Steps' type='int' value='4'/>              \n"
      "  </ParameterList>                                                                       \n"
      "  <ParameterList name='Newton-Raphson'>                                                  \n"
      "    <Parameter name='Stop Measure' type='string' value='residual'/>                      \n"
      "    <Parameter name='Maximum Number Iterations' type='int' value='20'/>                  \n"
      "  </ParameterList>                                                                       \n"
      "</ParameterList>                                                                         \n"
    );

    MPI_Comm myComm;
    MPI_Comm_dup(MPI_COMM_WORLD, &myComm);
    Plato::Comm::Machine tMachine(myComm);

    using PhysicsT = Plato::InfinitesimalStrainPlasticity<tSpaceDim>;
    Plato::PlasticityProblem<PhysicsT> tPlasticityProblem(*tMesh, tMeshSets, *tParamList, tMachine);

    // 2. Get Dirichlet Boundary Conditions
    Plato::OrdinalType tDispDofX = 0;
    Plato::OrdinalType tDispDofY = 1;
    constexpr Plato::OrdinalType tNumDofsPerNode = PhysicsT::mNumDofsPerNode;
    auto tDirichletIndicesBoundaryX0 = PlatoUtestHelpers::get_dirichlet_indices_on_boundary_2D(*tMesh, "x0", tNumDofsPerNode, tDispDofX);
    auto tDirichletIndicesBoundaryY0 = PlatoUtestHelpers::get_dirichlet_indices_on_boundary_2D(*tMesh, "y0", tNumDofsPerNode, tDispDofY);
    auto tDirichletIndicesBoundaryX1 = PlatoUtestHelpers::get_dirichlet_indices_on_boundary_2D(*tMesh, "x1", tNumDofsPerNode, tDispDofX);

    // 3. Set Dirichlet Boundary Conditions
    Plato::Scalar tValueToSet = 0;
    auto tNumDirichletDofs = tDirichletIndicesBoundaryX0.size() + tDirichletIndicesBoundaryY0.size() + tDirichletIndicesBoundaryX1.size();
    Plato::ScalarVector tDirichletValues("Dirichlet Values", tNumDirichletDofs);
    Plato::LocalOrdinalVector tDirichletDofs("Dirichlet Dofs", tNumDirichletDofs);
    Kokkos::parallel_for(Kokkos::RangePolicy<>(0, tDirichletIndicesBoundaryX0.size()), LAMBDA_EXPRESSION(const Plato::OrdinalType & aIndex)
    {
        tDirichletValues(aIndex) = tValueToSet;
        tDirichletDofs(aIndex) = tDirichletIndicesBoundaryX0(aIndex);
    }, "set dirichlet values and indices");

    auto tOffset = tDirichletIndicesBoundaryX0.size();
    Kokkos::parallel_for(Kokkos::RangePolicy<>(0, tDirichletIndicesBoundaryY0.size()), LAMBDA_EXPRESSION(const Plato::OrdinalType & aIndex)
    {
        auto tIndex = tOffset + aIndex;
        tDirichletValues(tIndex) = tValueToSet;
        tDirichletDofs(tIndex) = tDirichletIndicesBoundaryY0(aIndex);
    }, "set dirichlet values and indices");

    tValueToSet = 2e-3;
    tOffset += tDirichletIndicesBoundaryY0.size();
    Kokkos::parallel_for(Kokkos::RangePolicy<>(0, tDirichletIndicesBoundaryX1.size()), LAMBDA_EXPRESSION(const Plato::OrdinalType & aIndex)
    {
        auto tIndex = tOffset + aIndex;
        tDirichletValues(tIndex) = tValueToSet;
        tDirichletDofs(tIndex) = tDirichletIndicesBoundaryX1(aIndex);
    }, "set dirichlet values and indices");
    tPlasticityProblem.setEssentialBoundaryConditions(tDirichletDofs, tDirichletValues);

    // 4. TEST PARTIAL DERIVATIVE
    std::string tCriterionName("My Plastic Work");
    auto tApproxError = Plato::test_criterion_grad_wrt_control(tPlasticityProblem, *tMesh, tCriterionName);
    const Plato::Scalar tUpperBound = 1e-6;
    TEST_ASSERT(tApproxError < tUpperBound);
    std::system("rm -f plato_analyze_newton_raphson_diagnostics.txt");
}


TEUCHOS_UNIT_TEST(PlatoAnalyzeUnitTests, ElastoPlasticity_ObjectiveTest_3D)
{
    // 1. DEFINE PROBLEM
    constexpr Plato::OrdinalType tSpaceDim = 3;
    constexpr Plato::OrdinalType tMeshWidth = 2;
    auto tMesh = PlatoUtestHelpers::getBoxMesh(tSpaceDim, tMeshWidth);
    Plato::DataMap    tDataMap;
    Omega_h::MeshSets tMeshSets;

    Teuchos::RCP<Teuchos::ParameterList> tParamList =
    Teuchos::getParametersFromXmlString(
      "<ParameterList name='Plato Problem'>                                                     \n"
      "  <Parameter name='Physics'          type='string'  value='Mechanical'/>                 \n"
      "  <Parameter name='PDE Constraint'   type='string'  value='Infinite Strain Plasticity'/> \n"
      "  <ParameterList name='Material Model'>                                                  \n"
      "    <ParameterList name='Isotropic Linear Elastic'>                                      \n"
      "      <Parameter  name='Density' type='double' value='1000'/>                            \n"
      "      <Parameter  name='Poissons Ratio' type='double' value='0.3'/>                      \n"
      "      <Parameter  name='Youngs Modulus' type='double' value='1.0e6'/>                    \n"
      "    </ParameterList>                                                                     \n"
      "  </ParameterList>                                                                       \n"
      "  <ParameterList name='Plasticity Model'>                                                \n"
      "    <ParameterList name='J2 Plasticity'>                                                 \n"
      "      <Parameter  name='Hardening Modulus Isotropic' type='double' value='1.0e3'/>       \n"
      "      <Parameter  name='Hardening Modulus Kinematic' type='double' value='1.0e3'/>       \n"
      "      <Parameter  name='Initial Yield Stress' type='double' value='1.0e3'/>              \n"
      "      <Parameter  name='Elastic Properties Penalty Exponent' type='double' value='3'/>   \n"
      "      <Parameter  name='Elastic Properties Minimum Ersatz' type='double' value='1e-6'/>  \n"
      "      <Parameter  name='Plastic Properties Penalty Exponent' type='double' value='2.5'/> \n"
      "      <Parameter  name='Plastic Properties Minimum Ersatz' type='double' value='1e-9'/>  \n"
      "    </ParameterList>                                                                     \n"
      "  </ParameterList>                                                                       \n"
      "  <ParameterList name='Infinite Strain Plasticity'>                                      \n"
      "    <ParameterList name='Penalty Function'>                                              \n"
      "      <Parameter name='Type' type='string' value='SIMP'/>                                \n"
      "      <Parameter name='Exponent' type='double' value='3.0'/>                             \n"
      "      <Parameter name='Minimum Value' type='double' value='1.0e-6'/>                     \n"
      "    </ParameterList>                                                                     \n"
      "  </ParameterList>                                                                       \n"
      "  <ParameterList name='Criteria'>                                                        \n"
      "    <ParameterList name='Plastic Work'>                                                  \n"
      "      <Parameter name='Type'                 type='string' value='Scalar Function'/>     \n"
      "      <Parameter name='Scalar Function Type' type='string' value='Plastic Work'/>        \n"
      "      <Parameter name='Multiplier'           type='double' value='-1.0'/>                \n"
      "      <Parameter name='Exponent'             type='double' value='3.0'/>                 \n"
      "      <Parameter name='Minimum Value'        type='double' value='1.0e-9'/>              \n"
      "    </ParameterList>                                                                     \n"
      "  </ParameterList>                                                                       \n"
      "  <ParameterList name='Time Stepping'>                                                   \n"
      "    <Parameter name='Initial Num. Pseudo Time Steps' type='int' value='4'/>              \n"
      "    <Parameter name='Maximum Num. Pseudo Time Steps' type='int' value='4'/>              \n"
      "  </ParameterList>                                                                       \n"
      "  <ParameterList name='Newton-Raphson'>                                                  \n"
      "    <Parameter name='Stop Measure' type='string' value='residual'/>                      \n"
      "    <Parameter name='Stopping Tolerance' type='double' value='1e-10'/>                   \n"
      "    <Parameter name='Maximum Number Iterations' type='int' value='20'/>                  \n"
      "  </ParameterList>                                                                       \n"
      "</ParameterList>                                                                         \n"
    );

    MPI_Comm myComm;
    MPI_Comm_dup(MPI_COMM_WORLD, &myComm);
    Plato::Comm::Machine tMachine(myComm);

    using PhysicsT = Plato::InfinitesimalStrainPlasticity<tSpaceDim>;
    Plato::PlasticityProblem<PhysicsT> tPlasticityProblem(*tMesh, tMeshSets, *tParamList, tMachine);

    // 2. Get Dirichlet Boundary Conditions
    Plato::OrdinalType tDispDofX = 0;
    Plato::OrdinalType tDispDofY = 1;
    Plato::OrdinalType tDispDofZ = 2;
    constexpr Plato::OrdinalType tNumDofsPerNode = PhysicsT::mNumDofsPerNode;
    auto tDirichletIndicesBoundaryX0_Xdof = PlatoUtestHelpers::get_dirichlet_indices_on_boundary_3D(*tMesh, "x0", tNumDofsPerNode, tDispDofX);
    auto tDirichletIndicesBoundaryX1_Xdof = PlatoUtestHelpers::get_dirichlet_indices_on_boundary_3D(*tMesh, "x1", tNumDofsPerNode, tDispDofX);
    auto tDirichletIndicesBoundaryY0_Ydof = PlatoUtestHelpers::get_dirichlet_indices_on_boundary_3D(*tMesh, "y0", tNumDofsPerNode, tDispDofY);
    auto tDirichletIndicesBoundaryY1_Ydof = PlatoUtestHelpers::get_dirichlet_indices_on_boundary_3D(*tMesh, "y1", tNumDofsPerNode, tDispDofY);
    auto tDirichletIndicesBoundaryZ0_Zdof = PlatoUtestHelpers::get_dirichlet_indices_on_boundary_3D(*tMesh, "z0", tNumDofsPerNode, tDispDofZ);

    // 3. Set Dirichlet Boundary Conditions
    Plato::Scalar tValueToSet = 0;
    auto tNumDirichletDofs = tDirichletIndicesBoundaryX0_Xdof.size() + tDirichletIndicesBoundaryX1_Xdof.size()
        + tDirichletIndicesBoundaryY0_Ydof.size() + tDirichletIndicesBoundaryY1_Ydof.size() + tDirichletIndicesBoundaryZ0_Zdof.size();
    Plato::ScalarVector tDirichletValues("Dirichlet Values", tNumDirichletDofs);
    Plato::LocalOrdinalVector tDirichletDofs("Dirichlet Dofs", tNumDirichletDofs);
    Kokkos::parallel_for(Kokkos::RangePolicy<>(0, tDirichletIndicesBoundaryX0_Xdof.size()), LAMBDA_EXPRESSION(const Plato::OrdinalType & aIndex)
    {
        tDirichletValues(aIndex) = tValueToSet;
        tDirichletDofs(aIndex) = tDirichletIndicesBoundaryX0_Xdof(aIndex);
    }, "set dirichlet values and indices");

    auto tOffset = tDirichletIndicesBoundaryX0_Xdof.size();
    Kokkos::parallel_for(Kokkos::RangePolicy<>(0, tDirichletIndicesBoundaryY0_Ydof.size()), LAMBDA_EXPRESSION(const Plato::OrdinalType & aIndex)
    {
        auto tIndex = tOffset + aIndex;
        tDirichletValues(tIndex) = tValueToSet;
        tDirichletDofs(tIndex) = tDirichletIndicesBoundaryY0_Ydof(aIndex);
    }, "set dirichlet values and indices");

    tOffset += tDirichletIndicesBoundaryY0_Ydof.size();
    Kokkos::parallel_for(Kokkos::RangePolicy<>(0, tDirichletIndicesBoundaryY1_Ydof.size()), LAMBDA_EXPRESSION(const Plato::OrdinalType & aIndex)
    {
        auto tIndex = tOffset + aIndex;
        tDirichletValues(tIndex) = tValueToSet;
        tDirichletDofs(tIndex) = tDirichletIndicesBoundaryY1_Ydof(aIndex);
    }, "set dirichlet values and indices");

    tOffset += tDirichletIndicesBoundaryY1_Ydof.size();
    Kokkos::parallel_for(Kokkos::RangePolicy<>(0, tDirichletIndicesBoundaryZ0_Zdof.size()), LAMBDA_EXPRESSION(const Plato::OrdinalType & aIndex)
    {
        auto tIndex = tOffset + aIndex;
        tDirichletValues(tIndex) = tValueToSet;
        tDirichletDofs(tIndex) = tDirichletIndicesBoundaryZ0_Zdof(aIndex);
    }, "set dirichlet values and indices");

    tValueToSet = 2e-3;
    tOffset += tDirichletIndicesBoundaryZ0_Zdof.size();
    Kokkos::parallel_for(Kokkos::RangePolicy<>(0, tDirichletIndicesBoundaryX1_Xdof.size()), LAMBDA_EXPRESSION(const Plato::OrdinalType & aIndex)
    {
        auto tIndex = tOffset + aIndex;
        tDirichletValues(tIndex) = tValueToSet;
        tDirichletDofs(tIndex) = tDirichletIndicesBoundaryX1_Xdof(aIndex);
    }, "set dirichlet values and indices");
    tPlasticityProblem.setEssentialBoundaryConditions(tDirichletDofs, tDirichletValues);

    // 4. Evaluate criterion
    auto tNumVertices = tMesh->nverts();
    Plato::ScalarVector tControls("Controls", tNumVertices);
    Plato::blas1::fill(1.0, tControls);

    constexpr Plato::Scalar tTolerance = 1e-4;
    auto tSolution = tPlasticityProblem.solution(tControls);
    std::string tCriterionName("Plastic Work");
    auto tObjValue = tPlasticityProblem.criterionValue(tControls, tSolution, tCriterionName);
    TEST_FLOATING_EQUALITY(tObjValue, -0.539482, tTolerance);

    auto tObjGrad = tPlasticityProblem.criterionGradient(tControls, tSolution, tCriterionName);
    std::vector<Plato::Scalar> tGold = 
        {
         -0.0869418, -0.115922, -0.0289806, -0.173884, -0.0579612, -0.0289806, -0.0579612, -0.0289806, -0.115922,
         -0.173884, -0.0579612, -0.0289806, -0.0579612, -0.347767, -0.173884, -0.115922, -0.173884, -0.115922,
         -0.0869418, -0.115922, -0.173884, -0.173884, -0.0579612, -0.0289806, -0.0579612, -0.115922, -0.0289806
        };
    auto tHostGrad = Kokkos::create_mirror(tObjGrad);
    Kokkos::deep_copy(tHostGrad, tObjGrad);
    TEST_ASSERT( tHostGrad.size() == static_cast<Plato::OrdinalType>(tGold.size() ));
    for(Plato::OrdinalType tIndex = 0; tIndex < tHostGrad.size(); tIndex++)
    {
        TEST_FLOATING_EQUALITY(tHostGrad(tIndex), tGold[tIndex], tTolerance);
    }
    std::system("rm -f plato_analyze_newton_raphson_diagnostics.txt");
}


TEUCHOS_UNIT_TEST(PlatoAnalyzeUnitTests, ElastoPlasticity_TestObjectiveGradientZ_3D)
{
    // 1. DEFINE PROBLEM
    constexpr Plato::OrdinalType tSpaceDim = 3;
    constexpr Plato::OrdinalType tMeshWidth = 6;
    auto tMesh = PlatoUtestHelpers::getBoxMesh(tSpaceDim, tMeshWidth);
    Plato::DataMap    tDataMap;
    Omega_h::MeshSets tMeshSets;

    Teuchos::RCP<Teuchos::ParameterList> tParamList =
    Teuchos::getParametersFromXmlString(
      "<ParameterList name='Plato Problem'>                                                     \n"
      "  <Parameter name='Physics'          type='string'  value='Mechanical'/>                 \n"
      "  <Parameter name='PDE Constraint'   type='string'  value='Infinite Strain Plasticity'/> \n"
      "  <ParameterList name='Material Model'>                                                  \n"
      "    <ParameterList name='Isotropic Linear Elastic'>                                      \n"
      "      <Parameter  name='Density' type='double' value='1000'/>                            \n"
      "      <Parameter  name='Poissons Ratio' type='double' value='0.3'/>                      \n"
      "      <Parameter  name='Youngs Modulus' type='double' value='1.0e6'/>                    \n"
      "    </ParameterList>                                                                     \n"
      "  </ParameterList>                                                                       \n"
      "  <ParameterList name='Plasticity Model'>                                                \n"
      "    <ParameterList name='J2 Plasticity'>                                                 \n"
      "      <Parameter  name='Hardening Modulus Isotropic' type='double' value='1.0e3'/>       \n"
      "      <Parameter  name='Hardening Modulus Kinematic' type='double' value='1.0e3'/>       \n"
      "      <Parameter  name='Initial Yield Stress' type='double' value='1.0e3'/>              \n"
      "      <Parameter  name='Elastic Properties Penalty Exponent' type='double' value='3'/>   \n"
      "      <Parameter  name='Elastic Properties Minimum Ersatz' type='double' value='1e-6'/>  \n"
      "      <Parameter  name='Plastic Properties Penalty Exponent' type='double' value='2.5'/> \n"
      "      <Parameter  name='Plastic Properties Minimum Ersatz' type='double' value='1e-9'/>  \n"
      "    </ParameterList>                                                                     \n"
      "  </ParameterList>                                                                       \n"
      "  <ParameterList name='Infinite Strain Plasticity'>                                      \n"
      "    <ParameterList name='Penalty Function'>                                              \n"
      "      <Parameter name='Type' type='string' value='SIMP'/>                                \n"
      "      <Parameter name='Exponent' type='double' value='3.0'/>                             \n"
      "      <Parameter name='Minimum Value' type='double' value='1.0e-6'/>                     \n"
      "    </ParameterList>                                                                     \n"
      "  </ParameterList>                                                                       \n"
      "  <ParameterList name='Criteria'>                                                        \n"
      "    <ParameterList name='Plastic Work'>                                                  \n"
      "      <Parameter name='Type'                 type='string' value='Scalar Function'/>     \n"
      "      <Parameter name='Scalar Function Type' type='string' value='Plastic Work'/>        \n"
      "      <Parameter name='Multiplier'           type='double' value='-1.0'/>                \n"
      "      <Parameter name='Exponent'             type='double' value='3.0'/>                 \n"
      "      <Parameter name='Minimum Value'        type='double' value='1.0e-9'/>              \n"
      "    </ParameterList>                                                                     \n"
      "  </ParameterList>                                                                       \n"
      "  <ParameterList name='Time Stepping'>                                                   \n"
      "    <Parameter name='Initial Num. Pseudo Time Steps' type='int' value='4'/>              \n"
      "    <Parameter name='Maximum Num. Pseudo Time Steps' type='int' value='4'/>              \n"
      "  </ParameterList>                                                                       \n"
      "  <ParameterList name='Newton-Raphson'>                                                  \n"
      "    <Parameter name='Stop Measure' type='string' value='residual'/>                      \n"
      "    <Parameter name='Stopping Tolerance' type='double' value='1e-10'/>                   \n"
      "    <Parameter name='Maximum Number Iterations' type='int' value='20'/>                  \n"
      "  </ParameterList>                                                                       \n"
      "</ParameterList>                                                                         \n"
    );

    MPI_Comm myComm;
    MPI_Comm_dup(MPI_COMM_WORLD, &myComm);
    Plato::Comm::Machine tMachine(myComm);

    using PhysicsT = Plato::InfinitesimalStrainPlasticity<tSpaceDim>;
    Plato::PlasticityProblem<PhysicsT> tPlasticityProblem(*tMesh, tMeshSets, *tParamList, tMachine);

    // 2. Get Dirichlet Boundary Conditions
    Plato::OrdinalType tDispDofX = 0;
    Plato::OrdinalType tDispDofY = 1;
    Plato::OrdinalType tDispDofZ = 2;
    constexpr Plato::OrdinalType tNumDofsPerNode = PhysicsT::mNumDofsPerNode;
    auto tDirichletIndicesBoundaryX0_Xdof = PlatoUtestHelpers::get_dirichlet_indices_on_boundary_3D(*tMesh, "x0", tNumDofsPerNode, tDispDofX);
    auto tDirichletIndicesBoundaryX1_Xdof = PlatoUtestHelpers::get_dirichlet_indices_on_boundary_3D(*tMesh, "x1", tNumDofsPerNode, tDispDofX);
    auto tDirichletIndicesBoundaryY0_Ydof = PlatoUtestHelpers::get_dirichlet_indices_on_boundary_3D(*tMesh, "y0", tNumDofsPerNode, tDispDofY);
    auto tDirichletIndicesBoundaryY1_Ydof = PlatoUtestHelpers::get_dirichlet_indices_on_boundary_3D(*tMesh, "y1", tNumDofsPerNode, tDispDofY);
    auto tDirichletIndicesBoundaryZ0_Zdof = PlatoUtestHelpers::get_dirichlet_indices_on_boundary_3D(*tMesh, "z0", tNumDofsPerNode, tDispDofZ);

    // 3. Set Dirichlet Boundary Conditions
    Plato::Scalar tValueToSet = 0;
    auto tNumDirichletDofs = tDirichletIndicesBoundaryX0_Xdof.size() + tDirichletIndicesBoundaryX1_Xdof.size() 
        + tDirichletIndicesBoundaryY0_Ydof.size() + tDirichletIndicesBoundaryY1_Ydof.size() + tDirichletIndicesBoundaryZ0_Zdof.size();
    Plato::ScalarVector tDirichletValues("Dirichlet Values", tNumDirichletDofs);
    Plato::LocalOrdinalVector tDirichletDofs("Dirichlet Dofs", tNumDirichletDofs);
    Kokkos::parallel_for(Kokkos::RangePolicy<>(0, tDirichletIndicesBoundaryX0_Xdof.size()), LAMBDA_EXPRESSION(const Plato::OrdinalType & aIndex)
    {
        tDirichletValues(aIndex) = tValueToSet;
        tDirichletDofs(aIndex) = tDirichletIndicesBoundaryX0_Xdof(aIndex);
    }, "set dirichlet values and indices");

    auto tOffset = tDirichletIndicesBoundaryX0_Xdof.size();
    Kokkos::parallel_for(Kokkos::RangePolicy<>(0, tDirichletIndicesBoundaryY0_Ydof.size()), LAMBDA_EXPRESSION(const Plato::OrdinalType & aIndex)
    {
        auto tIndex = tOffset + aIndex;
        tDirichletValues(tIndex) = tValueToSet;
        tDirichletDofs(tIndex) = tDirichletIndicesBoundaryY0_Ydof(aIndex);
    }, "set dirichlet values and indices");

    tOffset += tDirichletIndicesBoundaryY0_Ydof.size();
    Kokkos::parallel_for(Kokkos::RangePolicy<>(0, tDirichletIndicesBoundaryY1_Ydof.size()), LAMBDA_EXPRESSION(const Plato::OrdinalType & aIndex)
    {
        auto tIndex = tOffset + aIndex;
        tDirichletValues(tIndex) = tValueToSet;
        tDirichletDofs(tIndex) = tDirichletIndicesBoundaryY1_Ydof(aIndex);
    }, "set dirichlet values and indices");

    tOffset += tDirichletIndicesBoundaryY1_Ydof.size();
    Kokkos::parallel_for(Kokkos::RangePolicy<>(0, tDirichletIndicesBoundaryZ0_Zdof.size()), LAMBDA_EXPRESSION(const Plato::OrdinalType & aIndex)
    {
        auto tIndex = tOffset + aIndex;
        tDirichletValues(tIndex) = tValueToSet;
        tDirichletDofs(tIndex) = tDirichletIndicesBoundaryZ0_Zdof(aIndex);
    }, "set dirichlet values and indices");

    tValueToSet = 2e-3;
    tOffset += tDirichletIndicesBoundaryZ0_Zdof.size();
    Kokkos::parallel_for(Kokkos::RangePolicy<>(0, tDirichletIndicesBoundaryX1_Xdof.size()), LAMBDA_EXPRESSION(const Plato::OrdinalType & aIndex)
    {
        auto tIndex = tOffset + aIndex;
        tDirichletValues(tIndex) = tValueToSet;
        tDirichletDofs(tIndex) = tDirichletIndicesBoundaryX1_Xdof(aIndex);
    }, "set dirichlet values and indices");
    tPlasticityProblem.setEssentialBoundaryConditions(tDirichletDofs, tDirichletValues);

    // 4. TEST PARTIAL DERIVATIVE
    std::string tCriterionName("Plastic Work");
    auto tApproxError = Plato::test_criterion_grad_wrt_control(tPlasticityProblem, *tMesh, tCriterionName);
    constexpr Plato::Scalar tUpperBound = 1e-6;
    TEST_ASSERT(tApproxError < tUpperBound);
    std::system("rm -f plato_analyze_newton_raphson_diagnostics.txt");
}


TEUCHOS_UNIT_TEST(PlatoAnalyzeUnitTests, ElastoPlasticity_TestElasticWorkCriterion_GradientZ_2D)
{
    // 1. DEFINE PROBLEM
    constexpr Plato::OrdinalType tSpaceDim = 2;
    constexpr Plato::OrdinalType tMeshWidth = 6;
    auto tMesh = PlatoUtestHelpers::getBoxMesh(tSpaceDim, tMeshWidth);
    Plato::DataMap    tDataMap;
    Omega_h::MeshSets tMeshSets;

    Teuchos::RCP<Teuchos::ParameterList> tParamList =
    Teuchos::getParametersFromXmlString(
      "<ParameterList name='Plato Problem'>                                                     \n"
      "  <Parameter name='Physics'          type='string'  value='Mechanical'/>                 \n"
      "  <Parameter name='PDE Constraint'   type='string'  value='Infinite Strain Plasticity'/> \n"
      "  <ParameterList name='Material Model'>                                                  \n"
      "    <ParameterList name='Isotropic Linear Elastic'>                                      \n"
      "      <Parameter  name='Density' type='double' value='1000'/>                            \n"
      "      <Parameter  name='Poissons Ratio' type='double' value='0.3'/>                      \n"
      "      <Parameter  name='Youngs Modulus' type='double' value='1.0e6'/>                    \n"
      "    </ParameterList>                                                                     \n"
      "  </ParameterList>                                                                       \n"
      "  <ParameterList name='Plasticity Model'>                                                \n"
      "    <ParameterList name='J2 Plasticity'>                                                 \n"
      "      <Parameter  name='Hardening Modulus Isotropic' type='double' value='1.0e3'/>       \n"
      "      <Parameter  name='Hardening Modulus Kinematic' type='double' value='1.0e3'/>       \n"
      "      <Parameter  name='Initial Yield Stress' type='double' value='1.0e3'/>              \n"
      "      <Parameter  name='Elastic Properties Penalty Exponent' type='double' value='3'/>   \n"
      "      <Parameter  name='Elastic Properties Minimum Ersatz' type='double' value='1e-6'/>  \n"
      "      <Parameter  name='Plastic Properties Penalty Exponent' type='double' value='2.5'/> \n"
      "      <Parameter  name='Plastic Properties Minimum Ersatz' type='double' value='1e-9'/>  \n"
      "    </ParameterList>                                                                     \n"
      "  </ParameterList>                                                                       \n"
      "  <ParameterList name='Infinite Strain Plasticity'>                                      \n"
      "    <ParameterList name='Penalty Function'>                                              \n"
      "      <Parameter name='Type' type='string' value='SIMP'/>                                \n"
      "      <Parameter name='Exponent' type='double' value='3.0'/>                             \n"
      "      <Parameter name='Minimum Value' type='double' value='1.0e-6'/>                     \n"
      "    </ParameterList>                                                                     \n"
      "  </ParameterList>                                                                       \n"
      "  <ParameterList name='Criteria'>                                                        \n"
      "    <ParameterList name='Elastic Work'>                                                  \n"
      "      <Parameter name='Type'                 type='string' value='Scalar Function'/>     \n"
      "      <Parameter name='Scalar Function Type' type='string' value='Elastic Work'/>        \n"
      "      <Parameter name='Multiplier'           type='double' value='-1.0'/>                \n"
      "      <Parameter name='Exponent'             type='double' value='3.0'/>                 \n"
      "      <Parameter name='Minimum Value'        type='double' value='1.0e-9'/>              \n"
      "    </ParameterList>                                                                     \n"
      "  </ParameterList>                                                                       \n"
      "  <ParameterList name='Time Stepping'>                                                   \n"
      "    <Parameter name='Initial Num. Pseudo Time Steps' type='int' value='4'/>              \n"
      "    <Parameter name='Maximum Num. Pseudo Time Steps' type='int' value='4'/>              \n"
      "  </ParameterList>                                                                       \n"
      "  <ParameterList name='Newton-Raphson'>                                                  \n"
      "    <Parameter name='Stop Measure' type='string' value='residual'/>                      \n"
      "    <Parameter name='Maximum Number Iterations' type='int' value='20'/>                  \n"
      "  </ParameterList>                                                                       \n"
      "</ParameterList>                                                                         \n"
    );

    MPI_Comm myComm;
    MPI_Comm_dup(MPI_COMM_WORLD, &myComm);
    Plato::Comm::Machine tMachine(myComm);

    using PhysicsT = Plato::InfinitesimalStrainPlasticity<tSpaceDim>;
    Plato::PlasticityProblem<PhysicsT> tPlasticityProblem(*tMesh, tMeshSets, *tParamList, tMachine);

    // 2. Get Dirichlet Boundary Conditions
    Plato::OrdinalType tDispDofX = 0;
    Plato::OrdinalType tDispDofY = 1;
    constexpr Plato::OrdinalType tNumDofsPerNode = PhysicsT::mNumDofsPerNode;
    auto tDirichletIndicesBoundaryX0 = PlatoUtestHelpers::get_dirichlet_indices_on_boundary_2D(*tMesh, "x0", tNumDofsPerNode, tDispDofX);
    auto tDirichletIndicesBoundaryY0 = PlatoUtestHelpers::get_dirichlet_indices_on_boundary_2D(*tMesh, "y0", tNumDofsPerNode, tDispDofY);
    auto tDirichletIndicesBoundaryX1 = PlatoUtestHelpers::get_dirichlet_indices_on_boundary_2D(*tMesh, "x1", tNumDofsPerNode, tDispDofX);

    // 3. Set Dirichlet Boundary Conditions
    Plato::Scalar tValueToSet = 0;
    auto tNumDirichletDofs = tDirichletIndicesBoundaryX0.size() + tDirichletIndicesBoundaryY0.size() + tDirichletIndicesBoundaryX1.size();
    Plato::ScalarVector tDirichletValues("Dirichlet Values", tNumDirichletDofs);
    Plato::LocalOrdinalVector tDirichletDofs("Dirichlet Dofs", tNumDirichletDofs);
    Kokkos::parallel_for(Kokkos::RangePolicy<>(0, tDirichletIndicesBoundaryX0.size()), LAMBDA_EXPRESSION(const Plato::OrdinalType & aIndex)
    {
        tDirichletValues(aIndex) = tValueToSet;
        tDirichletDofs(aIndex) = tDirichletIndicesBoundaryX0(aIndex);
    }, "set dirichlet values and indices");

    auto tOffset = tDirichletIndicesBoundaryX0.size();
    Kokkos::parallel_for(Kokkos::RangePolicy<>(0, tDirichletIndicesBoundaryY0.size()), LAMBDA_EXPRESSION(const Plato::OrdinalType & aIndex)
    {
        auto tIndex = tOffset + aIndex;
        tDirichletValues(tIndex) = tValueToSet;
        tDirichletDofs(tIndex) = tDirichletIndicesBoundaryY0(aIndex);
    }, "set dirichlet values and indices");

    tValueToSet = 2e-3;
    tOffset += tDirichletIndicesBoundaryY0.size();
    Kokkos::parallel_for(Kokkos::RangePolicy<>(0, tDirichletIndicesBoundaryX1.size()), LAMBDA_EXPRESSION(const Plato::OrdinalType & aIndex)
    {
        auto tIndex = tOffset + aIndex;
        tDirichletValues(tIndex) = tValueToSet;
        tDirichletDofs(tIndex) = tDirichletIndicesBoundaryX1(aIndex);
    }, "set dirichlet values and indices");
    tPlasticityProblem.setEssentialBoundaryConditions(tDirichletDofs, tDirichletValues);

    // 4. TEST PARTIAL DERIVATIVE
    std::string tCriterionName("Elastic Work");
    auto tApproxError = Plato::test_criterion_grad_wrt_control(tPlasticityProblem, *tMesh, tCriterionName);
    const Plato::Scalar tUpperBound = 1e-6;
    TEST_ASSERT(tApproxError < tUpperBound);
    std::system("rm -f plato_analyze_newton_raphson_diagnostics.txt");
}


TEUCHOS_UNIT_TEST(PlatoAnalyzeUnitTests, ElastoPlasticity_TestElasticWorkCriterion_GradientZ_3D)
{
    // 1. DEFINE PROBLEM
    constexpr Plato::OrdinalType tSpaceDim = 3;
    constexpr Plato::OrdinalType tMeshWidth = 6;
    auto tMesh = PlatoUtestHelpers::getBoxMesh(tSpaceDim, tMeshWidth);
    Plato::DataMap    tDataMap;
    Omega_h::MeshSets tMeshSets;

    Teuchos::RCP<Teuchos::ParameterList> tParamList =
    Teuchos::getParametersFromXmlString(
      "<ParameterList name='Plato Problem'>                                                     \n"
      "  <Parameter name='Physics'          type='string'  value='Mechanical'/>                 \n"
      "  <Parameter name='PDE Constraint'   type='string'  value='Infinite Strain Plasticity'/> \n"
      "  <ParameterList name='Material Model'>                                                  \n"
      "    <ParameterList name='Isotropic Linear Elastic'>                                      \n"
      "      <Parameter  name='Density' type='double' value='1000'/>                            \n"
      "      <Parameter  name='Poissons Ratio' type='double' value='0.3'/>                      \n"
      "      <Parameter  name='Youngs Modulus' type='double' value='1.0e6'/>                    \n"
      "    </ParameterList>                                                                     \n"
      "  </ParameterList>                                                                       \n"
      "  <ParameterList name='Plasticity Model'>                                                \n"
      "    <ParameterList name='J2 Plasticity'>                                                 \n"
      "      <Parameter  name='Hardening Modulus Isotropic' type='double' value='1.0e3'/>       \n"
      "      <Parameter  name='Hardening Modulus Kinematic' type='double' value='1.0e3'/>       \n"
      "      <Parameter  name='Initial Yield Stress' type='double' value='1.0e3'/>              \n"
      "      <Parameter  name='Elastic Properties Penalty Exponent' type='double' value='3'/>   \n"
      "      <Parameter  name='Elastic Properties Minimum Ersatz' type='double' value='1e-6'/>  \n"
      "      <Parameter  name='Plastic Properties Penalty Exponent' type='double' value='2.5'/> \n"
      "      <Parameter  name='Plastic Properties Minimum Ersatz' type='double' value='1e-9'/>  \n"
      "    </ParameterList>                                                                     \n"
      "  </ParameterList>                                                                       \n"
      "  <ParameterList name='Infinite Strain Plasticity'>                                      \n"
      "    <ParameterList name='Penalty Function'>                                              \n"
      "      <Parameter name='Type' type='string' value='SIMP'/>                                \n"
      "      <Parameter name='Exponent' type='double' value='3.0'/>                             \n"
      "      <Parameter name='Minimum Value' type='double' value='1.0e-6'/>                     \n"
      "    </ParameterList>                                                                     \n"
      "  </ParameterList>                                                                       \n"
      "  <ParameterList name='Criteria'>                                                        \n"
      "    <ParameterList name='Elastic Work'>                                                  \n"
      "      <Parameter name='Type'                 type='string' value='Scalar Function'/>     \n"
      "      <Parameter name='Scalar Function Type' type='string' value='Elastic Work'/>        \n"
      "      <Parameter name='Multiplier'           type='double' value='-1.0'/>                \n"
      "      <Parameter name='Exponent'             type='double' value='3.0'/>                 \n"
      "      <Parameter name='Minimum Value'        type='double' value='1.0e-9'/>              \n"
      "    </ParameterList>                                                                     \n"
      "  </ParameterList>                                                                       \n"
      "  <ParameterList name='Time Stepping'>                                                   \n"
      "    <Parameter name='Initial Num. Pseudo Time Steps' type='int' value='4'/>              \n"
      "    <Parameter name='Maximum Num. Pseudo Time Steps' type='int' value='4'/>              \n"
      "  </ParameterList>                                                                       \n"
      "  <ParameterList name='Newton-Raphson'>                                                  \n"
      "    <Parameter name='Stop Measure' type='string' value='residual'/>                      \n"
      "    <Parameter name='Stopping Tolerance' type='double' value='1e-10'/>                   \n"
      "    <Parameter name='Maximum Number Iterations' type='int' value='20'/>                  \n"
      "  </ParameterList>                                                                       \n"
      "</ParameterList>                                                                         \n"
    );

    MPI_Comm myComm;
    MPI_Comm_dup(MPI_COMM_WORLD, &myComm);
    Plato::Comm::Machine tMachine(myComm);

    using PhysicsT = Plato::InfinitesimalStrainPlasticity<tSpaceDim>;
    Plato::PlasticityProblem<PhysicsT> tPlasticityProblem(*tMesh, tMeshSets, *tParamList, tMachine);

    // 2. Get Dirichlet Boundary Conditions
    Plato::OrdinalType tDispDofX = 0;
    Plato::OrdinalType tDispDofY = 1;
    Plato::OrdinalType tDispDofZ = 2;
    constexpr Plato::OrdinalType tNumDofsPerNode = PhysicsT::mNumDofsPerNode;
    auto tDirichletIndicesBoundaryX0_Xdof = PlatoUtestHelpers::get_dirichlet_indices_on_boundary_3D(*tMesh, "x0", tNumDofsPerNode, tDispDofX);
    auto tDirichletIndicesBoundaryX1_Xdof = PlatoUtestHelpers::get_dirichlet_indices_on_boundary_3D(*tMesh, "x1", tNumDofsPerNode, tDispDofX);
    auto tDirichletIndicesBoundaryY0_Ydof = PlatoUtestHelpers::get_dirichlet_indices_on_boundary_3D(*tMesh, "y0", tNumDofsPerNode, tDispDofY);
    auto tDirichletIndicesBoundaryY1_Ydof = PlatoUtestHelpers::get_dirichlet_indices_on_boundary_3D(*tMesh, "y1", tNumDofsPerNode, tDispDofY);
    auto tDirichletIndicesBoundaryZ0_Zdof = PlatoUtestHelpers::get_dirichlet_indices_on_boundary_3D(*tMesh, "z0", tNumDofsPerNode, tDispDofZ);

    // 3. Set Dirichlet Boundary Conditions
    Plato::Scalar tValueToSet = 0;
    auto tNumDirichletDofs = tDirichletIndicesBoundaryX0_Xdof.size() + tDirichletIndicesBoundaryX1_Xdof.size()
        + tDirichletIndicesBoundaryY0_Ydof.size() + tDirichletIndicesBoundaryY1_Ydof.size() + tDirichletIndicesBoundaryZ0_Zdof.size();
    Plato::ScalarVector tDirichletValues("Dirichlet Values", tNumDirichletDofs);
    Plato::LocalOrdinalVector tDirichletDofs("Dirichlet Dofs", tNumDirichletDofs);
    Kokkos::parallel_for(Kokkos::RangePolicy<>(0, tDirichletIndicesBoundaryX0_Xdof.size()), LAMBDA_EXPRESSION(const Plato::OrdinalType & aIndex)
    {
        tDirichletValues(aIndex) = tValueToSet;
        tDirichletDofs(aIndex) = tDirichletIndicesBoundaryX0_Xdof(aIndex);
    }, "set dirichlet values and indices");

    auto tOffset = tDirichletIndicesBoundaryX0_Xdof.size();
    Kokkos::parallel_for(Kokkos::RangePolicy<>(0, tDirichletIndicesBoundaryY0_Ydof.size()), LAMBDA_EXPRESSION(const Plato::OrdinalType & aIndex)
    {
        auto tIndex = tOffset + aIndex;
        tDirichletValues(tIndex) = tValueToSet;
        tDirichletDofs(tIndex) = tDirichletIndicesBoundaryY0_Ydof(aIndex);
    }, "set dirichlet values and indices");

    tOffset += tDirichletIndicesBoundaryY0_Ydof.size();
    Kokkos::parallel_for(Kokkos::RangePolicy<>(0, tDirichletIndicesBoundaryY1_Ydof.size()), LAMBDA_EXPRESSION(const Plato::OrdinalType & aIndex)
    {
        auto tIndex = tOffset + aIndex;
        tDirichletValues(tIndex) = tValueToSet;
        tDirichletDofs(tIndex) = tDirichletIndicesBoundaryY1_Ydof(aIndex);
    }, "set dirichlet values and indices");

    tOffset += tDirichletIndicesBoundaryY1_Ydof.size();
    Kokkos::parallel_for(Kokkos::RangePolicy<>(0, tDirichletIndicesBoundaryZ0_Zdof.size()), LAMBDA_EXPRESSION(const Plato::OrdinalType & aIndex)
    {
        auto tIndex = tOffset + aIndex;
        tDirichletValues(tIndex) = tValueToSet;
        tDirichletDofs(tIndex) = tDirichletIndicesBoundaryZ0_Zdof(aIndex);
    }, "set dirichlet values and indices");

    tValueToSet = 2e-3;
    tOffset += tDirichletIndicesBoundaryZ0_Zdof.size();
    Kokkos::parallel_for(Kokkos::RangePolicy<>(0, tDirichletIndicesBoundaryX1_Xdof.size()), LAMBDA_EXPRESSION(const Plato::OrdinalType & aIndex)
    {
        auto tIndex = tOffset + aIndex;
        tDirichletValues(tIndex) = tValueToSet;
        tDirichletDofs(tIndex) = tDirichletIndicesBoundaryX1_Xdof(aIndex);
    }, "set dirichlet values and indices");
    tPlasticityProblem.setEssentialBoundaryConditions(tDirichletDofs, tDirichletValues);

    // 4. TEST PARTIAL DERIVATIVE
    std::string tCriterionName("Elastic Work");
    auto tApproxError = Plato::test_criterion_grad_wrt_control(tPlasticityProblem, *tMesh, tCriterionName);
    constexpr Plato::Scalar tUpperBound = 1e-6;
    TEST_ASSERT(tApproxError < tUpperBound);
    std::system("rm -f plato_analyze_newton_raphson_diagnostics.txt");
}


TEUCHOS_UNIT_TEST(PlatoAnalyzeUnitTests, ElastoPlasticity_TestWeightedSumCriterion_GradientZ_2D)
{
    // 1. DEFINE PROBLEM
    constexpr Plato::OrdinalType tSpaceDim = 2;
    constexpr Plato::OrdinalType tMeshWidth = 6;
    auto tMesh = PlatoUtestHelpers::getBoxMesh(tSpaceDim, tMeshWidth);
    Plato::DataMap    tDataMap;
    Omega_h::MeshSets tMeshSets;

    Teuchos::RCP<Teuchos::ParameterList> tParamList =
    Teuchos::getParametersFromXmlString(
      "<ParameterList name='Plato Problem'>                                                               \n"
      "  <Parameter name='Physics'          type='string'  value='Mechanical'/>                           \n"
      "  <Parameter name='PDE Constraint'   type='string'  value='Infinite Strain Plasticity'/>           \n"
      "  <ParameterList name='Material Model'>                                                            \n"
      "    <ParameterList name='Isotropic Linear Elastic'>                                                \n"
      "      <Parameter  name='Density' type='double' value='1000'/>                                      \n"
      "      <Parameter  name='Poissons Ratio' type='double' value='0.3'/>                                \n"
      "      <Parameter  name='Youngs Modulus' type='double' value='1.0e6'/>                              \n"
      "    </ParameterList>                                                                               \n"
      "  </ParameterList>                                                                                 \n"
      "  <ParameterList name='Plasticity Model'>                                                          \n"
      "    <ParameterList name='J2 Plasticity'>                                                           \n"
      "      <Parameter  name='Hardening Modulus Isotropic' type='double' value='1.0e3'/>                 \n"
      "      <Parameter  name='Hardening Modulus Kinematic' type='double' value='1.0e3'/>                 \n"
      "      <Parameter  name='Initial Yield Stress' type='double' value='1.0e3'/>                        \n"
      "      <Parameter  name='Elastic Properties Penalty Exponent' type='double' value='3'/>             \n"
      "      <Parameter  name='Elastic Properties Minimum Ersatz' type='double' value='1e-6'/>            \n"
      "      <Parameter  name='Plastic Properties Penalty Exponent' type='double' value='2.5'/>           \n"
      "      <Parameter  name='Plastic Properties Minimum Ersatz' type='double' value='1e-9'/>            \n"
      "    </ParameterList>                                                                               \n"
      "  </ParameterList>                                                                                 \n"
      "  <ParameterList name='Infinite Strain Plasticity'>                                                \n"
      "    <ParameterList name='Penalty Function'>                                                        \n"
      "      <Parameter name='Type' type='string' value='SIMP'/>                                          \n"
      "      <Parameter name='Exponent' type='double' value='3.0'/>                                       \n"
      "      <Parameter name='Minimum Value' type='double' value='1.0e-6'/>                               \n"
      "    </ParameterList>                                                                               \n"
      "  </ParameterList>                                                                                 \n"
      "  <ParameterList name='Criteria'>                                                                  \n"
      "    <ParameterList name='Objective'>                                                               \n"
      "      <Parameter name='Type' type='string' value='Weighted Sum'/>                                  \n"
      "      <Parameter name='Functions' type='Array(string)' value='{My Elastic Work,My Plastic Work}'/> \n"
      "      <Parameter name='Weights' type='Array(double)' value='{-1.0,-1.0}'/>                         \n"
      "    </ParameterList>                                                                               \n"
      "    <ParameterList name='My Elastic Work'>                                                         \n"
      "      <Parameter name='Type'                 type='string' value='Scalar Function'/>               \n"
      "      <Parameter name='Scalar Function Type' type='string' value='Elastic Work'/>                  \n"
      "      <Parameter name='Exponent'             type='double' value='3.0'/>                           \n"
      "      <Parameter name='Minimum Value'        type='double' value='1.0e-9'/>                        \n"
      "    </ParameterList>                                                                               \n"
      "    <ParameterList name='My Plastic Work'>                                                         \n"
      "      <Parameter name='Type'                 type='string' value='Scalar Function'/>               \n"
      "      <Parameter name='Scalar Function Type' type='string' value='Plastic Work'/>                  \n"
      "      <Parameter name='Exponent'             type='double' value='3.0'/>                           \n"
      "      <Parameter name='Minimum Value'        type='double' value='1.0e-9'/>                        \n"
      "    </ParameterList>                                                                               \n"
      "  </ParameterList>                                                                                 \n"
      "  <ParameterList name='Time Stepping'>                                                             \n"
      "    <Parameter name='Initial Num. Pseudo Time Steps' type='int' value='4'/>                        \n"
      "    <Parameter name='Maximum Num. Pseudo Time Steps' type='int' value='4'/>                        \n"
      "  </ParameterList>                                                                                 \n"
      "  <ParameterList name='Newton-Raphson'>                                                            \n"
      "    <Parameter name='Stop Measure' type='string' value='residual'/>                                \n"
      "    <Parameter name='Maximum Number Iterations' type='int' value='20'/>                            \n"
      "  </ParameterList>                                                                                 \n"
      "</ParameterList>                                                                                   \n"
    );

    MPI_Comm myComm;
    MPI_Comm_dup(MPI_COMM_WORLD, &myComm);
    Plato::Comm::Machine tMachine(myComm);

    using PhysicsT = Plato::InfinitesimalStrainPlasticity<tSpaceDim>;
    Plato::PlasticityProblem<PhysicsT> tPlasticityProblem(*tMesh, tMeshSets, *tParamList, tMachine);

    // 2. Get Dirichlet Boundary Conditions
    Plato::OrdinalType tDispDofX = 0;
    Plato::OrdinalType tDispDofY = 1;
    constexpr Plato::OrdinalType tNumDofsPerNode = PhysicsT::mNumDofsPerNode;
    auto tDirichletIndicesBoundaryX0 = PlatoUtestHelpers::get_dirichlet_indices_on_boundary_2D(*tMesh, "x0", tNumDofsPerNode, tDispDofX);
    auto tDirichletIndicesBoundaryY0 = PlatoUtestHelpers::get_dirichlet_indices_on_boundary_2D(*tMesh, "y0", tNumDofsPerNode, tDispDofY);
    auto tDirichletIndicesBoundaryX1 = PlatoUtestHelpers::get_dirichlet_indices_on_boundary_2D(*tMesh, "x1", tNumDofsPerNode, tDispDofX);

    // 3. Set Dirichlet Boundary Conditions
    Plato::Scalar tValueToSet = 0;
    auto tNumDirichletDofs = tDirichletIndicesBoundaryX0.size() + tDirichletIndicesBoundaryY0.size() + tDirichletIndicesBoundaryX1.size();
    Plato::ScalarVector tDirichletValues("Dirichlet Values", tNumDirichletDofs);
    Plato::LocalOrdinalVector tDirichletDofs("Dirichlet Dofs", tNumDirichletDofs);
    Kokkos::parallel_for(Kokkos::RangePolicy<>(0, tDirichletIndicesBoundaryX0.size()), LAMBDA_EXPRESSION(const Plato::OrdinalType & aIndex)
    {
        tDirichletValues(aIndex) = tValueToSet;
        tDirichletDofs(aIndex) = tDirichletIndicesBoundaryX0(aIndex);
    }, "set dirichlet values and indices");

    auto tOffset = tDirichletIndicesBoundaryX0.size();
    Kokkos::parallel_for(Kokkos::RangePolicy<>(0, tDirichletIndicesBoundaryY0.size()), LAMBDA_EXPRESSION(const Plato::OrdinalType & aIndex)
    {
        auto tIndex = tOffset + aIndex;
        tDirichletValues(tIndex) = tValueToSet;
        tDirichletDofs(tIndex) = tDirichletIndicesBoundaryY0(aIndex);
    }, "set dirichlet values and indices");

    tValueToSet = 2e-3;
    tOffset += tDirichletIndicesBoundaryY0.size();
    Kokkos::parallel_for(Kokkos::RangePolicy<>(0, tDirichletIndicesBoundaryX1.size()), LAMBDA_EXPRESSION(const Plato::OrdinalType & aIndex)
    {
        auto tIndex = tOffset + aIndex;
        tDirichletValues(tIndex) = tValueToSet;
        tDirichletDofs(tIndex) = tDirichletIndicesBoundaryX1(aIndex);
    }, "set dirichlet values and indices");
    tPlasticityProblem.setEssentialBoundaryConditions(tDirichletDofs, tDirichletValues);

    // 4. TEST PARTIAL DERIVATIVE
    std::string tCriterionName("Objective");
    auto tApproxError = Plato::test_criterion_grad_wrt_control(tPlasticityProblem, *tMesh, tCriterionName);
    const Plato::Scalar tUpperBound = 1e-6;
    TEST_ASSERT(tApproxError < tUpperBound);
    std::system("rm -f plato_analyze_newton_raphson_diagnostics.txt");
}


TEUCHOS_UNIT_TEST(PlatoAnalyzeUnitTests, ElastoPlasticity_TestWeightedSumCriterion_GradientZ_3D)
{
    // 1. DEFINE PROBLEM
    constexpr Plato::OrdinalType tSpaceDim = 3;
    constexpr Plato::OrdinalType tMeshWidth = 6;
    auto tMesh = PlatoUtestHelpers::getBoxMesh(tSpaceDim, tMeshWidth);
    Plato::DataMap    tDataMap;
    Omega_h::MeshSets tMeshSets;

    Teuchos::RCP<Teuchos::ParameterList> tParamList =
    Teuchos::getParametersFromXmlString(
      "<ParameterList name='Plato Problem'>                                                             \n"
      "  <Parameter name='Physics'          type='string'  value='Mechanical'/>                         \n"
      "  <Parameter name='PDE Constraint'   type='string'  value='Infinite Strain Plasticity'/>         \n"
      "  <ParameterList name='Material Model'>                                                          \n"
      "    <ParameterList name='Isotropic Linear Elastic'>                                              \n"
      "      <Parameter  name='Density' type='double' value='1000'/>                                    \n"
      "      <Parameter  name='Poissons Ratio' type='double' value='0.3'/>                              \n"
      "      <Parameter  name='Youngs Modulus' type='double' value='1.0e6'/>                            \n"
      "    </ParameterList>                                                                             \n"
      "  </ParameterList>                                                                               \n"
      "  <ParameterList name='Plasticity Model'>                                                        \n"
      "    <ParameterList name='J2 Plasticity'>                                                         \n"
      "      <Parameter  name='Hardening Modulus Isotropic' type='double' value='1.0e3'/>               \n"
      "      <Parameter  name='Hardening Modulus Kinematic' type='double' value='1.0e3'/>               \n"
      "      <Parameter  name='Initial Yield Stress' type='double' value='1.0e3'/>                      \n"
      "      <Parameter  name='Elastic Properties Penalty Exponent' type='double' value='3'/>           \n"
      "      <Parameter  name='Elastic Properties Minimum Ersatz' type='double' value='1e-6'/>          \n"
      "      <Parameter  name='Plastic Properties Penalty Exponent' type='double' value='2.5'/>         \n"
      "      <Parameter  name='Plastic Properties Minimum Ersatz' type='double' value='1e-9'/>          \n"
      "    </ParameterList>                                                                             \n"
      "  </ParameterList>                                                                               \n"
      "  <ParameterList name='Infinite Strain Plasticity'>                                              \n"
      "    <ParameterList name='Penalty Function'>                                                      \n"
      "      <Parameter name='Type' type='string' value='SIMP'/>                                        \n"
      "      <Parameter name='Exponent' type='double' value='3.0'/>                                     \n"
      "      <Parameter name='Minimum Value' type='double' value='1.0e-6'/>                             \n"
      "    </ParameterList>                                                                             \n"
      "  </ParameterList>                                                                               \n"
      "  <ParameterList name='Criteria'>                                                                \n"
      "    <ParameterList name='Objective'>                                                             \n"
      "      <Parameter name='Type' type='string' value='Weighted Sum'/>                                \n"
      "      <Parameter name='Functions' type='Array(string)' value='{Elastic Work, Plastic Work}'/>    \n"
      "      <Parameter name='Weights' type='Array(double)' value='{-1.0,-1.0}'/>                       \n"
      "    </ParameterList>                                                                             \n"
      "    <ParameterList name='Elastic Work'>                                                          \n"
      "      <Parameter name='Type'                 type='string' value='Scalar Function'/>             \n"
      "      <Parameter name='Scalar Function Type' type='string' value='Elastic Work'/>                \n"
      "      <Parameter name='Exponent'             type='double' value='3.0'/>                         \n"
      "      <Parameter name='Minimum Value'        type='double' value='1.0e-9'/>                      \n"
      "    </ParameterList>                                                                             \n"
      "    <ParameterList name='Plastic Work'>                                                          \n"
      "      <Parameter name='Type'                 type='string' value='Scalar Function'/>             \n"
      "      <Parameter name='Scalar Function Type' type='string' value='Plastic Work'/>                \n"
      "      <Parameter name='Exponent'             type='double' value='3.0'/>                         \n"
      "      <Parameter name='Minimum Value'        type='double' value='1.0e-9'/>                      \n"
      "    </ParameterList>                                                                             \n"
      "  </ParameterList>                                                                               \n"
      "  <ParameterList name='Time Stepping'>                                                           \n"
      "    <Parameter name='Initial Num. Pseudo Time Steps' type='int' value='4'/>                      \n"
      "    <Parameter name='Maximum Num. Pseudo Time Steps' type='int' value='4'/>                      \n"
      "  </ParameterList>                                                                               \n"
      "  <ParameterList name='Newton-Raphson'>                                                          \n"
      "    <Parameter name='Stop Measure' type='string' value='residual'/>                              \n"
      "    <Parameter name='Stopping Tolerance' type='double' value='1e-10'/>                           \n"
      "    <Parameter name='Maximum Number Iterations' type='int' value='20'/>                          \n"
      "  </ParameterList>                                                                               \n"
      "</ParameterList>                                                                                 \n"
    );

    MPI_Comm myComm;
    MPI_Comm_dup(MPI_COMM_WORLD, &myComm);
    Plato::Comm::Machine tMachine(myComm);

    using PhysicsT = Plato::InfinitesimalStrainPlasticity<tSpaceDim>;
    Plato::PlasticityProblem<PhysicsT> tPlasticityProblem(*tMesh, tMeshSets, *tParamList, tMachine);

    // 2. Get Dirichlet Boundary Conditions
    Plato::OrdinalType tDispDofX = 0;
    Plato::OrdinalType tDispDofY = 1;
    Plato::OrdinalType tDispDofZ = 2;
    constexpr Plato::OrdinalType tNumDofsPerNode = PhysicsT::mNumDofsPerNode;
    auto tDirichletIndicesBoundaryX0_Xdof = PlatoUtestHelpers::get_dirichlet_indices_on_boundary_3D(*tMesh, "x0", tNumDofsPerNode, tDispDofX);
    auto tDirichletIndicesBoundaryX1_Xdof = PlatoUtestHelpers::get_dirichlet_indices_on_boundary_3D(*tMesh, "x1", tNumDofsPerNode, tDispDofX);
    auto tDirichletIndicesBoundaryY0_Ydof = PlatoUtestHelpers::get_dirichlet_indices_on_boundary_3D(*tMesh, "y0", tNumDofsPerNode, tDispDofY);
    auto tDirichletIndicesBoundaryY1_Ydof = PlatoUtestHelpers::get_dirichlet_indices_on_boundary_3D(*tMesh, "y1", tNumDofsPerNode, tDispDofY);
    auto tDirichletIndicesBoundaryZ0_Zdof = PlatoUtestHelpers::get_dirichlet_indices_on_boundary_3D(*tMesh, "z0", tNumDofsPerNode, tDispDofZ);

    // 3. Set Dirichlet Boundary Conditions
    Plato::Scalar tValueToSet = 0;
    auto tNumDirichletDofs = tDirichletIndicesBoundaryX0_Xdof.size() + tDirichletIndicesBoundaryX1_Xdof.size()
        + tDirichletIndicesBoundaryY0_Ydof.size() + tDirichletIndicesBoundaryY1_Ydof.size() + tDirichletIndicesBoundaryZ0_Zdof.size();
    Plato::ScalarVector tDirichletValues("Dirichlet Values", tNumDirichletDofs);
    Plato::LocalOrdinalVector tDirichletDofs("Dirichlet Dofs", tNumDirichletDofs);
    Kokkos::parallel_for(Kokkos::RangePolicy<>(0, tDirichletIndicesBoundaryX0_Xdof.size()), LAMBDA_EXPRESSION(const Plato::OrdinalType & aIndex)
    {
        tDirichletValues(aIndex) = tValueToSet;
        tDirichletDofs(aIndex) = tDirichletIndicesBoundaryX0_Xdof(aIndex);
    }, "set dirichlet values and indices");

    auto tOffset = tDirichletIndicesBoundaryX0_Xdof.size();
    Kokkos::parallel_for(Kokkos::RangePolicy<>(0, tDirichletIndicesBoundaryY0_Ydof.size()), LAMBDA_EXPRESSION(const Plato::OrdinalType & aIndex)
    {
        auto tIndex = tOffset + aIndex;
        tDirichletValues(tIndex) = tValueToSet;
        tDirichletDofs(tIndex) = tDirichletIndicesBoundaryY0_Ydof(aIndex);
    }, "set dirichlet values and indices");

    tOffset += tDirichletIndicesBoundaryY0_Ydof.size();
    Kokkos::parallel_for(Kokkos::RangePolicy<>(0, tDirichletIndicesBoundaryY1_Ydof.size()), LAMBDA_EXPRESSION(const Plato::OrdinalType & aIndex)
    {
        auto tIndex = tOffset + aIndex;
        tDirichletValues(tIndex) = tValueToSet;
        tDirichletDofs(tIndex) = tDirichletIndicesBoundaryY1_Ydof(aIndex);
    }, "set dirichlet values and indices");

    tOffset += tDirichletIndicesBoundaryY1_Ydof.size();
    Kokkos::parallel_for(Kokkos::RangePolicy<>(0, tDirichletIndicesBoundaryZ0_Zdof.size()), LAMBDA_EXPRESSION(const Plato::OrdinalType & aIndex)
    {
        auto tIndex = tOffset + aIndex;
        tDirichletValues(tIndex) = tValueToSet;
        tDirichletDofs(tIndex) = tDirichletIndicesBoundaryZ0_Zdof(aIndex);
    }, "set dirichlet values and indices");

    tValueToSet = 2e-3;
    tOffset += tDirichletIndicesBoundaryZ0_Zdof.size();
    Kokkos::parallel_for(Kokkos::RangePolicy<>(0, tDirichletIndicesBoundaryX1_Xdof.size()), LAMBDA_EXPRESSION(const Plato::OrdinalType & aIndex)
    {
        auto tIndex = tOffset + aIndex;
        tDirichletValues(tIndex) = tValueToSet;
        tDirichletDofs(tIndex) = tDirichletIndicesBoundaryX1_Xdof(aIndex);
    }, "set dirichlet values and indices");
    tPlasticityProblem.setEssentialBoundaryConditions(tDirichletDofs, tDirichletValues);

    // 4. TEST PARTIAL DERIVATIVE
    std::string tCriterionName("Objective");
    auto tApproxError = Plato::test_criterion_grad_wrt_control(tPlasticityProblem, *tMesh, tCriterionName);
    constexpr Plato::Scalar tUpperBound = 1e-6;
    TEST_ASSERT(tApproxError < tUpperBound);
    std::system("rm -f plato_analyze_newton_raphson_diagnostics.txt");
}

#endif

}<|MERGE_RESOLUTION|>--- conflicted
+++ resolved
@@ -2266,33 +2266,12 @@
     Teuchos::RCP<Teuchos::ParameterList> tParamList =
     Teuchos::getParametersFromXmlString(
       "<ParameterList name='Plato Problem'>                                                     \n"
-<<<<<<< HEAD
       "  <ParameterList name='Spatial Model'>                                                   \n"
       "    <ParameterList name='Domains'>                                                       \n"
       "      <ParameterList name='Design Volume'>                                               \n"
       "        <Parameter name='Element Block' type='string' value='body'/>                     \n"
       "        <Parameter name='Material Model' type='string' value='Unobtainium'/>             \n"
       "      </ParameterList>                                                                   \n"
-=======
-      "  <Parameter name='Physics'          type='string'  value='Mechanical'/>                 \n"
-      "  <Parameter name='PDE Constraint'   type='string'  value='Infinite Strain Plasticity'/> \n"
-      "  <ParameterList name='Material Model'>                                                  \n"
-      "    <ParameterList name='Isotropic Linear Elastic'>                                      \n"
-      "      <Parameter  name='Density' type='double' value='1000'/>                            \n"
-      "      <Parameter  name='Poissons Ratio' type='double' value='0.24'/>                     \n"
-      "      <Parameter  name='Youngs Modulus' type='double' value='1.0e7'/>                    \n"
-      "    </ParameterList>                                                                     \n"
-      "  </ParameterList>                                                                       \n"
-      "  <ParameterList name='Plasticity Model'>                                                \n"
-      "    <ParameterList name='J2 Plasticity'>                                                 \n"
-      "      <Parameter  name='Hardening Modulus Isotropic' type='double' value='1.0'/>         \n"
-      "      <Parameter  name='Hardening Modulus Kinematic' type='double' value='1.0'/>         \n"
-      "      <Parameter  name='Initial Yield Stress' type='double' value='16e3'/>               \n"
-      "      <Parameter  name='Elastic Properties Penalty Exponent' type='double' value='3'/>   \n"
-      "      <Parameter  name='Elastic Properties Minimum Ersatz' type='double' value='1e-6'/>  \n"
-      "      <Parameter  name='Plastic Properties Penalty Exponent' type='double' value='2.5'/> \n"
-      "      <Parameter  name='Plastic Properties Minimum Ersatz' type='double' value='1e-9'/>  \n"
->>>>>>> 1e72b948
       "    </ParameterList>                                                                     \n"
       "  </ParameterList>                                                                       \n"
       "  <Parameter name='Physics'          type='string'  value='Mechanical'/>                 \n"
@@ -2471,22 +2450,12 @@
     Teuchos::RCP<Teuchos::ParameterList> tParamList =
     Teuchos::getParametersFromXmlString(
       "<ParameterList name='Plato Problem'>                                                     \n"
-<<<<<<< HEAD
       "  <ParameterList name='Spatial Model'>                                                   \n"
       "    <ParameterList name='Domains'>                                                       \n"
       "      <ParameterList name='Design Volume'>                                               \n"
       "        <Parameter name='Element Block' type='string' value='body'/>                     \n"
       "        <Parameter name='Material Model' type='string' value='Unobtainium'/>             \n"
       "      </ParameterList>                                                                   \n"
-=======
-      "  <Parameter name='Physics'          type='string'  value='Mechanical'/>                 \n"
-      "  <Parameter name='PDE Constraint'   type='string'  value='Infinite Strain Plasticity'/> \n"
-      "  <ParameterList name='Material Model'>                                                  \n"
-      "    <ParameterList name='Isotropic Linear Elastic'>                                      \n"
-      "      <Parameter  name='Density' type='double' value='1000'/>                            \n"
-      "      <Parameter  name='Poissons Ratio' type='double' value='0.24'/>                     \n"
-      "      <Parameter  name='Youngs Modulus' type='double' value='1.0e7'/>                    \n"
->>>>>>> 1e72b948
       "    </ParameterList>                                                                     \n"
       "  </ParameterList>                                                                       \n"
       "  <Parameter name='Physics'          type='string'  value='Mechanical'/>                 \n"
@@ -2670,22 +2639,12 @@
     Teuchos::RCP<Teuchos::ParameterList> tParamList =
     Teuchos::getParametersFromXmlString(
       "<ParameterList name='Plato Problem'>                                                     \n"
-<<<<<<< HEAD
       "  <ParameterList name='Spatial Model'>                                                   \n"
       "    <ParameterList name='Domains'>                                                       \n"
       "      <ParameterList name='Design Volume'>                                               \n"
       "        <Parameter name='Element Block' type='string' value='body'/>                     \n"
       "        <Parameter name='Material Model' type='string' value='Unobtainium'/>             \n"
       "      </ParameterList>                                                                   \n"
-=======
-      "  <Parameter name='Physics'          type='string'  value='Mechanical'/>                 \n"
-      "  <Parameter name='PDE Constraint'   type='string'  value='Infinite Strain Plasticity'/> \n"
-      "  <ParameterList name='Material Model'>                                                  \n"
-      "    <ParameterList name='Isotropic Linear Elastic'>                                      \n"
-      "      <Parameter  name='Density' type='double' value='1000'/>                            \n"
-      "      <Parameter  name='Poissons Ratio' type='double' value='0.24'/>                     \n"
-      "      <Parameter  name='Youngs Modulus' type='double' value='1.0e7'/>                    \n"
->>>>>>> 1e72b948
       "    </ParameterList>                                                                     \n"
       "  </ParameterList>                                                                       \n"
       "  <Parameter name='Physics'          type='string'  value='Mechanical'/>                 \n"
