#include <fstream>
#include <Omega_h_for.hpp>
#include <Omega_h_file.hpp>
#include <Omega_h_profile.hpp>
#include <Omega_h_vtk.hpp>
<<<<<<< HEAD
=======
#include <Omega_h_map.hpp>
>>>>>>> 189f5321
#include <lgr_field_index.hpp>
#include <lgr_response.hpp>
#include <lgr_simulation.hpp>
#include <lgr_vtk_output.hpp>

namespace lgr {

using LgrFields = std::set<std::size_t>;
using OshFields = std::set<std::string>;

struct VtkOutput : public Response {
  public:
    VtkOutput(Simulation& sim_in, Omega_h::InputMap& pl);
    void set_fields(Omega_h::InputMap& pl);
    void out_of_line_virtual_method() override final;
    void respond() override final;
  public:
    bool compress;
<<<<<<< HEAD
    std::string path;
=======
    Omega_h::filesystem::path path;
>>>>>>> 189f5321
    std::streampos pvd_pos;
    LgrFields lgr_fields[4];
    OshFields osh_fields[4];
};

void VtkOutput::set_fields(Omega_h::InputMap& pl) {
  auto stdim = static_cast<std::size_t>(sim.dim());
  std::map<std::string, std::size_t> omega_h_adapt_tags = {
        {"quality", stdim}, {"metric", 0}};
  std::map<std::string, std::pair<std::size_t, std::string>>
    omega_h_multi_dim_tags = {{"element class_id", {stdim, "class_id"}},
      {"node class_dim", {0, "class_dim"}}, {"node local", {0, "local"}},
      {"node global", {0, "global"}}, {"element local", {stdim, "local"}},
      {"element global", {stdim, "global"}}};
  auto& field_names_in = pl.get_list("fields");
  for (int i = 0; i < field_names_in.size(); ++i) {
    auto field_name = field_names_in.get<std::string>(i);
    if (omega_h_adapt_tags.count(field_name)) {
      if (!sim.disc.mesh.has_tag(0, "metric")) {
        if (sim.disc.is_second_order_) {
          Omega_h::fail(
              "Cannot output field \"metric\""
              "to VTK for 2nd order meshes\n");
        }
        Omega_h::add_implied_isos_tag(&sim.disc.mesh);
      }
      osh_fields[omega_h_adapt_tags[field_name]].insert(field_name);
      continue;
    }
    if (omega_h_multi_dim_tags.count(field_name)) {
      if (omega_h_multi_dim_tags[field_name].first == 0 &&
          sim.disc.is_second_order_) {
        Omega_h::fail(
            "Cannot output field \"%s\" "
            "to VTK for 2nd order meshes\n", field_name.c_str());
      }
      osh_fields[omega_h_multi_dim_tags[field_name].first].insert(
          omega_h_multi_dim_tags[field_name].second);
      continue;
<<<<<<< HEAD
    }
    auto fi = sim.fields.find(field_name);
    if (!fi.is_valid()) {
      Omega_h_fail(
          "Cannot visualize "
          "undefined field \"%s\"\n",
          field_name.c_str());
    }
=======
    }
    auto fi = sim.fields.find(field_name);
    if (!fi.is_valid()) {
      Omega_h_fail(
          "Cannot visualize "
          "undefined field \"%s\"\n",
          field_name.c_str());
    }
>>>>>>> 189f5321
    auto support = sim.fields[fi].support;
    auto ent_type = support->subset->entity_type;
    if (!(ent_type == NODES || ent_type == ELEMS)) {
      Omega_h_fail(
          "\"%s\" is not on nodes or elements, VTK can't visualize it!\n",
          field_name.c_str());
    }
    if (ent_type == NODES) lgr_fields[0].insert(fi.storage_index);
    if (ent_type == ELEMS) lgr_fields[stdim].insert(fi.storage_index);
  }
}

VtkOutput::VtkOutput(Simulation& sim_in, Omega_h::InputMap& pl) :
  Response(sim_in, pl),
  compress(false),
  path(pl.get<std::string>("path", "lgr_viz")),
  pvd_pos(0)
{
<<<<<<< HEAD
  auto comm = sim.comm;
  auto rank = comm->rank();
  if (rank == 0) Omega_h::safe_mkdir(path.c_str());
  comm->barrier();
  auto steps_dir = path + "/steps";
  if (rank == 0) Omega_h::safe_mkdir(steps_dir.c_str());
  comm->barrier();
  if (rank == 0) pvd_pos = Omega_h::vtk::write_initial_pvd(path, sim.time);
  set_fields(pl);
}

static void write_step_dirs(std::string const& step_path,
    Omega_h::CommPtr comm) {
  if (comm->rank() == 0) Omega_h::safe_mkdir(step_path.c_str());
  comm->barrier();
  auto pieces_dir = step_path + "/pieces";
  if (comm->rank() == 0) Omega_h::safe_mkdir(pieces_dir.c_str());
=======
  set_fields(pl);
  if (sim.no_output) return;
  auto const comm = sim.comm;
  auto const rank = comm->rank();
  if (rank == 0) Omega_h::filesystem::create_directory(path);
  comm->barrier();
  auto const steps_dir = path / "steps";
  if (rank == 0) Omega_h::filesystem::create_directory(steps_dir);
  comm->barrier();
  if (rank == 0) pvd_pos = Omega_h::vtk::write_initial_pvd(path, sim.time);
}

static void write_step_dirs(Omega_h::filesystem::path const& step_path,
    Omega_h::CommPtr comm) {
  if (comm->rank() == 0) Omega_h::filesystem::create_directory(step_path);
  comm->barrier();
  auto const pieces_dir = step_path / "pieces";
  if (comm->rank() == 0) Omega_h::filesystem::create_directory(pieces_dir);
>>>>>>> 189f5321
  comm->barrier();
}

static void describe_osh_tags(std::ostream& file, Simulation& sim,
    OshFields& osh_fields, int ent_dim) {
  auto mesh = sim.disc.mesh;
  for (int i = 0; i < mesh.ntags(ent_dim); ++i) {
    auto tag = mesh.get_tag(ent_dim, i);
    if (osh_fields.count(tag->name())) {
      Omega_h::vtk::write_p_tag(file, tag, mesh.dim());
    }
<<<<<<< HEAD
  }
}

static void describe_multi_point_lgr_field(std::ostream& file,
    Simulation& sim, Field& field, int ent_dim) {
  OMEGA_H_CHECK(ent_dim = sim.disc.dim());
  auto npoints = sim.disc.points_per_ent(ELEMS);
  for (int pt = 0; pt < npoints; ++pt) {
    auto pt_name = field.long_name + "_" + std::to_string(pt);
    Omega_h::vtk::write_p_data_array<double>(file, pt_name, field.ncomps);
  }
}

static void describe_lgr_fields(std::ostream& file, Simulation& sim,
    LgrFields lgr_fields, int ent_dim) {
  for (auto it : lgr_fields) {
    FieldIndex fi;
    fi.storage_index = it;
    auto& field = sim.fields[fi];
    auto support = field.support;
    if (support->on_points() && (sim.disc.points_per_ent(ELEMS) > 1)) {
      describe_multi_point_lgr_field(file, sim, field, ent_dim);
    } else {
      Omega_h::vtk::write_p_data_array<double>(
          file, field.long_name, field.ncomps);
    }
  }
}

static std::string piece_filename(int rank) {
  return "pieces/piece_" + Omega_h::to_string(rank) + ".vtu";
}

static void write_pvtu(std::string const& step_path, Simulation& sim,
    LgrFields lgr_fields[4], OshFields osh_fields[4]) {
  if (sim.comm->rank() != 0) return;
  auto dim = sim.disc.mesh.dim();
  auto pvtu_name = step_path + "/pieces.pvtu";
=======
  }
}

static void describe_multi_point_lgr_field(std::ostream& file,
    Simulation& sim, Field& field, int ent_dim) {
  OMEGA_H_CHECK(ent_dim == sim.disc.dim());
  auto npoints = sim.disc.points_per_ent(ELEMS);
  for (int pt = 0; pt < npoints; ++pt) {
    auto pt_name = field.long_name + "_" + std::to_string(pt);
    Omega_h::vtk::write_p_data_array<double>(file, pt_name, field.ncomps);
  }
}

static void describe_lgr_fields(std::ostream& file, Simulation& sim,
    LgrFields lgr_fields, int ent_dim) {
  for (auto it : lgr_fields) {
    FieldIndex fi;
    fi.storage_index = it;
    auto& field = sim.fields[fi];
    auto support = field.support;
    if (support->on_points() && (sim.disc.points_per_ent(ELEMS) > 1)) {
      describe_multi_point_lgr_field(file, sim, field, ent_dim);
    } else {
      Omega_h::vtk::write_p_data_array<double>(
          file, field.long_name, field.ncomps);
    }
  }
}

static Omega_h::filesystem::path piece_filename(int rank) {
  Omega_h::filesystem::path result("pieces");
  result /= "piece_";
  result += std::to_string(rank);
  result += ".vtu";
  return result;
}

static void write_pvtu(Omega_h::filesystem::path const& step_path, Simulation& sim,
    LgrFields lgr_fields[4], OshFields osh_fields[4]) {
  if (sim.comm->rank() != 0) return;
  auto const dim = sim.disc.mesh.dim();
  auto const pvtu_name = step_path / "pieces.pvtu";
>>>>>>> 189f5321
  std::ofstream file(pvtu_name.c_str());
  OMEGA_H_CHECK(file.is_open());
  file << "<VTKFile type=\"PUnstructuredGrid\">\n";
  file << "<PUnstructuredGrid>\n";
  file << "<PPoints>\n";
  Omega_h::vtk::write_p_data_array<Omega_h::Real>(file, "coordinates", 3);
  file << "</PPoints>\n";
  file << "<PPointData>\n";
  describe_osh_tags(file, sim, osh_fields[0], 0);
  describe_lgr_fields(file, sim, lgr_fields[0], 0);
  file << "</PPointData>\n";
  file << "<PCellData>\n";
  describe_osh_tags(file, sim, osh_fields[dim], dim);
  describe_lgr_fields(file, sim, lgr_fields[dim], dim);
  file << "</PCellData>\n";
  for (int i = 0; i < sim.comm->size(); ++i) {
    file << "<Piece Source=\"" << piece_filename(i) << "\"/>\n";
  }
  file << "</PUnstructuredGrid>\n";
  file << "</VTKFile>\n";
}

static void write_piece_start_tag(std::ostream& file, Simulation& sim) {
  file << "<Piece NumberOfPoints=\"" << sim.disc.count(NODES) << "\"";
  file << " NumberOfCells=\"" << sim.disc.count(ELEMS) << "\">\n";
}

enum {
  VTK_VERTEX = 1,
  VTK_LINE = 3,
  VTK_TRIANGLE = 5,
  VTK_QUAD = 9,
  VTK_TETRA = 10,
  VTK_HEXAHEDRON = 12,
  VTK_QUADRATIC_EDGE = 21,
  VTK_QUADRATIC_TRIANGLE = 22,
  VTK_QUADRATIC_QUAD = 23,
  VTK_QUADRATIC_TETRA = 24,
  VTK_QUADRATIC_HEXAHEDRON = 25
};

static Omega_h::I8 vtk_type(Disc& disc) {
  auto dim = disc.dim();
  auto family = disc.mesh.family();
  int orderm1 = (disc.is_second_order_ == true) ? 1 : 0;
  if (family == OMEGA_H_SIMPLEX) {
    Omega_h::I8 simplex_table[4][2] = {
      {VTK_VERTEX, VTK_VERTEX},
      {VTK_LINE, VTK_QUADRATIC_EDGE},
      {VTK_TRIANGLE, VTK_QUADRATIC_TRIANGLE},
      {VTK_TETRA, VTK_QUADRATIC_TETRA}};
    return simplex_table[dim][orderm1];
  } else if (family == OMEGA_H_HYPERCUBE) {
    Omega_h::I8 hypercube_table[4][2] = {
      {VTK_VERTEX, VTK_VERTEX},
      {VTK_LINE, VTK_QUADRATIC_EDGE},
      {VTK_QUAD, VTK_QUADRATIC_QUAD},
      {VTK_HEXAHEDRON, VTK_QUADRATIC_HEXAHEDRON}};
    return hypercube_table[dim][orderm1];
  }
  return 0;
}

static void write_connectivity(std::ostream& file, Simulation& sim,
    bool compress) {
  auto disc = sim.disc;
  Omega_h::Read<Omega_h::I8> types(disc.count(ELEMS), vtk_type(disc));
  Omega_h::vtk::write_array(file, "types", 1, types, compress);
  auto elems2nodes = disc.ents_to_nodes(ELEMS);
  auto deg = disc.nodes_per_ent(ELEMS);
  Omega_h::LOs ends(disc.count(ELEMS), deg, deg);
  Omega_h::vtk::write_array(file, "connectivity", 1, elems2nodes, compress);
  Omega_h::vtk::write_array(file, "offsets", 1, ends, compress);
}

static void write_coords(std::ostream& file, Simulation& sim, bool compress) {
  auto dim = sim.disc.dim();
<<<<<<< HEAD
  auto coords = sim.disc.node_coords();
=======
  auto coords = sim.disc.get_node_coords();
>>>>>>> 189f5321
  auto coords3 = Omega_h::resize_vectors(coords, dim, 3);
  Omega_h::vtk::write_array(file, "coordinates", 3, coords3, compress);
}

static void write_osh_tags(std::ostream& file, Simulation& sim,
    OshFields osh_fields, int ent_dim, bool compress) {
  auto mesh = sim.disc.mesh;
  for (int i = 0; i < mesh.ntags(ent_dim); ++i) {
    auto tag = mesh.get_tag(ent_dim, i);
    if (osh_fields.count(tag->name())) {
      Omega_h::vtk::write_tag(file, tag, mesh.dim(), compress);
    }
  }
}

template <typename T>
Omega_h::Read<T> gather_pt(Omega_h::Read<T> data, int nents, int npoints,
    int ncomps, int pt) {
  Omega_h::Write<T> pt_data(nents * ncomps);
  auto functor = OMEGA_H_LAMBDA(int ent) {
    for (int c = 0; c < ncomps; ++c) {
      pt_data[ent * ncomps + c] = data[(ent * npoints + pt) * ncomps + c];
    }
  };
  Omega_h::parallel_for("gather point", nents, std::move(functor));
  return pt_data;
}

<<<<<<< HEAD
static void write_multi_point_lgr_field(std::ostream& file,
    Simulation& sim, Field& field, int ent_dim, bool compress) {
  OMEGA_H_CHECK(ent_dim = sim.disc.dim());
=======
static void write_subset_array(std::ostream& file,
    std::string const& name, int const ncomps, Omega_h::Reals subset_data, bool compress,
    Mapping const& mapping, int const nents) {
  if (mapping.is_identity) {
    Omega_h::vtk::write_array(file, name, ncomps, subset_data, compress);
  } else {
    auto full_data = Omega_h::map_onto(subset_data, mapping.things, nents, 0.0, ncomps);
    Omega_h::vtk::write_array(file, name, ncomps, full_data, compress);
  }
}

static void write_multi_point_lgr_field(std::ostream& file,
    Simulation& sim, Field& field, bool compress) {
>>>>>>> 189f5321
  auto data = field.get();
  auto ncomps = field.ncomps;
  auto nents = sim.disc.count(ELEMS);
  auto npoints = sim.disc.points_per_ent(ELEMS);
  for (int pt = 0; pt < npoints; ++pt) {
    auto pt_data = gather_pt(data, nents, npoints, ncomps, pt);
    auto pt_name = field.long_name + "_" + std::to_string(pt);
<<<<<<< HEAD
    Omega_h::vtk::write_array(file, pt_name, ncomps, pt_data, compress);
=======
    write_subset_array(file, pt_name, ncomps, pt_data, compress, field.support->subset->mapping, nents);
>>>>>>> 189f5321
  }
}

static void write_lgr_fields(std::ostream& file, Simulation& sim,
    LgrFields lgr_fields, int ent_dim, bool compress) {
  for (auto it : lgr_fields) {
    FieldIndex fi;
    fi.storage_index = it;
    auto& field = sim.fields[fi];
    auto support = field.support;
    if (support->on_points() && (sim.disc.points_per_ent(ELEMS) > 1)) {
<<<<<<< HEAD
      write_multi_point_lgr_field(file, sim, field, ent_dim, compress);
    } else {
      Omega_h::vtk::write_array(file, field.long_name, field.ncomps,
          field.get(), compress);
    }
  }
}

static void write_vtu(std::string const& step_path, Simulation& sim,
    bool compress, LgrFields lgr_fields[4], OshFields osh_fields[4]) {
  OMEGA_H_TIME_FUNCTION;
  auto dim = sim.disc.dim();
  auto vtu_name = step_path + "/" + piece_filename(sim.comm->rank());
=======
      write_multi_point_lgr_field(file, sim, field, compress);
    } else {
      auto const array = field.get();
      auto const ent_type = (ent_dim == 0) ? NODES : ELEMS;
      auto const nents = sim.disc.count(ent_type);
      write_subset_array(file, field.long_name, field.ncomps, field.get(), compress, field.support->subset->mapping, nents);
    }
  }
}

static void write_vtu(Omega_h::filesystem::path const& step_path, Simulation& sim,
    bool compress, LgrFields lgr_fields[4], OshFields osh_fields[4]) {
  OMEGA_H_TIME_FUNCTION;
  auto const dim = sim.disc.dim();
  auto const vtu_name = step_path / piece_filename(sim.comm->rank());
>>>>>>> 189f5321
  std::ofstream file(vtu_name.c_str());
  Omega_h::vtk::write_vtkfile_vtu_start_tag(file, compress);
  file << "<UnstructuredGrid>\n";
  write_piece_start_tag(file, sim);
  file << "<Cells>\n";
  write_connectivity(file, sim, compress);
  file << "</Cells>\n";
  file << "<Points>\n";
  write_coords(file, sim, compress);
  file << "</Points>\n";
  file << "<PointData>\n";
  write_osh_tags(file, sim, osh_fields[0], 0, compress);
  write_lgr_fields(file, sim, lgr_fields[0], 0, compress);
  file << "</PointData>\n";
  file << "<CellData>\n";
  write_osh_tags(file, sim, osh_fields[dim], dim, compress);
  write_lgr_fields(file, sim, lgr_fields[dim], dim, compress);
  file << "</CellData>\n";
  file << "</Piece>\n";
  file << "</UnstructuredGrid>\n";
  file << "</VTKFile>\n";
<<<<<<< HEAD
  (void)lgr_fields;
  (void)osh_fields;
}

static void write_parallel(std::string const& step_path, Simulation& sim,
=======
}

static void write_parallel(Omega_h::filesystem::path const& step_path, Simulation& sim,
>>>>>>> 189f5321
    bool compress,  LgrFields lgr_fields[4], OshFields osh_fields[4]) {
  OMEGA_H_TIME_FUNCTION;
  write_step_dirs(step_path, sim.comm);
  write_pvtu(step_path, sim, lgr_fields, osh_fields);
  write_vtu(step_path, sim, compress, lgr_fields, osh_fields);
}

void VtkOutput::respond() {
  Omega_h::ScopedTimer timer("VtkOutput::respond");
<<<<<<< HEAD
  auto step = sim.step;
  auto time = sim.time;
  auto step_path = path + "/steps/step_" + std::to_string(step);
=======
  if (sim.no_output) return;
  sim.disc.set_node_coords(sim.get(sim.position));
  auto const step = sim.step;
  auto const time = sim.time;
  auto step_path = path;
  step_path /= "steps";
  step_path /= "step_";
  step_path += std::to_string(step);
>>>>>>> 189f5321
  write_parallel(step_path, sim, compress, lgr_fields, osh_fields);
  if (this->sim.comm->rank() == 0) {
    Omega_h::vtk::update_pvd(path, &pvd_pos, step, time);
  }
}

void VtkOutput::out_of_line_virtual_method() {
}

Response* vtk_output_factory(
    Simulation& sim, std::string const&, Omega_h::InputMap& pl) {
  return new VtkOutput(sim, pl);
}

}  // namespace lgr<|MERGE_RESOLUTION|>--- conflicted
+++ resolved
@@ -3,10 +3,7 @@
 #include <Omega_h_file.hpp>
 #include <Omega_h_profile.hpp>
 #include <Omega_h_vtk.hpp>
-<<<<<<< HEAD
-=======
 #include <Omega_h_map.hpp>
->>>>>>> 189f5321
 #include <lgr_field_index.hpp>
 #include <lgr_response.hpp>
 #include <lgr_simulation.hpp>
@@ -25,11 +22,7 @@
     void respond() override final;
   public:
     bool compress;
-<<<<<<< HEAD
-    std::string path;
-=======
     Omega_h::filesystem::path path;
->>>>>>> 189f5321
     std::streampos pvd_pos;
     LgrFields lgr_fields[4];
     OshFields osh_fields[4];
@@ -69,7 +62,6 @@
       osh_fields[omega_h_multi_dim_tags[field_name].first].insert(
           omega_h_multi_dim_tags[field_name].second);
       continue;
-<<<<<<< HEAD
     }
     auto fi = sim.fields.find(field_name);
     if (!fi.is_valid()) {
@@ -78,16 +70,6 @@
           "undefined field \"%s\"\n",
           field_name.c_str());
     }
-=======
-    }
-    auto fi = sim.fields.find(field_name);
-    if (!fi.is_valid()) {
-      Omega_h_fail(
-          "Cannot visualize "
-          "undefined field \"%s\"\n",
-          field_name.c_str());
-    }
->>>>>>> 189f5321
     auto support = sim.fields[fi].support;
     auto ent_type = support->subset->entity_type;
     if (!(ent_type == NODES || ent_type == ELEMS)) {
@@ -106,25 +88,6 @@
   path(pl.get<std::string>("path", "lgr_viz")),
   pvd_pos(0)
 {
-<<<<<<< HEAD
-  auto comm = sim.comm;
-  auto rank = comm->rank();
-  if (rank == 0) Omega_h::safe_mkdir(path.c_str());
-  comm->barrier();
-  auto steps_dir = path + "/steps";
-  if (rank == 0) Omega_h::safe_mkdir(steps_dir.c_str());
-  comm->barrier();
-  if (rank == 0) pvd_pos = Omega_h::vtk::write_initial_pvd(path, sim.time);
-  set_fields(pl);
-}
-
-static void write_step_dirs(std::string const& step_path,
-    Omega_h::CommPtr comm) {
-  if (comm->rank() == 0) Omega_h::safe_mkdir(step_path.c_str());
-  comm->barrier();
-  auto pieces_dir = step_path + "/pieces";
-  if (comm->rank() == 0) Omega_h::safe_mkdir(pieces_dir.c_str());
-=======
   set_fields(pl);
   if (sim.no_output) return;
   auto const comm = sim.comm;
@@ -143,7 +106,6 @@
   comm->barrier();
   auto const pieces_dir = step_path / "pieces";
   if (comm->rank() == 0) Omega_h::filesystem::create_directory(pieces_dir);
->>>>>>> 189f5321
   comm->barrier();
 }
 
@@ -155,13 +117,12 @@
     if (osh_fields.count(tag->name())) {
       Omega_h::vtk::write_p_tag(file, tag, mesh.dim());
     }
-<<<<<<< HEAD
   }
 }
 
 static void describe_multi_point_lgr_field(std::ostream& file,
     Simulation& sim, Field& field, int ent_dim) {
-  OMEGA_H_CHECK(ent_dim = sim.disc.dim());
+  OMEGA_H_CHECK(ent_dim == sim.disc.dim());
   auto npoints = sim.disc.points_per_ent(ELEMS);
   for (int pt = 0; pt < npoints; ++pt) {
     auto pt_name = field.long_name + "_" + std::to_string(pt);
@@ -185,45 +146,6 @@
   }
 }
 
-static std::string piece_filename(int rank) {
-  return "pieces/piece_" + Omega_h::to_string(rank) + ".vtu";
-}
-
-static void write_pvtu(std::string const& step_path, Simulation& sim,
-    LgrFields lgr_fields[4], OshFields osh_fields[4]) {
-  if (sim.comm->rank() != 0) return;
-  auto dim = sim.disc.mesh.dim();
-  auto pvtu_name = step_path + "/pieces.pvtu";
-=======
-  }
-}
-
-static void describe_multi_point_lgr_field(std::ostream& file,
-    Simulation& sim, Field& field, int ent_dim) {
-  OMEGA_H_CHECK(ent_dim == sim.disc.dim());
-  auto npoints = sim.disc.points_per_ent(ELEMS);
-  for (int pt = 0; pt < npoints; ++pt) {
-    auto pt_name = field.long_name + "_" + std::to_string(pt);
-    Omega_h::vtk::write_p_data_array<double>(file, pt_name, field.ncomps);
-  }
-}
-
-static void describe_lgr_fields(std::ostream& file, Simulation& sim,
-    LgrFields lgr_fields, int ent_dim) {
-  for (auto it : lgr_fields) {
-    FieldIndex fi;
-    fi.storage_index = it;
-    auto& field = sim.fields[fi];
-    auto support = field.support;
-    if (support->on_points() && (sim.disc.points_per_ent(ELEMS) > 1)) {
-      describe_multi_point_lgr_field(file, sim, field, ent_dim);
-    } else {
-      Omega_h::vtk::write_p_data_array<double>(
-          file, field.long_name, field.ncomps);
-    }
-  }
-}
-
 static Omega_h::filesystem::path piece_filename(int rank) {
   Omega_h::filesystem::path result("pieces");
   result /= "piece_";
@@ -237,7 +159,6 @@
   if (sim.comm->rank() != 0) return;
   auto const dim = sim.disc.mesh.dim();
   auto const pvtu_name = step_path / "pieces.pvtu";
->>>>>>> 189f5321
   std::ofstream file(pvtu_name.c_str());
   OMEGA_H_CHECK(file.is_open());
   file << "<VTKFile type=\"PUnstructuredGrid\">\n";
@@ -315,11 +236,7 @@
 
 static void write_coords(std::ostream& file, Simulation& sim, bool compress) {
   auto dim = sim.disc.dim();
-<<<<<<< HEAD
-  auto coords = sim.disc.node_coords();
-=======
   auto coords = sim.disc.get_node_coords();
->>>>>>> 189f5321
   auto coords3 = Omega_h::resize_vectors(coords, dim, 3);
   Omega_h::vtk::write_array(file, "coordinates", 3, coords3, compress);
 }
@@ -348,11 +265,6 @@
   return pt_data;
 }
 
-<<<<<<< HEAD
-static void write_multi_point_lgr_field(std::ostream& file,
-    Simulation& sim, Field& field, int ent_dim, bool compress) {
-  OMEGA_H_CHECK(ent_dim = sim.disc.dim());
-=======
 static void write_subset_array(std::ostream& file,
     std::string const& name, int const ncomps, Omega_h::Reals subset_data, bool compress,
     Mapping const& mapping, int const nents) {
@@ -366,7 +278,6 @@
 
 static void write_multi_point_lgr_field(std::ostream& file,
     Simulation& sim, Field& field, bool compress) {
->>>>>>> 189f5321
   auto data = field.get();
   auto ncomps = field.ncomps;
   auto nents = sim.disc.count(ELEMS);
@@ -374,11 +285,7 @@
   for (int pt = 0; pt < npoints; ++pt) {
     auto pt_data = gather_pt(data, nents, npoints, ncomps, pt);
     auto pt_name = field.long_name + "_" + std::to_string(pt);
-<<<<<<< HEAD
-    Omega_h::vtk::write_array(file, pt_name, ncomps, pt_data, compress);
-=======
     write_subset_array(file, pt_name, ncomps, pt_data, compress, field.support->subset->mapping, nents);
->>>>>>> 189f5321
   }
 }
 
@@ -390,21 +297,6 @@
     auto& field = sim.fields[fi];
     auto support = field.support;
     if (support->on_points() && (sim.disc.points_per_ent(ELEMS) > 1)) {
-<<<<<<< HEAD
-      write_multi_point_lgr_field(file, sim, field, ent_dim, compress);
-    } else {
-      Omega_h::vtk::write_array(file, field.long_name, field.ncomps,
-          field.get(), compress);
-    }
-  }
-}
-
-static void write_vtu(std::string const& step_path, Simulation& sim,
-    bool compress, LgrFields lgr_fields[4], OshFields osh_fields[4]) {
-  OMEGA_H_TIME_FUNCTION;
-  auto dim = sim.disc.dim();
-  auto vtu_name = step_path + "/" + piece_filename(sim.comm->rank());
-=======
       write_multi_point_lgr_field(file, sim, field, compress);
     } else {
       auto const array = field.get();
@@ -420,7 +312,6 @@
   OMEGA_H_TIME_FUNCTION;
   auto const dim = sim.disc.dim();
   auto const vtu_name = step_path / piece_filename(sim.comm->rank());
->>>>>>> 189f5321
   std::ofstream file(vtu_name.c_str());
   Omega_h::vtk::write_vtkfile_vtu_start_tag(file, compress);
   file << "<UnstructuredGrid>\n";
@@ -442,17 +333,9 @@
   file << "</Piece>\n";
   file << "</UnstructuredGrid>\n";
   file << "</VTKFile>\n";
-<<<<<<< HEAD
-  (void)lgr_fields;
-  (void)osh_fields;
-}
-
-static void write_parallel(std::string const& step_path, Simulation& sim,
-=======
 }
 
 static void write_parallel(Omega_h::filesystem::path const& step_path, Simulation& sim,
->>>>>>> 189f5321
     bool compress,  LgrFields lgr_fields[4], OshFields osh_fields[4]) {
   OMEGA_H_TIME_FUNCTION;
   write_step_dirs(step_path, sim.comm);
@@ -462,11 +345,6 @@
 
 void VtkOutput::respond() {
   Omega_h::ScopedTimer timer("VtkOutput::respond");
-<<<<<<< HEAD
-  auto step = sim.step;
-  auto time = sim.time;
-  auto step_path = path + "/steps/step_" + std::to_string(step);
-=======
   if (sim.no_output) return;
   sim.disc.set_node_coords(sim.get(sim.position));
   auto const step = sim.step;
@@ -475,7 +353,6 @@
   step_path /= "steps";
   step_path /= "step_";
   step_path += std::to_string(step);
->>>>>>> 189f5321
   write_parallel(step_path, sim, compress, lgr_fields, osh_fields);
   if (this->sim.comm->rank() == 0) {
     Omega_h::vtk::update_pvd(path, &pvd_pos, step, time);
